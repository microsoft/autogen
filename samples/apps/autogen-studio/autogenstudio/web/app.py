import asyncio
import json
import os
import queue
import threading
import traceback
from contextlib import asynccontextmanager
from typing import Any, Union

from autogenstudio.utils.utils import sanitize_model
from pydantic import BaseModel

from autogen.agentchat.contrib.agent_eval.agent_eval import generate_criteria, quantify_criteria
from autogen.agentchat.contrib.agent_eval.criterion import Criterion
from autogen.agentchat.contrib.agent_eval.task import Task
from fastapi import FastAPI, WebSocket, WebSocketDisconnect, Body
from fastapi.middleware.cors import CORSMiddleware
from fastapi.staticfiles import StaticFiles
from loguru import logger
from openai import OpenAIError

from ..chatmanager import AutoGenChatManager, WebSocketConnectionManager
from ..database import workflow_from_id
from ..database.dbmanager import DBManager
<<<<<<< HEAD
from ..datamodel import Agent, Criteria, Message, Model, Response, Session, Skill, Workflow
=======
from ..datamodel import Agent, Message, Model, Response, Session, Skill, Workflow
from ..profiler import Profiler
>>>>>>> 4544efad
from ..utils import check_and_cast_datetime_fields, init_app_folders, md5_hash, test_model
from ..version import VERSION

profiler = Profiler()
managers = {"chat": None}  # manage calls to autogen
# Create thread-safe queue for messages between api thread and autogen threads
message_queue = queue.Queue()
active_connections = []
active_connections_lock = asyncio.Lock()
websocket_manager = WebSocketConnectionManager(
    active_connections=active_connections,
    active_connections_lock=active_connections_lock,
)


def message_handler():
    while True:
        message = message_queue.get()
        logger.info(
            "** Processing Agent Message on Queue: Active Connections: "
            + str([client_id for _, client_id in websocket_manager.active_connections])
            + " **"
        )
        for connection, socket_client_id in websocket_manager.active_connections:
            if message["connection_id"] == socket_client_id:
                logger.info(
                    f"Sending message to connection_id: {message['connection_id']}. Connection ID: {socket_client_id}"
                )
                asyncio.run(websocket_manager.send_message(message, connection))
            else:
                logger.info(
                    f"Skipping message for connection_id: {message['connection_id']}. Connection ID: {socket_client_id}"
                )
        message_queue.task_done()


message_handler_thread = threading.Thread(target=message_handler, daemon=True)
message_handler_thread.start()


app_file_path = os.path.dirname(os.path.abspath(__file__))
folders = init_app_folders(app_file_path)
ui_folder_path = os.path.join(os.path.dirname(os.path.abspath(__file__)), "ui")

database_engine_uri = folders["database_engine_uri"]
dbmanager = DBManager(engine_uri=database_engine_uri)


@asynccontextmanager
async def lifespan(app: FastAPI):
    print("***** App started *****")
    managers["chat"] = AutoGenChatManager(message_queue=message_queue)
    dbmanager.create_db_and_tables()

    yield
    # Close all active connections
    await websocket_manager.disconnect_all()
    print("***** App stopped *****")


app = FastAPI(lifespan=lifespan)


# allow cross origin requests for testing on localhost:800* ports only
app.add_middleware(
    CORSMiddleware,
    allow_origins=[
        "http://localhost:8000",
        "http://127.0.0.1:8000",
        "http://localhost:8001",
        "http://localhost:8081",
    ],
    allow_credentials=True,
    allow_methods=["*"],
    allow_headers=["*"],
)

show_docs = os.environ.get("AUTOGENSTUDIO_API_DOCS", "False").lower() == "true"
docs_url = "/docs" if show_docs else None
api = FastAPI(
    root_path="/api",
    title="AutoGen Studio API",
    version=VERSION,
    docs_url=docs_url,
    description="AutoGen Studio is a low-code tool for building and testing multi-agent workflows using AutoGen.",
)
# mount an api route such that the main route serves the ui and the /api
app.mount("/api", api)

app.mount("/", StaticFiles(directory=ui_folder_path, html=True), name="ui")
api.mount(
    "/files",
    StaticFiles(directory=folders["files_static_root"], html=True),
    name="files",
)


# manage websocket connections


def create_entity(model: Any, model_class: Any, filters: dict = None):
    """Create a new entity"""
    model = check_and_cast_datetime_fields(model)
    try:
        response: Response = dbmanager.upsert(model)
        return response.model_dump(mode="json")

    except Exception as ex_error:
        print(ex_error)
        return {
            "status": False,
            "message": f"Error occurred while creating {model_class.__name__}: " + str(ex_error),
        }


def list_entity(
    model_class: Any,
    filters: dict = None,
    return_json: bool = True,
    order: str = "desc",
):
    """List all entities for a user"""
    return dbmanager.get(model_class, filters=filters, return_json=return_json, order=order)


def delete_entity(model_class: Any, filters: dict = None):
    """Delete an entity"""

    return dbmanager.delete(filters=filters, model_class=model_class)


@api.get("/skills")
async def list_skills(user_id: str):
    """List all skills for a user"""
    filters = {"user_id": user_id}
    return list_entity(Skill, filters=filters)


@api.post("/skills")
async def create_skill(skill: Skill):
    """Create a new skill"""
    filters = {"user_id": skill.user_id}
    return create_entity(skill, Skill, filters=filters)


@api.delete("/skills/delete")
async def delete_skill(skill_id: int, user_id: str):
    """Delete a skill"""
    filters = {"id": skill_id, "user_id": user_id}
    return delete_entity(Skill, filters=filters)


@api.get("/models")
async def list_models(user_id: str):
    """List all models for a user"""
    filters = {"user_id": user_id}
    return list_entity(Model, filters=filters)


@api.post("/models")
async def create_model(model: Model):
    """Create a new model"""
    return create_entity(model, Model)


@api.post("/models/test")
async def test_model_endpoint(model: Model):
    """Test a model"""
    try:
        response = test_model(model)
        return {
            "status": True,
            "message": "Model tested successfully",
            "data": response,
        }
    except (OpenAIError, Exception) as ex_error:
        return {
            "status": False,
            "message": "Error occurred while testing model: " + str(ex_error),
        }


@api.delete("/models/delete")
async def delete_model(model_id: int, user_id: str):
    """Delete a model"""
    filters = {"id": model_id, "user_id": user_id}
    return delete_entity(Model, filters=filters)


@api.get("/agents")
async def list_agents(user_id: str):
    """List all agents for a user"""
    filters = {"user_id": user_id}
    return list_entity(Agent, filters=filters)


@api.post("/agents")
async def create_agent(agent: Agent):
    """Create a new agent"""
    return create_entity(agent, Agent)


@api.delete("/agents/delete")
async def delete_agent(agent_id: int, user_id: str):
    """Delete an agent"""
    filters = {"id": agent_id, "user_id": user_id}
    return delete_entity(Agent, filters=filters)


@api.post("/agents/link/model/{agent_id}/{model_id}")
async def link_agent_model(agent_id: int, model_id: int):
    """Link a model to an agent"""
    return dbmanager.link(link_type="agent_model", primary_id=agent_id, secondary_id=model_id)


@api.delete("/agents/link/model/{agent_id}/{model_id}")
async def unlink_agent_model(agent_id: int, model_id: int):
    """Unlink a model from an agent"""
    return dbmanager.unlink(link_type="agent_model", primary_id=agent_id, secondary_id=model_id)


@api.get("/agents/link/model/{agent_id}")
async def get_agent_models(agent_id: int):
    """Get all models linked to an agent"""
    return dbmanager.get_linked_entities("agent_model", agent_id, return_json=True)


@api.post("/agents/link/skill/{agent_id}/{skill_id}")
async def link_agent_skill(agent_id: int, skill_id: int):
    """Link an a skill to an agent"""
    return dbmanager.link(link_type="agent_skill", primary_id=agent_id, secondary_id=skill_id)


@api.delete("/agents/link/skill/{agent_id}/{skill_id}")
async def unlink_agent_skill(agent_id: int, skill_id: int):
    """Unlink an a skill from an agent"""
    return dbmanager.unlink(link_type="agent_skill", primary_id=agent_id, secondary_id=skill_id)


@api.get("/agents/link/skill/{agent_id}")
async def get_agent_skills(agent_id: int):
    """Get all skills linked to an agent"""
    return dbmanager.get_linked_entities("agent_skill", agent_id, return_json=True)


@api.post("/agents/link/agent/{primary_agent_id}/{secondary_agent_id}")
async def link_agent_agent(primary_agent_id: int, secondary_agent_id: int):
    """Link an agent to another agent"""
    return dbmanager.link(
        link_type="agent_agent",
        primary_id=primary_agent_id,
        secondary_id=secondary_agent_id,
    )


@api.delete("/agents/link/agent/{primary_agent_id}/{secondary_agent_id}")
async def unlink_agent_agent(primary_agent_id: int, secondary_agent_id: int):
    """Unlink an agent from another agent"""
    return dbmanager.unlink(
        link_type="agent_agent",
        primary_id=primary_agent_id,
        secondary_id=secondary_agent_id,
    )


@api.get("/agents/link/agent/{agent_id}")
async def get_linked_agents(agent_id: int):
    """Get all agents linked to an agent"""
    return dbmanager.get_linked_entities("agent_agent", agent_id, return_json=True)


@api.get("/workflows")
async def list_workflows(user_id: str):
    """List all workflows for a user"""
    filters = {"user_id": user_id}
    return list_entity(Workflow, filters=filters)


@api.get("/workflows/{workflow_id}")
async def get_workflow(workflow_id: int, user_id: str):
    """Get a workflow"""
    filters = {"id": workflow_id, "user_id": user_id}
    return list_entity(Workflow, filters=filters)


@api.get("/workflows/export/{workflow_id}")
async def export_workflow(workflow_id: int, user_id: str):
    """Export a user workflow"""
    response = Response(message="Workflow exported successfully", status=True, data=None)
    try:
        workflow_details = workflow_from_id(workflow_id, dbmanager=dbmanager)
        response.data = workflow_details
    except Exception as ex_error:
        response.message = "Error occurred while exporting workflow: " + str(ex_error)
        response.status = False
    return response.model_dump(mode="json")


@api.post("/workflows")
async def create_workflow(workflow: Workflow):
    """Create a new workflow"""
    return create_entity(workflow, Workflow)


@api.delete("/workflows/delete")
async def delete_workflow(workflow_id: int, user_id: str):
    """Delete a workflow"""
    filters = {"id": workflow_id, "user_id": user_id}
    return delete_entity(Workflow, filters=filters)


@api.post("/workflows/link/agent/{workflow_id}/{agent_id}/{agent_type}")
async def link_workflow_agent(workflow_id: int, agent_id: int, agent_type: str):
    """Link an agent to a workflow"""
    return dbmanager.link(
        link_type="workflow_agent",
        primary_id=workflow_id,
        secondary_id=agent_id,
        agent_type=agent_type,
    )


@api.post("/workflows/link/agent/{workflow_id}/{agent_id}/{agent_type}/{sequence_id}")
async def link_workflow_agent_sequence(workflow_id: int, agent_id: int, agent_type: str, sequence_id: int):
    """Link an agent to a workflow"""
    print("Sequence ID: ", sequence_id)
    return dbmanager.link(
        link_type="workflow_agent",
        primary_id=workflow_id,
        secondary_id=agent_id,
        agent_type=agent_type,
        sequence_id=sequence_id,
    )


@api.delete("/workflows/link/agent/{workflow_id}/{agent_id}/{agent_type}")
async def unlink_workflow_agent(workflow_id: int, agent_id: int, agent_type: str):
    """Unlink an agent from a workflow"""
    return dbmanager.unlink(
        link_type="workflow_agent",
        primary_id=workflow_id,
        secondary_id=agent_id,
        agent_type=agent_type,
    )


@api.delete("/workflows/link/agent/{workflow_id}/{agent_id}/{agent_type}/{sequence_id}")
async def unlink_workflow_agent_sequence(workflow_id: int, agent_id: int, agent_type: str, sequence_id: int):
    """Unlink an agent from a workflow sequence"""
    return dbmanager.unlink(
        link_type="workflow_agent",
        primary_id=workflow_id,
        secondary_id=agent_id,
        agent_type=agent_type,
        sequence_id=sequence_id,
    )


@api.get("/workflows/link/agent/{workflow_id}")
async def get_linked_workflow_agents(workflow_id: int):
    """Get all agents linked to a workflow"""
    return dbmanager.get_linked_entities(
        link_type="workflow_agent",
        primary_id=workflow_id,
        return_json=True,
    )


@api.get("/profiler/{message_id}")
async def profile_agent_task_run(message_id: int):
    """Profile an agent task run"""
    try:
        agent_message = dbmanager.get(Message, filters={"id": message_id}).data[0]

        profile = profiler.profile(agent_message)
        return {
            "status": True,
            "message": "Agent task run profiled successfully",
            "data": profile,
        }
    except Exception as ex_error:
        print(traceback.format_exc())
        return {
            "status": False,
            "message": "Error occurred while profiling agent task run: " + str(ex_error),
        }


@api.get("/sessions")
async def list_sessions(user_id: str):
    """List all sessions for a user"""
    filters = {"user_id": user_id}
    return list_entity(Session, filters=filters)


@api.post("/sessions")
async def create_session(session: Session):
    """Create a new session"""
    return create_entity(session, Session)


@api.delete("/sessions/delete")
async def delete_session(session_id: int, user_id: str):
    """Delete a session"""
    filters = {"id": session_id, "user_id": user_id}
    return delete_entity(Session, filters=filters)


@api.get("/sessions/{session_id}/messages")
async def list_messages(user_id: str, session_id: int):
    """List all messages for a use session"""
    filters = {"user_id": user_id, "session_id": session_id}
    return list_entity(Message, filters=filters, order="asc", return_json=True)


@api.post("/sessions/{session_id}/workflow/{workflow_id}/run")
async def run_session_workflow(message: Message, session_id: int, workflow_id: int):
    """Runs a workflow on provided message"""
    try:
        user_message_history = (
            dbmanager.get(
                Message,
                filters={"user_id": message.user_id, "session_id": message.session_id},
                return_json=True,
            ).data
            if session_id is not None
            else []
        )
        # save incoming message
        dbmanager.upsert(message)
        user_dir = os.path.join(folders["files_static_root"], "user", md5_hash(message.user_id))
        os.makedirs(user_dir, exist_ok=True)
        workflow = workflow_from_id(workflow_id, dbmanager=dbmanager)
        agent_response: Message = managers["chat"].chat(
            message=message,
            history=user_message_history,
            user_dir=user_dir,
            workflow=workflow,
            connection_id=message.connection_id,
        )

        response: Response = dbmanager.upsert(agent_response)
        return response.model_dump(mode="json")
    except Exception as ex_error:
        print(traceback.format_exc())
        return {
            "status": False,
            "message": "Error occurred while processing message: " + str(ex_error),
        }


@api.get("/agenteval/criteria")
async def criteria():
    return list_entity(Criteria, return_json=True)


@api.delete("/agenteval/criteria/delete/{criteria_id}")
async def delete_agenteval_criteria(criteria_id: int):
    filters = {"id": criteria_id}
    return delete_entity(Criteria, filters=filters)


class AgentEvalGenerate(BaseModel):
    user_id: str
    model_id: int
    task_name: str
    task_description : str
    success_session_id: int = None,
    failure_session_id: int = None,
    additonal_instructions: str = ""
    max_round: int = 5
    use_subcritic: bool = False


@api.post("/agenteval/criteria/generate")
async def generate_agenteval_criteria(params: AgentEvalGenerate):
    if(not params.success_session_id and not params.failure_session_id):
        return {
            "status": False,
            "message": "At least one session is required to be selected."
        }
    task = Task(name=params.task_name, description=params.task_description, successful_response="", failed_response="")
    if(params.success_session_id):
        task.successful_response = get_session(params.user_id, params.success_session_id)
    if(params.failure_session_id):
        task.failed_response = get_session(params.user_id, params.failure_session_id)

    model = get_model(params.model_id)

    criteria = generate_criteria(llm_config=model, task=task, additional_instructions=params.additonal_instructions,
                                 max_round=params.max_round, use_subcritic=params.use_subcritic)

    criteria = Criterion.write_json(criteria)
    criteria_entry = Criteria(task_name=task.name, task_description=task.description, criteria=criteria)
    create_entity(criteria_entry, Criteria)
    return criteria


@api.post("/agenteval/criteria/create")
async def create_agenteval_criteria(criteria: list[Criterion], task: Task):
    criteria = Criterion.write_json(criteria)
    criteria_entry = Criteria(task_name=task.name, task_description=task.description, criteria=criteria)
    create_entity(criteria_entry, Criteria)
    return criteria


@api.post("/agenteval/criteria/validate")
async def validate_agenteval_criteria(criteria: str = Body(...)):
    try:
        criteria = Criterion.parse_json_str(criteria)
    except ValueError as ex:
        return {
            "status": False,
            "message": f"Invalid json: " + str(ex),
        }
    except Exception as ex:
        return {
            "status": False,
            "message": str(ex)
        }
    return {
        "status": True
    }


@api.post("/agenteval/quantify")
async def quantify_agenteval_criteria(criteria_id: int, model_id:int, task: Task, test_session_id: int, user_id: str):
    filters = {"id": criteria_id}
    criteria = list_entity(Criteria, filters=filters).data[0]
    print(criteria)
    criteria = Criterion.parse_json_str(criteria["criteria"])

    model = get_model(model_id)
    test_case = get_session(user_id=user_id, session_id=test_session_id)
    return quantify_criteria(llm_config=model, criteria=criteria, task=task, test_case=test_case)


def get_session(user_id:int, session_id:int):
    filters = {"user_id": user_id, "session_id": session_id}
    session = list_entity(Message, filters=filters, order="asc", return_json=True).data
    return str(session)


def get_model(model_id: int):
    filters = {"id": model_id}
    model = list_entity(Model, filters=filters).data
    if(model and len(model) > 0):
        model = model[0]
    else:
        return {
            "status": False,
            "message": "Invalid model id"
        }

    return sanitize_model(model)


@api.get("/version")
async def get_version():
    return {
        "status": True,
        "message": "Version retrieved successfully",
        "data": {"version": VERSION},
    }


# websockets


async def process_socket_message(data: dict, websocket: WebSocket, client_id: str):
    print(f"Client says: {data['type']}")
    if data["type"] == "user_message":
        user_message = Message(**data["data"])
        session_id = data["data"].get("session_id", None)
        workflow_id = data["data"].get("workflow_id", None)
        response = await run_session_workflow(message=user_message, session_id=session_id, workflow_id=workflow_id)
        response_socket_message = {
            "type": "agent_response",
            "data": response,
            "connection_id": client_id,
        }
        await websocket_manager.send_message(response_socket_message, websocket)


@api.websocket("/ws/{client_id}")
async def websocket_endpoint(websocket: WebSocket, client_id: str):
    await websocket_manager.connect(websocket, client_id)
    try:
        while True:
            data = await websocket.receive_json()
            await process_socket_message(data, websocket, client_id)
    except WebSocketDisconnect:
        print(f"Client #{client_id} is disconnected")
        await websocket_manager.disconnect(websocket)<|MERGE_RESOLUTION|>--- conflicted
+++ resolved
@@ -22,12 +22,8 @@
 from ..chatmanager import AutoGenChatManager, WebSocketConnectionManager
 from ..database import workflow_from_id
 from ..database.dbmanager import DBManager
-<<<<<<< HEAD
 from ..datamodel import Agent, Criteria, Message, Model, Response, Session, Skill, Workflow
-=======
-from ..datamodel import Agent, Message, Model, Response, Session, Skill, Workflow
 from ..profiler import Profiler
->>>>>>> 4544efad
 from ..utils import check_and_cast_datetime_fields, init_app_folders, md5_hash, test_model
 from ..version import VERSION
 
