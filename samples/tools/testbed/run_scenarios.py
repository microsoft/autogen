--- conflicted
+++ resolved
@@ -289,13 +289,11 @@
 
     # Warn if running natively
     if args.native:
-<<<<<<< HEAD
         if IS_WIN32:
             sys.exit("Running scenarios with --native is not supported in Windows. Exiting.")
-=======
+
         if args.requirements is not None:
             sys.exit("--requirements is not compatible with --native. Exiting.")
->>>>>>> 72f488e4
 
         choice = input(
             'WARNING: Running natively, without Docker, not only poses the usual risks of executing arbitrary AI generated code on your machine, it also makes it impossible to ensure that each test starts from a known and consistent set of initial conditions. For example, if the agents spend time debugging and installing Python libraries to solve the task, then those libraries will be available to all other runs. In other words, earlier runs can influence later runs, leading to many confounds in testing.\n\nAre you absolutely sure you want to continue with native execution? Type "Yes" exactly, and in full, to proceed: '
@@ -303,14 +301,11 @@
 
         if choice.strip().lower() != "yes":
             sys.exit("Received '" + choice + "'. Exiting.")
-<<<<<<< HEAD
-=======
 
     # What requirements file are we working with?
     requirements = "requirements.txt"
     if args.requirements is not None:
         requirements = args.requirements
->>>>>>> 72f488e4
 
     is_native = True if args.native else False
     if not is_native:
