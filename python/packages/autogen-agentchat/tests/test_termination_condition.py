--- conflicted
+++ resolved
@@ -232,7 +232,21 @@
 
 
 @pytest.mark.asyncio
-<<<<<<< HEAD
+async def test_external_termination() -> None:
+    termination = ExternalTermination()
+
+    assert await termination([]) is None
+    assert not termination.terminated
+
+    termination.set()
+    assert await termination([]) is not None
+    assert termination.terminated
+
+    await termination.reset()
+    assert await termination([]) is None
+
+
+@pytest.mark.asyncio
 async def test_source_match_termination() -> None:
     termination = SourceMatchTermination(sources=["Assistant"])
     assert await termination([]) is None
@@ -254,18 +268,4 @@
     with pytest.raises(TerminatedException):
         await termination([])
     await termination.reset()
-    assert not termination.terminated
-=======
-async def test_external_termination() -> None:
-    termination = ExternalTermination()
-
-    assert await termination([]) is None
-    assert not termination.terminated
-
-    termination.set()
-    assert await termination([]) is not None
-    assert termination.terminated
-
-    await termination.reset()
-    assert await termination([]) is None
->>>>>>> eb67e4ac
+    assert not termination.terminated