import asyncio
import json
import logging
import tempfile
from typing import Any, AsyncGenerator, List, Mapping, Sequence

import pytest
import pytest_asyncio
from autogen_agentchat import EVENT_LOGGER_NAME
from autogen_agentchat.agents import (
    AssistantAgent,
    BaseChatAgent,
    CodeExecutorAgent,
)
from autogen_agentchat.base import Handoff, Response, TaskResult, TerminationCondition
from autogen_agentchat.conditions import HandoffTermination, MaxMessageTermination, TextMentionTermination
from autogen_agentchat.messages import (
    BaseAgentEvent,
    BaseChatMessage,
    HandoffMessage,
    MultiModalMessage,
    StopMessage,
    StructuredMessage,
    TextMessage,
    ToolCallExecutionEvent,
    ToolCallRequestEvent,
    ToolCallSummaryMessage,
)
from autogen_agentchat.teams import MagenticOneGroupChat, RoundRobinGroupChat, SelectorGroupChat, Swarm
from autogen_agentchat.teams._group_chat._round_robin_group_chat import RoundRobinGroupChatManager
from autogen_agentchat.teams._group_chat._selector_group_chat import SelectorGroupChatManager
from autogen_agentchat.teams._group_chat._swarm_group_chat import SwarmGroupChatManager
from autogen_agentchat.ui import Console
from autogen_core import AgentId, AgentRuntime, CancellationToken, FunctionCall, SingleThreadedAgentRuntime
from autogen_core.models import (
    AssistantMessage,
    CreateResult,
    FunctionExecutionResult,
    FunctionExecutionResultMessage,
    LLMMessage,
    RequestUsage,
    UserMessage,
)
from autogen_core.tools import FunctionTool
from autogen_ext.code_executors.local import LocalCommandLineCodeExecutor
from autogen_ext.models.openai import OpenAIChatCompletionClient
from autogen_ext.models.replay import ReplayChatCompletionClient
from pydantic import BaseModel
from utils import FileLogHandler

logger = logging.getLogger(EVENT_LOGGER_NAME)
logger.setLevel(logging.DEBUG)
logger.addHandler(FileLogHandler("test_group_chat.log"))


class _EchoAgent(BaseChatAgent):
    def __init__(self, name: str, description: str) -> None:
        super().__init__(name, description)
        self._last_message: str | None = None
        self._total_messages = 0

    @property
    def produced_message_types(self) -> Sequence[type[BaseChatMessage]]:
        return (TextMessage,)

    @property
    def total_messages(self) -> int:
        return self._total_messages

    async def on_messages(self, messages: Sequence[BaseChatMessage], cancellation_token: CancellationToken) -> Response:
        if len(messages) > 0:
            assert isinstance(messages[0], TextMessage)
            self._last_message = messages[0].content
            self._total_messages += 1
            return Response(chat_message=TextMessage(content=messages[0].content, source=self.name))
        else:
            assert self._last_message is not None
            self._total_messages += 1
            return Response(chat_message=TextMessage(content=self._last_message, source=self.name))

    async def on_reset(self, cancellation_token: CancellationToken) -> None:
        self._last_message = None


class _FlakyAgent(BaseChatAgent):
    def __init__(self, name: str, description: str) -> None:
        super().__init__(name, description)
        self._last_message: str | None = None
        self._total_messages = 0

    @property
    def produced_message_types(self) -> Sequence[type[BaseChatMessage]]:
        return (TextMessage,)

    @property
    def total_messages(self) -> int:
        return self._total_messages

    async def on_messages(self, messages: Sequence[BaseChatMessage], cancellation_token: CancellationToken) -> Response:
        raise ValueError("I am a flaky agent...")

    async def on_reset(self, cancellation_token: CancellationToken) -> None:
        self._last_message = None


<<<<<<< HEAD
class _FlakyTermination(TerminationCondition):
    def __init__(self, raise_on_count: int) -> None:
        self._raise_on_count = raise_on_count
        self._count = 0

    @property
    def terminated(self) -> bool:
        """Check if the termination condition has been reached"""
        return False

    async def __call__(self, messages: Sequence[AgentEvent | ChatMessage]) -> StopMessage | None:
        self._count += 1
        if self._count == self._raise_on_count:
            raise ValueError("I am a flaky termination...")
        return None

    async def reset(self) -> None:
        pass


class _UnknownMessageType(ChatMessage):
=======
class _UnknownMessageType(BaseChatMessage):
>>>>>>> fbdd89b4
    content: str

    def to_model_message(self) -> UserMessage:
        raise NotImplementedError("This message type is not supported.")

    def to_model_text(self) -> str:
        raise NotImplementedError("This message type is not supported.")

    def to_text(self) -> str:
        raise NotImplementedError("This message type is not supported.")

    def dump(self) -> Mapping[str, Any]:
        return {}

    @classmethod
    def load(cls, data: Mapping[str, Any]) -> "_UnknownMessageType":
        return cls(**data)


class _UnknownMessageTypeAgent(BaseChatAgent):
    def __init__(self, name: str, description: str) -> None:
        super().__init__(name, description)

    @property
    def produced_message_types(self) -> Sequence[type[BaseChatMessage]]:
        return (_UnknownMessageType,)

    async def on_messages(self, messages: Sequence[BaseChatMessage], cancellation_token: CancellationToken) -> Response:
        return Response(chat_message=_UnknownMessageType(content="Unknown message type", source=self.name))

    async def on_reset(self, cancellation_token: CancellationToken) -> None:
        pass


class _StopAgent(_EchoAgent):
    def __init__(self, name: str, description: str, *, stop_at: int = 1) -> None:
        super().__init__(name, description)
        self._count = 0
        self._stop_at = stop_at

    @property
    def produced_message_types(self) -> Sequence[type[BaseChatMessage]]:
        return (TextMessage, StopMessage)

    async def on_messages(self, messages: Sequence[BaseChatMessage], cancellation_token: CancellationToken) -> Response:
        self._count += 1
        if self._count < self._stop_at:
            return await super().on_messages(messages, cancellation_token)
        return Response(chat_message=StopMessage(content="TERMINATE", source=self.name))


def _pass_function(input: str) -> str:
    return "pass"


class _InputTask1(BaseModel):
    task: str
    data: List[str]


class _InputTask2(BaseModel):
    task: str
    data: str


TaskType = str | List[BaseChatMessage] | BaseChatMessage


@pytest_asyncio.fixture(params=["single_threaded", "embedded"])  # type: ignore
async def runtime(request: pytest.FixtureRequest) -> AsyncGenerator[AgentRuntime | None, None]:
    if request.param == "single_threaded":
        runtime = SingleThreadedAgentRuntime()
        runtime.start()
        yield runtime
        await runtime.stop()
    elif request.param == "embedded":
        yield None


@pytest.mark.asyncio
async def test_round_robin_group_chat(runtime: AgentRuntime | None) -> None:
    model_client = ReplayChatCompletionClient(
        [
            'Here is the program\n ```python\nprint("Hello, world!")\n```',
            "TERMINATE",
        ],
    )
    with tempfile.TemporaryDirectory() as temp_dir:
        code_executor_agent = CodeExecutorAgent(
            "code_executor", code_executor=LocalCommandLineCodeExecutor(work_dir=temp_dir)
        )
        coding_assistant_agent = AssistantAgent(
            "coding_assistant",
            model_client=model_client,
        )
        termination = TextMentionTermination("TERMINATE")
        team = RoundRobinGroupChat(
            participants=[coding_assistant_agent, code_executor_agent],
            termination_condition=termination,
            runtime=runtime,
        )
        result = await team.run(
            task="Write a program that prints 'Hello, world!'",
        )
        expected_messages = [
            "Write a program that prints 'Hello, world!'",
            'Here is the program\n ```python\nprint("Hello, world!")\n```',
            "Hello, world!",
            "TERMINATE",
        ]
        for i in range(len(expected_messages)):
            produced_message = result.messages[i]
            assert isinstance(produced_message, TextMessage)
            content = produced_message.content.replace("\r\n", "\n").rstrip("\n")
            assert content == expected_messages[i]

        assert result.stop_reason is not None and result.stop_reason == "Text 'TERMINATE' mentioned"

        # Test streaming.
        model_client.reset()
        index = 0
        await team.reset()
        async for message in team.run_stream(
            task="Write a program that prints 'Hello, world!'",
        ):
            if isinstance(message, TaskResult):
                assert message == result
            else:
                assert message == result.messages[index]
            index += 1

        # Test message input.
        # Text message.
        model_client.reset()
        index = 0
        await team.reset()
        result_2 = await team.run(
            task=TextMessage(content="Write a program that prints 'Hello, world!'", source="user")
        )
        assert result == result_2

        # Test multi-modal message.
        model_client.reset()
        index = 0
        await team.reset()
        task = MultiModalMessage(content=["Write a program that prints 'Hello, world!'"], source="user")
        result_2 = await team.run(task=task)
        assert isinstance(result.messages[0], TextMessage)
        assert isinstance(result_2.messages[0], MultiModalMessage)
        assert result.messages[0].content == task.content[0]
        assert result.messages[1:] == result_2.messages[1:]


@pytest.mark.asyncio
async def test_round_robin_group_chat_unknown_task_message_type(runtime: AgentRuntime | None) -> None:
    model_client = ReplayChatCompletionClient([])
    agent1 = AssistantAgent("agent1", model_client=model_client)
    agent2 = AssistantAgent("agent2", model_client=model_client)
    termination = TextMentionTermination("TERMINATE")
    team1 = RoundRobinGroupChat(
        participants=[agent1, agent2],
        termination_condition=termination,
        runtime=runtime,
        custom_message_types=[StructuredMessage[_InputTask2]],
    )
    with pytest.raises(ValueError, match=r"Message type .*StructuredMessage\[_InputTask1\].* is not registered"):
        await team1.run(
            task=StructuredMessage[_InputTask1](
                content=_InputTask1(task="Write a program that prints 'Hello, world!'", data=["a", "b", "c"]),
                source="user",
            )
        )


@pytest.mark.asyncio
async def test_round_robin_group_chat_unknown_agent_message_type() -> None:
    model_client = ReplayChatCompletionClient(["Hello"])
    agent1 = AssistantAgent("agent1", model_client=model_client)
    agent2 = _UnknownMessageTypeAgent("agent2", "I am an unknown message type agent")
    termination = TextMentionTermination("TERMINATE")
    team1 = RoundRobinGroupChat(participants=[agent1, agent2], termination_condition=termination)
    with pytest.raises(RuntimeError, match=".* Message type .*UnknownMessageType.* not registered"):
        await team1.run(task=TextMessage(content="Write a program that prints 'Hello, world!'", source="user"))


@pytest.mark.asyncio
@pytest.mark.parametrize(
    "task",
    [
        "Write a program that prints 'Hello, world!'",
        [TextMessage(content="Write a program that prints 'Hello, world!'", source="user")],
        [MultiModalMessage(content=["Write a program that prints 'Hello, world!'"], source="user")],
        [
            StructuredMessage[_InputTask1](
                content=_InputTask1(task="Write a program that prints 'Hello, world!'", data=["a", "b", "c"]),
                source="user",
            ),
            StructuredMessage[_InputTask2](
                content=_InputTask2(task="Write a program that prints 'Hello, world!'", data="a"), source="user"
            ),
        ],
    ],
    ids=["text", "text_message", "multi_modal_message", "structured_message"],
)
async def test_round_robin_group_chat_state(task: TaskType, runtime: AgentRuntime | None) -> None:
    model_client = ReplayChatCompletionClient(
        ["No facts", "No plan", "print('Hello, world!')", "TERMINATE"],
    )
    agent1 = AssistantAgent("agent1", model_client=model_client)
    agent2 = AssistantAgent("agent2", model_client=model_client)
    termination = TextMentionTermination("TERMINATE")
    team1 = RoundRobinGroupChat(
        participants=[agent1, agent2],
        termination_condition=termination,
        runtime=runtime,
        custom_message_types=[StructuredMessage[_InputTask1], StructuredMessage[_InputTask2]],
    )
    await team1.run(task=task)
    state = await team1.save_state()

    agent3 = AssistantAgent("agent1", model_client=model_client)
    agent4 = AssistantAgent("agent2", model_client=model_client)
    team2 = RoundRobinGroupChat(
        participants=[agent3, agent4],
        termination_condition=termination,
        runtime=runtime,
        custom_message_types=[StructuredMessage[_InputTask1], StructuredMessage[_InputTask2]],
    )
    await team2.load_state(state)
    state2 = await team2.save_state()
    assert state == state2

    agent1_model_ctx_messages = await agent1._model_context.get_messages()  # pyright: ignore
    agent2_model_ctx_messages = await agent2._model_context.get_messages()  # pyright: ignore
    agent3_model_ctx_messages = await agent3._model_context.get_messages()  # pyright: ignore
    agent4_model_ctx_messages = await agent4._model_context.get_messages()  # pyright: ignore
    assert agent3_model_ctx_messages == agent1_model_ctx_messages
    assert agent4_model_ctx_messages == agent2_model_ctx_messages
    manager_1 = await team1._runtime.try_get_underlying_agent_instance(  # pyright: ignore
        AgentId(f"{team1._group_chat_manager_name}_{team1._team_id}", team1._team_id),  # pyright: ignore
        RoundRobinGroupChatManager,  # pyright: ignore
    )  # pyright: ignore
    manager_2 = await team2._runtime.try_get_underlying_agent_instance(  # pyright: ignore
        AgentId(f"{team2._group_chat_manager_name}_{team2._team_id}", team2._team_id),  # pyright: ignore
        RoundRobinGroupChatManager,  # pyright: ignore
    )  # pyright: ignore
    assert manager_1._current_turn == manager_2._current_turn  # pyright: ignore
    assert manager_1._message_thread == manager_2._message_thread  # pyright: ignore


@pytest.mark.asyncio
async def test_round_robin_group_chat_with_tools(runtime: AgentRuntime | None) -> None:
    model_client = ReplayChatCompletionClient(
        chat_completions=[
            CreateResult(
                finish_reason="function_calls",
                content=[FunctionCall(id="1", name="pass", arguments=json.dumps({"input": "pass"}))],
                usage=RequestUsage(prompt_tokens=0, completion_tokens=0),
                cached=False,
            ),
            "Hello",
            "TERMINATE",
        ],
        model_info={
            "family": "gpt-4o",
            "function_calling": True,
            "json_output": True,
            "vision": True,
            "structured_output": True,
        },
    )
    tool = FunctionTool(_pass_function, name="pass", description="pass function")
    tool_use_agent = AssistantAgent("tool_use_agent", model_client=model_client, tools=[tool])
    echo_agent = _EchoAgent("echo_agent", description="echo agent")
    termination = TextMentionTermination("TERMINATE")
    team = RoundRobinGroupChat(
        participants=[tool_use_agent, echo_agent], termination_condition=termination, runtime=runtime
    )
    result = await team.run(
        task="Write a program that prints 'Hello, world!'",
    )
    assert len(result.messages) == 8
    assert isinstance(result.messages[0], TextMessage)  # task
    assert isinstance(result.messages[1], ToolCallRequestEvent)  # tool call
    assert isinstance(result.messages[2], ToolCallExecutionEvent)  # tool call result
    assert isinstance(result.messages[3], ToolCallSummaryMessage)  # tool use agent response
    assert result.messages[3].content == "pass"  #  ensure the tool call was executed
    assert isinstance(result.messages[4], TextMessage)  # echo agent response
    assert isinstance(result.messages[5], TextMessage)  # tool use agent response
    assert isinstance(result.messages[6], TextMessage)  # echo agent response
    assert isinstance(result.messages[7], TextMessage)  # tool use agent response, that has TERMINATE
    assert result.messages[7].content == "TERMINATE"

    assert result.stop_reason is not None and result.stop_reason == "Text 'TERMINATE' mentioned"

    # Test streaming.
    await tool_use_agent._model_context.clear()  # pyright: ignore
    model_client.reset()
    index = 0
    await team.reset()
    async for message in team.run_stream(
        task="Write a program that prints 'Hello, world!'",
    ):
        if isinstance(message, TaskResult):
            assert message == result
        else:
            assert message == result.messages[index]
        index += 1

    # Test Console.
    await tool_use_agent._model_context.clear()  # pyright: ignore
    model_client.reset()
    index = 0
    await team.reset()
    result2 = await Console(team.run_stream(task="Write a program that prints 'Hello, world!'"))
    assert result2 == result


@pytest.mark.asyncio
async def test_round_robin_group_chat_with_resume_and_reset(runtime: AgentRuntime | None) -> None:
    agent_1 = _EchoAgent("agent_1", description="echo agent 1")
    agent_2 = _EchoAgent("agent_2", description="echo agent 2")
    agent_3 = _EchoAgent("agent_3", description="echo agent 3")
    agent_4 = _EchoAgent("agent_4", description="echo agent 4")
    termination = MaxMessageTermination(3)
    team = RoundRobinGroupChat(
        participants=[agent_1, agent_2, agent_3, agent_4], termination_condition=termination, runtime=runtime
    )
    result = await team.run(
        task="Write a program that prints 'Hello, world!'",
    )
    assert len(result.messages) == 3
    assert result.messages[1].source == "agent_1"
    assert result.messages[2].source == "agent_2"
    assert result.stop_reason is not None

    # Resume.
    result = await team.run()
    assert len(result.messages) == 3
    assert result.messages[0].source == "agent_3"
    assert result.messages[1].source == "agent_4"
    assert result.messages[2].source == "agent_1"
    assert result.stop_reason is not None

    # Reset.
    await team.reset()
    result = await team.run(task="Write a program that prints 'Hello, world!'")
    assert len(result.messages) == 3
    assert result.messages[1].source == "agent_1"
    assert result.messages[2].source == "agent_2"
    assert result.stop_reason is not None


@pytest.mark.asyncio
async def test_round_robin_group_chat_with_exception_raised_from_agent(runtime: AgentRuntime | None) -> None:
    agent_1 = _EchoAgent("agent_1", description="echo agent 1")
    agent_2 = _FlakyAgent("agent_2", description="echo agent 2")
    agent_3 = _EchoAgent("agent_3", description="echo agent 3")
    termination = MaxMessageTermination(3)
    team = RoundRobinGroupChat(
        participants=[agent_1, agent_2, agent_3],
        termination_condition=termination,
        runtime=runtime,
    )

    with pytest.raises(RuntimeError, match="I am a flaky agent..."):
        await team.run(
            task="Write a program that prints 'Hello, world!'",
        )


@pytest.mark.asyncio
async def test_round_robin_group_chat_with_exception_raised_from_termination_condition(
    runtime: AgentRuntime | None,
) -> None:
    agent_1 = _EchoAgent("agent_1", description="echo agent 1")
    agent_2 = _FlakyAgent("agent_2", description="echo agent 2")
    agent_3 = _EchoAgent("agent_3", description="echo agent 3")
    team = RoundRobinGroupChat(
        participants=[agent_1, agent_2, agent_3],
        termination_condition=_FlakyTermination(raise_on_count=1),
        runtime=runtime,
    )

    with pytest.raises(Exception, match="I am a flaky termination..."):
        await team.run(
            task="Write a program that prints 'Hello, world!'",
        )


@pytest.mark.asyncio
async def test_round_robin_group_chat_max_turn(runtime: AgentRuntime | None) -> None:
    agent_1 = _EchoAgent("agent_1", description="echo agent 1")
    agent_2 = _EchoAgent("agent_2", description="echo agent 2")
    agent_3 = _EchoAgent("agent_3", description="echo agent 3")
    agent_4 = _EchoAgent("agent_4", description="echo agent 4")
    team = RoundRobinGroupChat(participants=[agent_1, agent_2, agent_3, agent_4], max_turns=3, runtime=runtime)
    result = await team.run(
        task="Write a program that prints 'Hello, world!'",
    )
    assert len(result.messages) == 4
    assert result.messages[1].source == "agent_1"
    assert result.messages[2].source == "agent_2"
    assert result.messages[3].source == "agent_3"
    assert result.stop_reason is not None

    # Resume.
    result = await team.run()
    assert len(result.messages) == 3
    assert result.messages[0].source == "agent_4"
    assert result.messages[1].source == "agent_1"
    assert result.messages[2].source == "agent_2"
    assert result.stop_reason is not None

    # Reset.
    await team.reset()
    result = await team.run(task="Write a program that prints 'Hello, world!'")
    assert len(result.messages) == 4
    assert result.messages[1].source == "agent_1"
    assert result.messages[2].source == "agent_2"
    assert result.messages[3].source == "agent_3"
    assert result.stop_reason is not None


@pytest.mark.asyncio
async def test_round_robin_group_chat_cancellation(runtime: AgentRuntime | None) -> None:
    agent_1 = _EchoAgent("agent_1", description="echo agent 1")
    agent_2 = _EchoAgent("agent_2", description="echo agent 2")
    agent_3 = _EchoAgent("agent_3", description="echo agent 3")
    agent_4 = _EchoAgent("agent_4", description="echo agent 4")
    # Set max_turns to a large number to avoid stopping due to max_turns before cancellation.
    team = RoundRobinGroupChat(participants=[agent_1, agent_2, agent_3, agent_4], max_turns=1000, runtime=runtime)
    cancellation_token = CancellationToken()
    run_task = asyncio.create_task(
        team.run(
            task="Write a program that prints 'Hello, world!'",
            cancellation_token=cancellation_token,
        )
    )
    await asyncio.sleep(0.1)
    # Cancel the task.
    cancellation_token.cancel()
    with pytest.raises(asyncio.CancelledError):
        await run_task

    # Still can run again and finish the task.
    result = await team.run()
    assert result.stop_reason is not None and result.stop_reason == "Maximum number of turns 1000 reached."


@pytest.mark.asyncio
async def test_selector_group_chat(runtime: AgentRuntime | None) -> None:
    model_client = ReplayChatCompletionClient(
        chat_completions=[
            "agent3",
            "agent2",
            "agent1",
            "agent2",
            "agent1",
        ]
    )
    agent1 = _StopAgent("agent1", description="echo agent 1", stop_at=2)
    agent2 = _EchoAgent("agent2", description="echo agent 2")
    agent3 = _EchoAgent("agent3", description="echo agent 3")
    termination = TextMentionTermination("TERMINATE")
    team = SelectorGroupChat(
        participants=[agent1, agent2, agent3],
        model_client=model_client,
        termination_condition=termination,
        runtime=runtime,
    )
    result = await team.run(
        task="Write a program that prints 'Hello, world!'",
    )
    assert len(result.messages) == 6
    assert isinstance(result.messages[0], TextMessage)
    assert result.messages[0].content == "Write a program that prints 'Hello, world!'"
    assert result.messages[1].source == "agent3"
    assert result.messages[2].source == "agent2"
    assert result.messages[3].source == "agent1"
    assert result.messages[4].source == "agent2"
    assert result.messages[5].source == "agent1"
    assert result.stop_reason is not None and result.stop_reason == "Text 'TERMINATE' mentioned"

    # Test streaming.
    model_client.reset()
    agent1._count = 0  # pyright: ignore
    index = 0
    await team.reset()
    async for message in team.run_stream(
        task="Write a program that prints 'Hello, world!'",
    ):
        if isinstance(message, TaskResult):
            assert message == result
        else:
            assert message == result.messages[index]
        index += 1

    # Test Console.
    model_client.reset()
    agent1._count = 0  # pyright: ignore
    index = 0
    await team.reset()
    result2 = await Console(team.run_stream(task="Write a program that prints 'Hello, world!'"))
    assert result2 == result


@pytest.mark.asyncio
@pytest.mark.parametrize(
    "task",
    [
        "Write a program that prints 'Hello, world!'",
        [TextMessage(content="Write a program that prints 'Hello, world!'", source="user")],
        [MultiModalMessage(content=["Write a program that prints 'Hello, world!'"], source="user")],
        [
            StructuredMessage[_InputTask1](
                content=_InputTask1(task="Write a program that prints 'Hello, world!'", data=["a", "b", "c"]),
                source="user",
            ),
            StructuredMessage[_InputTask2](
                content=_InputTask2(task="Write a program that prints 'Hello, world!'", data="a"), source="user"
            ),
        ],
    ],
    ids=["text", "text_message", "multi_modal_message", "structured_message"],
)
async def test_selector_group_chat_state(task: TaskType, runtime: AgentRuntime | None) -> None:
    model_client = ReplayChatCompletionClient(
        ["agent1", "No facts", "agent2", "No plan", "agent1", "print('Hello, world!')", "agent2", "TERMINATE"],
    )
    agent1 = AssistantAgent("agent1", model_client=model_client)
    agent2 = AssistantAgent("agent2", model_client=model_client)
    termination = TextMentionTermination("TERMINATE")
    team1 = SelectorGroupChat(
        participants=[agent1, agent2],
        termination_condition=termination,
        model_client=model_client,
        runtime=runtime,
        custom_message_types=[StructuredMessage[_InputTask1], StructuredMessage[_InputTask2]],
    )
    await team1.run(task=task)
    state = await team1.save_state()

    agent3 = AssistantAgent("agent1", model_client=model_client)
    agent4 = AssistantAgent("agent2", model_client=model_client)
    team2 = SelectorGroupChat(
        participants=[agent3, agent4],
        termination_condition=termination,
        model_client=model_client,
        custom_message_types=[StructuredMessage[_InputTask1], StructuredMessage[_InputTask2]],
    )
    await team2.load_state(state)
    state2 = await team2.save_state()
    assert state == state2

    agent1_model_ctx_messages = await agent1._model_context.get_messages()  # pyright: ignore
    agent2_model_ctx_messages = await agent2._model_context.get_messages()  # pyright: ignore
    agent3_model_ctx_messages = await agent3._model_context.get_messages()  # pyright: ignore
    agent4_model_ctx_messages = await agent4._model_context.get_messages()  # pyright: ignore
    assert agent3_model_ctx_messages == agent1_model_ctx_messages
    assert agent4_model_ctx_messages == agent2_model_ctx_messages
    manager_1 = await team1._runtime.try_get_underlying_agent_instance(  # pyright: ignore
        AgentId(f"{team1._group_chat_manager_name}_{team1._team_id}", team1._team_id),  # pyright: ignore
        SelectorGroupChatManager,  # pyright: ignore
    )  # pyright: ignore
    manager_2 = await team2._runtime.try_get_underlying_agent_instance(  # pyright: ignore
        AgentId(f"{team2._group_chat_manager_name}_{team2._team_id}", team2._team_id),  # pyright: ignore
        SelectorGroupChatManager,  # pyright: ignore
    )  # pyright: ignore
    assert manager_1._message_thread == manager_2._message_thread  # pyright: ignore
    assert manager_1._previous_speaker == manager_2._previous_speaker  # pyright: ignore


@pytest.mark.asyncio
async def test_selector_group_chat_two_speakers(runtime: AgentRuntime | None) -> None:
    model_client = ReplayChatCompletionClient(["agent2"])

    agent1 = _StopAgent("agent1", description="echo agent 1", stop_at=2)
    agent2 = _EchoAgent("agent2", description="echo agent 2")
    termination = TextMentionTermination("TERMINATE")
    team = SelectorGroupChat(
        participants=[agent1, agent2],
        termination_condition=termination,
        model_client=model_client,
        runtime=runtime,
    )
    result = await team.run(
        task="Write a program that prints 'Hello, world!'",
    )
    assert len(result.messages) == 5
    assert isinstance(result.messages[0], TextMessage)
    assert result.messages[0].content == "Write a program that prints 'Hello, world!'"
    assert result.messages[1].source == "agent2"
    assert result.messages[2].source == "agent1"
    assert result.messages[3].source == "agent2"
    assert result.messages[4].source == "agent1"
    assert result.stop_reason is not None and result.stop_reason == "Text 'TERMINATE' mentioned"

    # Test streaming.
    model_client.reset()
    agent1._count = 0  # pyright: ignore
    index = 0
    await team.reset()
    async for message in team.run_stream(task="Write a program that prints 'Hello, world!'"):
        if isinstance(message, TaskResult):
            assert message == result
        else:
            assert message == result.messages[index]
        index += 1

    # Test Console.
    model_client.reset()
    agent1._count = 0  # pyright: ignore
    index = 0
    await team.reset()
    result2 = await Console(team.run_stream(task="Write a program that prints 'Hello, world!'"))
    assert result2 == result


@pytest.mark.asyncio
async def test_selector_group_chat_two_speakers_allow_repeated(runtime: AgentRuntime | None) -> None:
    model_client = ReplayChatCompletionClient(
        [
            "agent2",
            "agent2",
            "agent1",
        ]
    )
    agent1 = _StopAgent("agent1", description="echo agent 1", stop_at=1)
    agent2 = _EchoAgent("agent2", description="echo agent 2")
    termination = TextMentionTermination("TERMINATE")
    team = SelectorGroupChat(
        participants=[agent1, agent2],
        model_client=model_client,
        termination_condition=termination,
        allow_repeated_speaker=True,
        runtime=runtime,
    )
    result = await team.run(task="Write a program that prints 'Hello, world!'")
    assert len(result.messages) == 4
    assert isinstance(result.messages[0], TextMessage)
    assert result.messages[0].content == "Write a program that prints 'Hello, world!'"
    assert result.messages[1].source == "agent2"
    assert result.messages[2].source == "agent2"
    assert result.messages[3].source == "agent1"
    assert result.stop_reason is not None and result.stop_reason == "Text 'TERMINATE' mentioned"

    # Test streaming.
    model_client.reset()
    index = 0
    await team.reset()
    async for message in team.run_stream(task="Write a program that prints 'Hello, world!'"):
        if isinstance(message, TaskResult):
            assert message == result
        else:
            assert message == result.messages[index]
        index += 1

    # Test Console.
    model_client.reset()
    index = 0
    await team.reset()
    result2 = await Console(team.run_stream(task="Write a program that prints 'Hello, world!'"))
    assert result2 == result


@pytest.mark.asyncio
async def test_selector_group_chat_succcess_after_2_attempts(runtime: AgentRuntime | None) -> None:
    model_client = ReplayChatCompletionClient(
        ["agent2, agent3", "agent2"],
    )
    agent1 = _StopAgent("agent1", description="echo agent 1", stop_at=1)
    agent2 = _EchoAgent("agent2", description="echo agent 2")
    agent3 = _EchoAgent("agent3", description="echo agent 3")
    team = SelectorGroupChat(
        participants=[agent1, agent2, agent3],
        model_client=model_client,
        max_turns=1,
        runtime=runtime,
    )
    result = await team.run(task="Write a program that prints 'Hello, world!'")
    assert len(result.messages) == 2
    assert isinstance(result.messages[0], TextMessage)
    assert result.messages[0].content == "Write a program that prints 'Hello, world!'"
    assert result.messages[1].source == "agent2"


@pytest.mark.asyncio
async def test_selector_group_chat_fall_back_to_first_after_3_attempts(runtime: AgentRuntime | None) -> None:
    model_client = ReplayChatCompletionClient(
        [
            "agent2, agent3",  # Multiple speakers
            "agent5",  # Non-existent speaker
            "agent3, agent1",  # Multiple speakers
        ]
    )
    agent1 = _StopAgent("agent1", description="echo agent 1", stop_at=1)
    agent2 = _EchoAgent("agent2", description="echo agent 2")
    agent3 = _EchoAgent("agent3", description="echo agent 3")
    team = SelectorGroupChat(
        participants=[agent1, agent2, agent3],
        model_client=model_client,
        max_turns=1,
        runtime=runtime,
    )
    result = await team.run(task="Write a program that prints 'Hello, world!'")
    assert len(result.messages) == 2
    assert isinstance(result.messages[0], TextMessage)
    assert result.messages[0].content == "Write a program that prints 'Hello, world!'"
    assert result.messages[1].source == "agent1"


@pytest.mark.asyncio
async def test_selector_group_chat_fall_back_to_previous_after_3_attempts(runtime: AgentRuntime | None) -> None:
    model_client = ReplayChatCompletionClient(
        ["agent2", "agent2", "agent2", "agent2"],
    )
    agent1 = _StopAgent("agent1", description="echo agent 1", stop_at=1)
    agent2 = _EchoAgent("agent2", description="echo agent 2")
    agent3 = _EchoAgent("agent3", description="echo agent 3")
    team = SelectorGroupChat(
        participants=[agent1, agent2, agent3],
        model_client=model_client,
        max_turns=2,
        runtime=runtime,
    )
    result = await team.run(task="Write a program that prints 'Hello, world!'")
    assert len(result.messages) == 3
    assert isinstance(result.messages[0], TextMessage)
    assert result.messages[0].content == "Write a program that prints 'Hello, world!'"
    assert result.messages[1].source == "agent2"
    assert result.messages[2].source == "agent2"


@pytest.mark.asyncio
async def test_selector_group_chat_custom_selector(runtime: AgentRuntime | None) -> None:
    model_client = ReplayChatCompletionClient(["agent3"])
    agent1 = _EchoAgent("agent1", description="echo agent 1")
    agent2 = _EchoAgent("agent2", description="echo agent 2")
    agent3 = _EchoAgent("agent3", description="echo agent 3")
    agent4 = _EchoAgent("agent4", description="echo agent 4")

    def _select_agent(messages: Sequence[BaseAgentEvent | BaseChatMessage]) -> str | None:
        if len(messages) == 0:
            return "agent1"
        elif messages[-1].source == "agent1":
            return "agent2"
        elif messages[-1].source == "agent2":
            return None
        elif messages[-1].source == "agent3":
            return "agent4"
        else:
            return "agent1"

    termination = MaxMessageTermination(6)
    team = SelectorGroupChat(
        participants=[agent1, agent2, agent3, agent4],
        model_client=model_client,
        selector_func=_select_agent,
        termination_condition=termination,
        runtime=runtime,
    )
    result = await team.run(task="task")
    assert len(result.messages) == 6
    assert result.messages[1].source == "agent1"
    assert result.messages[2].source == "agent2"
    assert result.messages[3].source == "agent3"
    assert result.messages[4].source == "agent4"
    assert result.messages[5].source == "agent1"
    assert (
        result.stop_reason is not None
        and result.stop_reason == "Maximum number of messages 6 reached, current message count: 6"
    )


@pytest.mark.asyncio
async def test_selector_group_chat_custom_candidate_func(runtime: AgentRuntime | None) -> None:
    model_client = ReplayChatCompletionClient(["agent3"])
    agent1 = _EchoAgent("agent1", description="echo agent 1")
    agent2 = _EchoAgent("agent2", description="echo agent 2")
    agent3 = _EchoAgent("agent3", description="echo agent 3")
    agent4 = _EchoAgent("agent4", description="echo agent 4")

    def _candidate_func(messages: Sequence[BaseAgentEvent | BaseChatMessage]) -> List[str]:
        if len(messages) == 0:
            return ["agent1"]
        elif messages[-1].source == "agent1":
            return ["agent2"]
        elif messages[-1].source == "agent2":
            return ["agent2", "agent3"]  # will generate agent3
        elif messages[-1].source == "agent3":
            return ["agent4"]
        else:
            return ["agent1"]

    termination = MaxMessageTermination(6)
    team = SelectorGroupChat(
        participants=[agent1, agent2, agent3, agent4],
        model_client=model_client,
        candidate_func=_candidate_func,
        termination_condition=termination,
        runtime=runtime,
    )
    result = await team.run(task="task")
    assert len(result.messages) == 6
    assert result.messages[1].source == "agent1"
    assert result.messages[2].source == "agent2"
    assert result.messages[3].source == "agent3"
    assert result.messages[4].source == "agent4"
    assert result.messages[5].source == "agent1"
    assert (
        result.stop_reason is not None
        and result.stop_reason == "Maximum number of messages 6 reached, current message count: 6"
    )


class _HandOffAgent(BaseChatAgent):
    def __init__(self, name: str, description: str, next_agent: str) -> None:
        super().__init__(name, description)
        self._next_agent = next_agent

    @property
    def produced_message_types(self) -> Sequence[type[BaseChatMessage]]:
        return (HandoffMessage,)

    async def on_messages(self, messages: Sequence[BaseChatMessage], cancellation_token: CancellationToken) -> Response:
        return Response(
            chat_message=HandoffMessage(
                content=f"Transferred to {self._next_agent}.", target=self._next_agent, source=self.name
            )
        )

    async def on_reset(self, cancellation_token: CancellationToken) -> None:
        pass


@pytest.mark.asyncio
async def test_swarm_handoff(runtime: AgentRuntime | None) -> None:
    first_agent = _HandOffAgent("first_agent", description="first agent", next_agent="second_agent")
    second_agent = _HandOffAgent("second_agent", description="second agent", next_agent="third_agent")
    third_agent = _HandOffAgent("third_agent", description="third agent", next_agent="first_agent")

    termination = MaxMessageTermination(6)
    team = Swarm([second_agent, first_agent, third_agent], termination_condition=termination, runtime=runtime)
    result = await team.run(task="task")
    assert len(result.messages) == 6
    assert isinstance(result.messages[0], TextMessage)
    assert isinstance(result.messages[1], HandoffMessage)
    assert isinstance(result.messages[2], HandoffMessage)
    assert isinstance(result.messages[3], HandoffMessage)
    assert isinstance(result.messages[4], HandoffMessage)
    assert isinstance(result.messages[5], HandoffMessage)
    assert result.messages[0].content == "task"
    assert result.messages[1].content == "Transferred to third_agent."
    assert result.messages[2].content == "Transferred to first_agent."
    assert result.messages[3].content == "Transferred to second_agent."
    assert result.messages[4].content == "Transferred to third_agent."
    assert result.messages[5].content == "Transferred to first_agent."
    assert (
        result.stop_reason is not None
        and result.stop_reason == "Maximum number of messages 6 reached, current message count: 6"
    )

    # Test streaming.
    index = 0
    await team.reset()
    stream = team.run_stream(task="task")
    async for message in stream:
        if isinstance(message, TaskResult):
            assert message == result
        else:
            assert message == result.messages[index]
        index += 1

    # Test save and load.
    state = await team.save_state()
    first_agent2 = _HandOffAgent("first_agent", description="first agent", next_agent="second_agent")
    second_agent2 = _HandOffAgent("second_agent", description="second agent", next_agent="third_agent")
    third_agent2 = _HandOffAgent("third_agent", description="third agent", next_agent="first_agent")
    team2 = Swarm([second_agent2, first_agent2, third_agent2], termination_condition=termination, runtime=runtime)
    await team2.load_state(state)
    state2 = await team2.save_state()
    assert state == state2
    manager_1 = await team._runtime.try_get_underlying_agent_instance(  # pyright: ignore
        AgentId(f"{team._group_chat_manager_name}_{team._team_id}", team._team_id),  # pyright: ignore
        SwarmGroupChatManager,  # pyright: ignore
    )  # pyright: ignore
    manager_2 = await team2._runtime.try_get_underlying_agent_instance(  # pyright: ignore
        AgentId(f"{team2._group_chat_manager_name}_{team2._team_id}", team2._team_id),  # pyright: ignore
        SwarmGroupChatManager,  # pyright: ignore
    )  # pyright: ignore
    assert manager_1._message_thread == manager_2._message_thread  # pyright: ignore
    assert manager_1._current_speaker == manager_2._current_speaker  # pyright: ignore


@pytest.mark.asyncio
@pytest.mark.parametrize(
    "task",
    [
        "Write a program that prints 'Hello, world!'",
        [TextMessage(content="Write a program that prints 'Hello, world!'", source="user")],
        [MultiModalMessage(content=["Write a program that prints 'Hello, world!'"], source="user")],
        [
            StructuredMessage[_InputTask1](
                content=_InputTask1(task="Write a program that prints 'Hello, world!'", data=["a", "b", "c"]),
                source="user",
            ),
            StructuredMessage[_InputTask2](
                content=_InputTask2(task="Write a program that prints 'Hello, world!'", data="a"), source="user"
            ),
        ],
    ],
    ids=["text", "text_message", "multi_modal_message", "structured_message"],
)
async def test_swarm_handoff_state(task: TaskType, runtime: AgentRuntime | None) -> None:
    first_agent = _HandOffAgent("first_agent", description="first agent", next_agent="second_agent")
    second_agent = _HandOffAgent("second_agent", description="second agent", next_agent="third_agent")
    third_agent = _HandOffAgent("third_agent", description="third agent", next_agent="first_agent")

    termination = MaxMessageTermination(6)
    team1 = Swarm(
        [second_agent, first_agent, third_agent],
        termination_condition=termination,
        runtime=runtime,
        custom_message_types=[StructuredMessage[_InputTask1], StructuredMessage[_InputTask2]],
    )
    await team1.run(task=task)
    state = await team1.save_state()

    first_agent2 = _HandOffAgent("first_agent", description="first agent", next_agent="second_agent")
    second_agent2 = _HandOffAgent("second_agent", description="second agent", next_agent="third_agent")
    third_agent2 = _HandOffAgent("third_agent", description="third agent", next_agent="first_agent")
    team2 = Swarm(
        [second_agent2, first_agent2, third_agent2],
        termination_condition=termination,
        runtime=runtime,
        custom_message_types=[StructuredMessage[_InputTask1], StructuredMessage[_InputTask2]],
    )
    await team2.load_state(state)
    state2 = await team2.save_state()
    assert state == state2

    manager_1 = await team1._runtime.try_get_underlying_agent_instance(  # pyright: ignore
        AgentId(f"{team1._group_chat_manager_name}_{team1._team_id}", team1._team_id),  # pyright: ignore
        SwarmGroupChatManager,  # pyright: ignore
    )
    manager_2 = await team2._runtime.try_get_underlying_agent_instance(  # pyright: ignore
        AgentId(f"{team2._group_chat_manager_name}_{team2._team_id}", team2._team_id),  # pyright: ignore
        SwarmGroupChatManager,  # pyright: ignore
    )
    assert manager_1._message_thread == manager_2._message_thread  # pyright: ignore
    assert manager_1._current_speaker == manager_2._current_speaker  # pyright: ignore


@pytest.mark.asyncio
async def test_swarm_handoff_using_tool_calls(runtime: AgentRuntime | None) -> None:
    model_client = ReplayChatCompletionClient(
        chat_completions=[
            CreateResult(
                finish_reason="function_calls",
                content=[FunctionCall(id="1", name="handoff_to_agent2", arguments=json.dumps({}))],
                usage=RequestUsage(prompt_tokens=0, completion_tokens=0),
                cached=False,
            ),
            "Hello",
            "TERMINATE",
        ],
        model_info={
            "family": "gpt-4o",
            "function_calling": True,
            "json_output": True,
            "vision": True,
            "structured_output": True,
        },
    )
    agent1 = AssistantAgent(
        "agent1",
        model_client=model_client,
        handoffs=[Handoff(target="agent2", name="handoff_to_agent2", message="handoff to agent2")],
    )
    agent2 = _HandOffAgent("agent2", description="agent 2", next_agent="agent1")
    termination = TextMentionTermination("TERMINATE")
    team = Swarm([agent1, agent2], termination_condition=termination, runtime=runtime)
    result = await team.run(task="task")
    assert len(result.messages) == 7
    assert isinstance(result.messages[0], TextMessage)
    assert result.messages[0].content == "task"
    assert isinstance(result.messages[1], ToolCallRequestEvent)
    assert isinstance(result.messages[2], ToolCallExecutionEvent)
    assert isinstance(result.messages[3], HandoffMessage)
    assert isinstance(result.messages[4], HandoffMessage)
    assert isinstance(result.messages[5], TextMessage)
    assert isinstance(result.messages[6], TextMessage)
    assert result.messages[3].content == "handoff to agent2"
    assert result.messages[4].content == "Transferred to agent1."
    assert result.messages[5].content == "Hello"
    assert result.messages[6].content == "TERMINATE"
    assert result.stop_reason is not None and result.stop_reason == "Text 'TERMINATE' mentioned"

    # Test streaming.
    await agent1._model_context.clear()  # pyright: ignore
    model_client.reset()
    index = 0
    await team.reset()
    stream = team.run_stream(task="task")
    async for message in stream:
        if isinstance(message, TaskResult):
            assert message == result
        else:
            assert message == result.messages[index]
        index += 1

    # Test Console
    await agent1._model_context.clear()  # pyright: ignore
    model_client.reset()
    index = 0
    await team.reset()
    result2 = await Console(team.run_stream(task="task"))
    assert result2 == result


@pytest.mark.asyncio
async def test_swarm_pause_and_resume(runtime: AgentRuntime | None) -> None:
    first_agent = _HandOffAgent("first_agent", description="first agent", next_agent="second_agent")
    second_agent = _HandOffAgent("second_agent", description="second agent", next_agent="third_agent")
    third_agent = _HandOffAgent("third_agent", description="third agent", next_agent="first_agent")

    team = Swarm([second_agent, first_agent, third_agent], max_turns=1, runtime=runtime)
    result = await team.run(task="task")
    assert len(result.messages) == 2
    assert isinstance(result.messages[0], TextMessage)
    assert isinstance(result.messages[1], HandoffMessage)
    assert result.messages[0].content == "task"
    assert result.messages[1].content == "Transferred to third_agent."

    # Resume with a new task.
    result = await team.run(task="new task")
    assert len(result.messages) == 2
    assert isinstance(result.messages[0], TextMessage)
    assert isinstance(result.messages[1], HandoffMessage)
    assert result.messages[0].content == "new task"
    assert result.messages[1].content == "Transferred to first_agent."

    # Resume with the same task.
    result = await team.run()
    assert len(result.messages) == 1
    assert isinstance(result.messages[0], HandoffMessage)
    assert result.messages[0].content == "Transferred to second_agent."


@pytest.mark.asyncio
async def test_swarm_with_parallel_tool_calls(runtime: AgentRuntime | None) -> None:
    model_client = ReplayChatCompletionClient(
        [
            CreateResult(
                finish_reason="function_calls",
                content=[
                    FunctionCall(id="1", name="tool1", arguments="{}"),
                    FunctionCall(id="2", name="tool2", arguments="{}"),
                    FunctionCall(id="3", name="handoff_to_agent2", arguments=json.dumps({})),
                ],
                usage=RequestUsage(prompt_tokens=0, completion_tokens=0),
                cached=False,
            ),
            "Hello",
            "TERMINATE",
        ],
        model_info={
            "family": "gpt-4o",
            "function_calling": True,
            "json_output": True,
            "vision": True,
            "structured_output": True,
        },
    )

    expected_handoff_context: List[LLMMessage] = [
        AssistantMessage(
            source="agent1",
            content=[
                FunctionCall(id="1", name="tool1", arguments="{}"),
                FunctionCall(id="2", name="tool2", arguments="{}"),
            ],
        ),
        FunctionExecutionResultMessage(
            content=[
                FunctionExecutionResult(content="tool1", call_id="1", is_error=False, name="tool1"),
                FunctionExecutionResult(content="tool2", call_id="2", is_error=False, name="tool2"),
            ]
        ),
    ]

    def tool1() -> str:
        return "tool1"

    def tool2() -> str:
        return "tool2"

    agent1 = AssistantAgent(
        "agent1",
        model_client=model_client,
        handoffs=[Handoff(target="agent2", name="handoff_to_agent2", message="handoff to agent2")],
        tools=[tool1, tool2],
    )
    agent2 = AssistantAgent(
        "agent2",
        model_client=model_client,
    )
    termination = TextMentionTermination("TERMINATE")
    team = Swarm([agent1, agent2], termination_condition=termination, runtime=runtime)
    result = await team.run(task="task")
    assert len(result.messages) == 6
    assert result.messages[0] == TextMessage(content="task", source="user")
    assert isinstance(result.messages[1], ToolCallRequestEvent)
    assert isinstance(result.messages[2], ToolCallExecutionEvent)
    assert result.messages[3] == HandoffMessage(
        content="handoff to agent2",
        target="agent2",
        source="agent1",
        context=expected_handoff_context,
    )
    assert isinstance(result.messages[4], TextMessage)
    assert result.messages[4].content == "Hello"
    assert result.messages[4].source == "agent2"
    assert isinstance(result.messages[5], TextMessage)
    assert result.messages[5].content == "TERMINATE"
    assert result.messages[5].source == "agent2"

    # Verify the tool calls are in agent2's context.
    agent2_model_ctx_messages = await agent2._model_context.get_messages()  # pyright: ignore
    assert agent2_model_ctx_messages[0] == UserMessage(content="task", source="user")
    assert agent2_model_ctx_messages[1] == expected_handoff_context[0]
    assert agent2_model_ctx_messages[2] == expected_handoff_context[1]


@pytest.mark.asyncio
async def test_swarm_with_handoff_termination(runtime: AgentRuntime | None) -> None:
    first_agent = _HandOffAgent("first_agent", description="first agent", next_agent="second_agent")
    second_agent = _HandOffAgent("second_agent", description="second agent", next_agent="third_agent")
    third_agent = _HandOffAgent("third_agent", description="third agent", next_agent="first_agent")

    # Handoff to an existing agent.
    termination = HandoffTermination(target="third_agent")
    team = Swarm([second_agent, first_agent, third_agent], termination_condition=termination, runtime=runtime)
    # Start
    result = await team.run(task="task")
    assert len(result.messages) == 2
    assert isinstance(result.messages[0], TextMessage)
    assert isinstance(result.messages[1], HandoffMessage)
    assert result.messages[0].content == "task"
    assert result.messages[1].content == "Transferred to third_agent."
    # Resume existing.
    result = await team.run()
    assert len(result.messages) == 3
    assert isinstance(result.messages[0], HandoffMessage)
    assert isinstance(result.messages[1], HandoffMessage)
    assert isinstance(result.messages[2], HandoffMessage)
    assert result.messages[0].content == "Transferred to first_agent."
    assert result.messages[1].content == "Transferred to second_agent."
    assert result.messages[2].content == "Transferred to third_agent."
    # Resume new task.
    result = await team.run(task="new task")
    assert len(result.messages) == 4
    assert isinstance(result.messages[0], TextMessage)
    assert isinstance(result.messages[1], HandoffMessage)
    assert isinstance(result.messages[2], HandoffMessage)
    assert isinstance(result.messages[3], HandoffMessage)
    assert result.messages[0].content == "new task"
    assert result.messages[1].content == "Transferred to first_agent."
    assert result.messages[2].content == "Transferred to second_agent."
    assert result.messages[3].content == "Transferred to third_agent."

    # Handoff to a non-existing agent.
    third_agent = _HandOffAgent("third_agent", description="third agent", next_agent="non_existing_agent")
    termination = HandoffTermination(target="non_existing_agent")
    team = Swarm([second_agent, first_agent, third_agent], termination_condition=termination, runtime=runtime)
    # Start
    result = await team.run(task="task")
    assert len(result.messages) == 3
    assert isinstance(result.messages[0], TextMessage)
    assert isinstance(result.messages[1], HandoffMessage)
    assert isinstance(result.messages[2], HandoffMessage)
    assert result.messages[0].content == "task"
    assert result.messages[1].content == "Transferred to third_agent."
    assert result.messages[2].content == "Transferred to non_existing_agent."
    # Attempt to resume.
    with pytest.raises(ValueError):
        await team.run()
    # Attempt to resume with a new task.
    with pytest.raises(ValueError):
        await team.run(task="new task")
    # Resume with a HandoffMessage
    result = await team.run(task=HandoffMessage(content="Handoff to first_agent.", target="first_agent", source="user"))
    assert len(result.messages) == 4
    assert isinstance(result.messages[0], HandoffMessage)
    assert isinstance(result.messages[1], HandoffMessage)
    assert isinstance(result.messages[2], HandoffMessage)
    assert isinstance(result.messages[3], HandoffMessage)
    assert result.messages[0].content == "Handoff to first_agent."
    assert result.messages[1].content == "Transferred to second_agent."
    assert result.messages[2].content == "Transferred to third_agent."
    assert result.messages[3].content == "Transferred to non_existing_agent."


@pytest.mark.asyncio
async def test_round_robin_group_chat_with_message_list(runtime: AgentRuntime | None) -> None:
    # Create a simple team with echo agents
    agent1 = _EchoAgent("Agent1", "First agent")
    agent2 = _EchoAgent("Agent2", "Second agent")
    termination = MaxMessageTermination(4)  # Stop after 4 messages
    team = RoundRobinGroupChat([agent1, agent2], termination_condition=termination, runtime=runtime)

    # Create a list of messages
    messages: List[BaseChatMessage] = [
        TextMessage(content="Message 1", source="user"),
        TextMessage(content="Message 2", source="user"),
        TextMessage(content="Message 3", source="user"),
    ]

    # Run the team with the message list
    result = await team.run(task=messages)

    # Verify the messages were processed in order
    assert len(result.messages) == 4  # Initial messages + echo until termination
    assert isinstance(result.messages[0], TextMessage)
    assert isinstance(result.messages[1], TextMessage)
    assert isinstance(result.messages[2], TextMessage)
    assert isinstance(result.messages[3], TextMessage)
    assert result.messages[0].content == "Message 1"  # First message
    assert result.messages[1].content == "Message 2"  # Second message
    assert result.messages[2].content == "Message 3"  # Third message
    assert result.messages[3].content == "Message 1"  # Echo from first agent
    assert result.stop_reason == "Maximum number of messages 4 reached, current message count: 4"

    # Test with streaming
    await team.reset()
    index = 0
    async for message in team.run_stream(task=messages):
        if isinstance(message, TaskResult):
            assert message == result
        else:
            assert message == result.messages[index]
            index += 1

    # Test with invalid message list
    with pytest.raises(ValueError, match="All messages in task list must be valid BaseChatMessage types"):
        await team.run(task=["not a message"])  # type: ignore[list-item, arg-type]  # intentionally testing invalid input

    # Test with empty message list
    with pytest.raises(ValueError, match="Task list cannot be empty"):
        await team.run(task=[])


@pytest.mark.asyncio
async def test_declarative_groupchats_with_config(runtime: AgentRuntime | None) -> None:
    # Create basic agents and components for testing
    agent1 = AssistantAgent(
        "agent_1",
        model_client=OpenAIChatCompletionClient(model="gpt-4o-2024-05-13", api_key=""),
        handoffs=["agent_2"],
    )
    agent2 = AssistantAgent("agent_2", model_client=OpenAIChatCompletionClient(model="gpt-4o-2024-05-13", api_key=""))
    termination = MaxMessageTermination(4)
    model_client = OpenAIChatCompletionClient(model="gpt-4o-2024-05-13", api_key="")

    # Test round robin - verify config is preserved
    round_robin = RoundRobinGroupChat(participants=[agent1, agent2], termination_condition=termination, max_turns=5)
    config = round_robin.dump_component()
    loaded = RoundRobinGroupChat.load_component(config)
    assert loaded.dump_component() == config

    # Test selector group chat - verify config is preserved
    selector_prompt = "Custom selector prompt with {roles}, {participants}, {history}"
    selector = SelectorGroupChat(
        participants=[agent1, agent2],
        model_client=model_client,
        termination_condition=termination,
        max_turns=10,
        selector_prompt=selector_prompt,
        allow_repeated_speaker=True,
        runtime=runtime,
    )
    selector_config = selector.dump_component()
    selector_loaded = SelectorGroupChat.load_component(selector_config)
    assert selector_loaded.dump_component() == selector_config

    # Test swarm with handoff termination
    handoff_termination = HandoffTermination(target="Agent2")
    swarm = Swarm(
        participants=[agent1, agent2], termination_condition=handoff_termination, max_turns=5, runtime=runtime
    )
    swarm_config = swarm.dump_component()
    swarm_loaded = Swarm.load_component(swarm_config)
    assert swarm_loaded.dump_component() == swarm_config

    # Test MagenticOne with custom parameters
    magentic = MagenticOneGroupChat(
        participants=[agent1],
        model_client=model_client,
        max_turns=15,
        max_stalls=5,
        final_answer_prompt="Custom prompt",
        runtime=runtime,
    )
    magentic_config = magentic.dump_component()
    magentic_loaded = MagenticOneGroupChat.load_component(magentic_config)
    assert magentic_loaded.dump_component() == magentic_config

    # Verify component types are correctly set for each
    for team in [loaded, selector, swarm, magentic]:
        assert team.component_type == "team"

    # Verify provider strings are correctly set
    assert round_robin.dump_component().provider == "autogen_agentchat.teams.RoundRobinGroupChat"
    assert selector.dump_component().provider == "autogen_agentchat.teams.SelectorGroupChat"
    assert swarm.dump_component().provider == "autogen_agentchat.teams.Swarm"
    assert magentic.dump_component().provider == "autogen_agentchat.teams.MagenticOneGroupChat"<|MERGE_RESOLUTION|>--- conflicted
+++ resolved
@@ -103,7 +103,6 @@
         self._last_message = None
 
 
-<<<<<<< HEAD
 class _FlakyTermination(TerminationCondition):
     def __init__(self, raise_on_count: int) -> None:
         self._raise_on_count = raise_on_count
@@ -114,7 +113,7 @@
         """Check if the termination condition has been reached"""
         return False
 
-    async def __call__(self, messages: Sequence[AgentEvent | ChatMessage]) -> StopMessage | None:
+    async def __call__(self, messages: Sequence[BaseAgentEvent | BaseChatMessage]) -> StopMessage | None:
         self._count += 1
         if self._count == self._raise_on_count:
             raise ValueError("I am a flaky termination...")
@@ -124,10 +123,7 @@
         pass
 
 
-class _UnknownMessageType(ChatMessage):
-=======
 class _UnknownMessageType(BaseChatMessage):
->>>>>>> fbdd89b4
     content: str
 
     def to_model_message(self) -> UserMessage:
