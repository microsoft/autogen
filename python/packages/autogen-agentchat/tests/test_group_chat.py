import asyncio
import json
import logging
import tempfile
from typing import AsyncGenerator, List, Sequence

import pytest
import pytest_asyncio
from autogen_agentchat import EVENT_LOGGER_NAME
from autogen_agentchat.agents import (
    AssistantAgent,
    BaseChatAgent,
    CodeExecutorAgent,
)
from autogen_agentchat.base import Handoff, Response, TaskResult, TerminationCondition
from autogen_agentchat.conditions import HandoffTermination, MaxMessageTermination, TextMentionTermination
from autogen_agentchat.messages import (
    AgentEvent,
    ChatMessage,
    HandoffMessage,
    MultiModalMessage,
    StopMessage,
    StructuredMessage,
    TextMessage,
    ToolCallExecutionEvent,
    ToolCallRequestEvent,
    ToolCallSummaryMessage,
)
from autogen_agentchat.teams import MagenticOneGroupChat, RoundRobinGroupChat, SelectorGroupChat, Swarm
from autogen_agentchat.teams._group_chat._round_robin_group_chat import RoundRobinGroupChatManager
from autogen_agentchat.teams._group_chat._selector_group_chat import SelectorGroupChatManager
from autogen_agentchat.teams._group_chat._swarm_group_chat import SwarmGroupChatManager
from autogen_agentchat.ui import Console
from autogen_core import AgentId, AgentRuntime, CancellationToken, FunctionCall, SingleThreadedAgentRuntime
from autogen_core.models import (
    AssistantMessage,
    CreateResult,
    FunctionExecutionResult,
    FunctionExecutionResultMessage,
    LLMMessage,
    RequestUsage,
    UserMessage,
)
from autogen_core.tools import FunctionTool
from autogen_ext.code_executors.local import LocalCommandLineCodeExecutor
from autogen_ext.models.openai import OpenAIChatCompletionClient
from autogen_ext.models.replay import ReplayChatCompletionClient
from pydantic import BaseModel
from utils import FileLogHandler

logger = logging.getLogger(EVENT_LOGGER_NAME)
logger.setLevel(logging.DEBUG)
logger.addHandler(FileLogHandler("test_group_chat.log"))


class _EchoAgent(BaseChatAgent):
    def __init__(self, name: str, description: str) -> None:
        super().__init__(name, description)
        self._last_message: str | None = None
        self._total_messages = 0

    @property
    def produced_message_types(self) -> Sequence[type[ChatMessage]]:
        return (TextMessage,)

    @property
    def total_messages(self) -> int:
        return self._total_messages

    async def on_messages(self, messages: Sequence[ChatMessage], cancellation_token: CancellationToken) -> Response:
        if len(messages) > 0:
            assert isinstance(messages[0], TextMessage)
            self._last_message = messages[0].content
            self._total_messages += 1
            return Response(chat_message=TextMessage(content=messages[0].content, source=self.name))
        else:
            assert self._last_message is not None
            self._total_messages += 1
            return Response(chat_message=TextMessage(content=self._last_message, source=self.name))

    async def on_reset(self, cancellation_token: CancellationToken) -> None:
        self._last_message = None


class _FlakyAgent(BaseChatAgent):
    def __init__(self, name: str, description: str) -> None:
        super().__init__(name, description)
        self._last_message: str | None = None
        self._total_messages = 0

    @property
    def produced_message_types(self) -> Sequence[type[ChatMessage]]:
        return (TextMessage,)

    @property
    def total_messages(self) -> int:
        return self._total_messages

    async def on_messages(self, messages: Sequence[ChatMessage], cancellation_token: CancellationToken) -> Response:
        raise ValueError("I am a flaky agent...")

    async def on_reset(self, cancellation_token: CancellationToken) -> None:
        self._last_message = None


<<<<<<< HEAD
class _FlakyTermination(TerminationCondition):

    def __init__(self, raise_on_count: int) -> None:
        self._raise_on_count = raise_on_count
        self._count = 0

    @property
    def terminated(self) -> bool:
        """Check if the termination condition has been reached"""
        return False

    async def __call__(self, messages: Sequence[AgentEvent | ChatMessage]) -> StopMessage | None:
        self._count += 1
        if self._count == self._raise_on_count:
            raise ValueError("I am a flaky termination...")
        return None
    
    async def reset(self) -> None:
=======
class _UnknownMessageType(ChatMessage):
    content: str

    def to_model_message(self) -> UserMessage:
        raise NotImplementedError("This message type is not supported.")

    def to_model_text(self) -> str:
        raise NotImplementedError("This message type is not supported.")

    def to_text(self) -> str:
        raise NotImplementedError("This message type is not supported.")


class _UnknownMessageTypeAgent(BaseChatAgent):
    def __init__(self, name: str, description: str) -> None:
        super().__init__(name, description)

    @property
    def produced_message_types(self) -> Sequence[type[ChatMessage]]:
        return (_UnknownMessageType,)

    async def on_messages(self, messages: Sequence[ChatMessage], cancellation_token: CancellationToken) -> Response:
        return Response(chat_message=_UnknownMessageType(content="Unknown message type", source=self.name))

    async def on_reset(self, cancellation_token: CancellationToken) -> None:
>>>>>>> 0cd3ff46
        pass


class _StopAgent(_EchoAgent):
    def __init__(self, name: str, description: str, *, stop_at: int = 1) -> None:
        super().__init__(name, description)
        self._count = 0
        self._stop_at = stop_at

    @property
    def produced_message_types(self) -> Sequence[type[ChatMessage]]:
        return (TextMessage, StopMessage)

    async def on_messages(self, messages: Sequence[ChatMessage], cancellation_token: CancellationToken) -> Response:
        self._count += 1
        if self._count < self._stop_at:
            return await super().on_messages(messages, cancellation_token)
        return Response(chat_message=StopMessage(content="TERMINATE", source=self.name))


def _pass_function(input: str) -> str:
    return "pass"


class _InputTask1(BaseModel):
    task: str
    data: List[str]


class _InputTask2(BaseModel):
    task: str
    data: str


TaskType = str | List[ChatMessage] | ChatMessage


@pytest_asyncio.fixture(params=["single_threaded", "embedded"])  # type: ignore
async def runtime(request: pytest.FixtureRequest) -> AsyncGenerator[AgentRuntime | None, None]:
    if request.param == "single_threaded":
        runtime = SingleThreadedAgentRuntime()
        runtime.start()
        yield runtime
        await runtime.stop()
    elif request.param == "embedded":
        yield None


@pytest.mark.asyncio
async def test_round_robin_group_chat(runtime: AgentRuntime | None) -> None:
    model_client = ReplayChatCompletionClient(
        [
            'Here is the program\n ```python\nprint("Hello, world!")\n```',
            "TERMINATE",
        ],
    )
    with tempfile.TemporaryDirectory() as temp_dir:
        code_executor_agent = CodeExecutorAgent(
            "code_executor", code_executor=LocalCommandLineCodeExecutor(work_dir=temp_dir)
        )
        coding_assistant_agent = AssistantAgent(
            "coding_assistant",
            model_client=model_client,
        )
        termination = TextMentionTermination("TERMINATE")
        team = RoundRobinGroupChat(
            participants=[coding_assistant_agent, code_executor_agent],
            termination_condition=termination,
            runtime=runtime,
        )
        result = await team.run(
            task="Write a program that prints 'Hello, world!'",
        )
        expected_messages = [
            "Write a program that prints 'Hello, world!'",
            'Here is the program\n ```python\nprint("Hello, world!")\n```',
            "Hello, world!",
            "TERMINATE",
        ]
        for i in range(len(expected_messages)):
            produced_message = result.messages[i]
            assert isinstance(produced_message, TextMessage)
            content = produced_message.content.replace("\r\n", "\n").rstrip("\n")
            assert content == expected_messages[i]

        assert result.stop_reason is not None and result.stop_reason == "Text 'TERMINATE' mentioned"

        # Test streaming.
        model_client.reset()
        index = 0
        await team.reset()
        async for message in team.run_stream(
            task="Write a program that prints 'Hello, world!'",
        ):
            if isinstance(message, TaskResult):
                assert message == result
            else:
                assert message == result.messages[index]
            index += 1

        # Test message input.
        # Text message.
        model_client.reset()
        index = 0
        await team.reset()
        result_2 = await team.run(
            task=TextMessage(content="Write a program that prints 'Hello, world!'", source="user")
        )
        assert result == result_2

        # Test multi-modal message.
        model_client.reset()
        index = 0
        await team.reset()
        task = MultiModalMessage(content=["Write a program that prints 'Hello, world!'"], source="user")
        result_2 = await team.run(task=task)
        assert isinstance(result.messages[0], TextMessage)
        assert isinstance(result_2.messages[0], MultiModalMessage)
        assert result.messages[0].content == task.content[0]
        assert result.messages[1:] == result_2.messages[1:]


@pytest.mark.asyncio
async def test_round_robin_group_chat_unknown_task_message_type(runtime: AgentRuntime | None) -> None:
    model_client = ReplayChatCompletionClient([])
    agent1 = AssistantAgent("agent1", model_client=model_client)
    agent2 = AssistantAgent("agent2", model_client=model_client)
    termination = TextMentionTermination("TERMINATE")
    team1 = RoundRobinGroupChat(
        participants=[agent1, agent2],
        termination_condition=termination,
        runtime=runtime,
        custom_message_types=[StructuredMessage[_InputTask2]],
    )
    with pytest.raises(ValueError, match=r"Message type .*StructuredMessage\[_InputTask1\].* is not registered"):
        await team1.run(
            task=StructuredMessage[_InputTask1](
                content=_InputTask1(task="Write a program that prints 'Hello, world!'", data=["a", "b", "c"]),
                source="user",
            )
        )


@pytest.mark.asyncio
async def test_round_robin_group_chat_unknown_agent_message_type() -> None:
    model_client = ReplayChatCompletionClient(["Hello"])
    agent1 = AssistantAgent("agent1", model_client=model_client)
    agent2 = _UnknownMessageTypeAgent("agent2", "I am an unknown message type agent")
    termination = TextMentionTermination("TERMINATE")
    team1 = RoundRobinGroupChat(participants=[agent1, agent2], termination_condition=termination)
    with pytest.raises(ValueError, match="Message type .*UnknownMessageType.* not registered"):
        await team1.run(task=TextMessage(content="Write a program that prints 'Hello, world!'", source="user"))


@pytest.mark.asyncio
@pytest.mark.parametrize(
    "task",
    [
        "Write a program that prints 'Hello, world!'",
        [TextMessage(content="Write a program that prints 'Hello, world!'", source="user")],
        [MultiModalMessage(content=["Write a program that prints 'Hello, world!'"], source="user")],
        [
            StructuredMessage[_InputTask1](
                content=_InputTask1(task="Write a program that prints 'Hello, world!'", data=["a", "b", "c"]),
                source="user",
            ),
            StructuredMessage[_InputTask2](
                content=_InputTask2(task="Write a program that prints 'Hello, world!'", data="a"), source="user"
            ),
        ],
    ],
    ids=["text", "text_message", "multi_modal_message", "structured_message"],
)
async def test_round_robin_group_chat_state(task: TaskType, runtime: AgentRuntime | None) -> None:
    model_client = ReplayChatCompletionClient(
        ["No facts", "No plan", "print('Hello, world!')", "TERMINATE"],
    )
    agent1 = AssistantAgent("agent1", model_client=model_client)
    agent2 = AssistantAgent("agent2", model_client=model_client)
    termination = TextMentionTermination("TERMINATE")
    team1 = RoundRobinGroupChat(
        participants=[agent1, agent2],
        termination_condition=termination,
        runtime=runtime,
        custom_message_types=[StructuredMessage[_InputTask1], StructuredMessage[_InputTask2]],
    )
    await team1.run(task=task)
    state = await team1.save_state()

    agent3 = AssistantAgent("agent1", model_client=model_client)
    agent4 = AssistantAgent("agent2", model_client=model_client)
    team2 = RoundRobinGroupChat(
        participants=[agent3, agent4],
        termination_condition=termination,
        runtime=runtime,
        custom_message_types=[StructuredMessage[_InputTask1], StructuredMessage[_InputTask2]],
    )
    await team2.load_state(state)
    state2 = await team2.save_state()
    assert state == state2

    agent1_model_ctx_messages = await agent1._model_context.get_messages()  # pyright: ignore
    agent2_model_ctx_messages = await agent2._model_context.get_messages()  # pyright: ignore
    agent3_model_ctx_messages = await agent3._model_context.get_messages()  # pyright: ignore
    agent4_model_ctx_messages = await agent4._model_context.get_messages()  # pyright: ignore
    assert agent3_model_ctx_messages == agent1_model_ctx_messages
    assert agent4_model_ctx_messages == agent2_model_ctx_messages
    manager_1 = await team1._runtime.try_get_underlying_agent_instance(  # pyright: ignore
        AgentId(f"{team1._group_chat_manager_name}_{team1._team_id}", team1._team_id),  # pyright: ignore
        RoundRobinGroupChatManager,  # pyright: ignore
    )  # pyright: ignore
    manager_2 = await team2._runtime.try_get_underlying_agent_instance(  # pyright: ignore
        AgentId(f"{team2._group_chat_manager_name}_{team2._team_id}", team2._team_id),  # pyright: ignore
        RoundRobinGroupChatManager,  # pyright: ignore
    )  # pyright: ignore
    assert manager_1._current_turn == manager_2._current_turn  # pyright: ignore
    assert manager_1._message_thread == manager_2._message_thread  # pyright: ignore


@pytest.mark.asyncio
async def test_round_robin_group_chat_with_tools(runtime: AgentRuntime | None) -> None:
    model_client = ReplayChatCompletionClient(
        chat_completions=[
            CreateResult(
                finish_reason="function_calls",
                content=[FunctionCall(id="1", name="pass", arguments=json.dumps({"input": "pass"}))],
                usage=RequestUsage(prompt_tokens=0, completion_tokens=0),
                cached=False,
            ),
            "Hello",
            "TERMINATE",
        ],
        model_info={
            "family": "gpt-4o",
            "function_calling": True,
            "json_output": True,
            "vision": True,
            "structured_output": True,
        },
    )
    tool = FunctionTool(_pass_function, name="pass", description="pass function")
    tool_use_agent = AssistantAgent("tool_use_agent", model_client=model_client, tools=[tool])
    echo_agent = _EchoAgent("echo_agent", description="echo agent")
    termination = TextMentionTermination("TERMINATE")
    team = RoundRobinGroupChat(
        participants=[tool_use_agent, echo_agent], termination_condition=termination, runtime=runtime
    )
    result = await team.run(
        task="Write a program that prints 'Hello, world!'",
    )
    assert len(result.messages) == 8
    assert isinstance(result.messages[0], TextMessage)  # task
    assert isinstance(result.messages[1], ToolCallRequestEvent)  # tool call
    assert isinstance(result.messages[2], ToolCallExecutionEvent)  # tool call result
    assert isinstance(result.messages[3], ToolCallSummaryMessage)  # tool use agent response
    assert result.messages[3].content == "pass"  #  ensure the tool call was executed
    assert isinstance(result.messages[4], TextMessage)  # echo agent response
    assert isinstance(result.messages[5], TextMessage)  # tool use agent response
    assert isinstance(result.messages[6], TextMessage)  # echo agent response
    assert isinstance(result.messages[7], TextMessage)  # tool use agent response, that has TERMINATE
    assert result.messages[7].content == "TERMINATE"

    assert result.stop_reason is not None and result.stop_reason == "Text 'TERMINATE' mentioned"

    # Test streaming.
    await tool_use_agent._model_context.clear()  # pyright: ignore
    model_client.reset()
    index = 0
    await team.reset()
    async for message in team.run_stream(
        task="Write a program that prints 'Hello, world!'",
    ):
        if isinstance(message, TaskResult):
            assert message == result
        else:
            assert message == result.messages[index]
        index += 1

    # Test Console.
    await tool_use_agent._model_context.clear()  # pyright: ignore
    model_client.reset()
    index = 0
    await team.reset()
    result2 = await Console(team.run_stream(task="Write a program that prints 'Hello, world!'"))
    assert result2 == result


@pytest.mark.asyncio
async def test_round_robin_group_chat_with_resume_and_reset(runtime: AgentRuntime | None) -> None:
    agent_1 = _EchoAgent("agent_1", description="echo agent 1")
    agent_2 = _EchoAgent("agent_2", description="echo agent 2")
    agent_3 = _EchoAgent("agent_3", description="echo agent 3")
    agent_4 = _EchoAgent("agent_4", description="echo agent 4")
    termination = MaxMessageTermination(3)
    team = RoundRobinGroupChat(
        participants=[agent_1, agent_2, agent_3, agent_4], termination_condition=termination, runtime=runtime
    )
    result = await team.run(
        task="Write a program that prints 'Hello, world!'",
    )
    assert len(result.messages) == 3
    assert result.messages[1].source == "agent_1"
    assert result.messages[2].source == "agent_2"
    assert result.stop_reason is not None

    # Resume.
    result = await team.run()
    assert len(result.messages) == 3
    assert result.messages[0].source == "agent_3"
    assert result.messages[1].source == "agent_4"
    assert result.messages[2].source == "agent_1"
    assert result.stop_reason is not None

    # Reset.
    await team.reset()
    result = await team.run(task="Write a program that prints 'Hello, world!'")
    assert len(result.messages) == 3
    assert result.messages[1].source == "agent_1"
    assert result.messages[2].source == "agent_2"
    assert result.stop_reason is not None


@pytest.mark.asyncio
async def test_round_robin_group_chat_with_exception_raised_from_agent(runtime: AgentRuntime | None) -> None:
    agent_1 = _EchoAgent("agent_1", description="echo agent 1")
    agent_2 = _FlakyAgent("agent_2", description="echo agent 2")
    agent_3 = _EchoAgent("agent_3", description="echo agent 3")
    termination = MaxMessageTermination(3)
    team = RoundRobinGroupChat(
        participants=[agent_1, agent_2, agent_3],
        termination_condition=termination,
        runtime=runtime,
    )

    with pytest.raises(RuntimeError, match="I am a flaky agent..."):
        await team.run(
            task="Write a program that prints 'Hello, world!'",
        )
 
@pytest.mark.asyncio
async def test_round_robin_group_chat_with_exception_raised_from_termination_condition(runtime: AgentRuntime | None) -> None:
    agent_1 = _EchoAgent("agent_1", description="echo agent 1")
    agent_2 = _FlakyAgent("agent_2", description="echo agent 2")
    agent_3 = _EchoAgent("agent_3", description="echo agent 3")
    team = RoundRobinGroupChat(
        participants=[agent_1, agent_2, agent_3],
        termination_condition=_FlakyTermination(),
        runtime=runtime,
    )

    with pytest.raises(RuntimeError, match="I am a flaky termination..."):
        await team.run(
            task="Write a program that prints 'Hello, world!'",
        )
 


@pytest.mark.asyncio
async def test_round_robin_group_chat_max_turn(runtime: AgentRuntime | None) -> None:
    agent_1 = _EchoAgent("agent_1", description="echo agent 1")
    agent_2 = _EchoAgent("agent_2", description="echo agent 2")
    agent_3 = _EchoAgent("agent_3", description="echo agent 3")
    agent_4 = _EchoAgent("agent_4", description="echo agent 4")
    team = RoundRobinGroupChat(participants=[agent_1, agent_2, agent_3, agent_4], max_turns=3, runtime=runtime)
    result = await team.run(
        task="Write a program that prints 'Hello, world!'",
    )
    assert len(result.messages) == 4
    assert result.messages[1].source == "agent_1"
    assert result.messages[2].source == "agent_2"
    assert result.messages[3].source == "agent_3"
    assert result.stop_reason is not None

    # Resume.
    result = await team.run()
    assert len(result.messages) == 3
    assert result.messages[0].source == "agent_4"
    assert result.messages[1].source == "agent_1"
    assert result.messages[2].source == "agent_2"
    assert result.stop_reason is not None

    # Reset.
    await team.reset()
    result = await team.run(task="Write a program that prints 'Hello, world!'")
    assert len(result.messages) == 4
    assert result.messages[1].source == "agent_1"
    assert result.messages[2].source == "agent_2"
    assert result.messages[3].source == "agent_3"
    assert result.stop_reason is not None


@pytest.mark.asyncio
async def test_round_robin_group_chat_cancellation(runtime: AgentRuntime | None) -> None:
    agent_1 = _EchoAgent("agent_1", description="echo agent 1")
    agent_2 = _EchoAgent("agent_2", description="echo agent 2")
    agent_3 = _EchoAgent("agent_3", description="echo agent 3")
    agent_4 = _EchoAgent("agent_4", description="echo agent 4")
    # Set max_turns to a large number to avoid stopping due to max_turns before cancellation.
    team = RoundRobinGroupChat(participants=[agent_1, agent_2, agent_3, agent_4], max_turns=1000, runtime=runtime)
    cancellation_token = CancellationToken()
    run_task = asyncio.create_task(
        team.run(
            task="Write a program that prints 'Hello, world!'",
            cancellation_token=cancellation_token,
        )
    )
    await asyncio.sleep(0.1)
    # Cancel the task.
    cancellation_token.cancel()
    with pytest.raises(asyncio.CancelledError):
        await run_task

    # Still can run again and finish the task.
    result = await team.run()
    assert result.stop_reason is not None and result.stop_reason == "Maximum number of turns 1000 reached."


@pytest.mark.asyncio
async def test_selector_group_chat(runtime: AgentRuntime | None) -> None:
    model_client = ReplayChatCompletionClient(
        chat_completions=[
            "agent3",
            "agent2",
            "agent1",
            "agent2",
            "agent1",
        ]
    )
    agent1 = _StopAgent("agent1", description="echo agent 1", stop_at=2)
    agent2 = _EchoAgent("agent2", description="echo agent 2")
    agent3 = _EchoAgent("agent3", description="echo agent 3")
    termination = TextMentionTermination("TERMINATE")
    team = SelectorGroupChat(
        participants=[agent1, agent2, agent3],
        model_client=model_client,
        termination_condition=termination,
        runtime=runtime,
    )
    result = await team.run(
        task="Write a program that prints 'Hello, world!'",
    )
    assert len(result.messages) == 6
    assert isinstance(result.messages[0], TextMessage)
    assert result.messages[0].content == "Write a program that prints 'Hello, world!'"
    assert result.messages[1].source == "agent3"
    assert result.messages[2].source == "agent2"
    assert result.messages[3].source == "agent1"
    assert result.messages[4].source == "agent2"
    assert result.messages[5].source == "agent1"
    assert result.stop_reason is not None and result.stop_reason == "Text 'TERMINATE' mentioned"

    # Test streaming.
    model_client.reset()
    agent1._count = 0  # pyright: ignore
    index = 0
    await team.reset()
    async for message in team.run_stream(
        task="Write a program that prints 'Hello, world!'",
    ):
        if isinstance(message, TaskResult):
            assert message == result
        else:
            assert message == result.messages[index]
        index += 1

    # Test Console.
    model_client.reset()
    agent1._count = 0  # pyright: ignore
    index = 0
    await team.reset()
    result2 = await Console(team.run_stream(task="Write a program that prints 'Hello, world!'"))
    assert result2 == result


@pytest.mark.asyncio
@pytest.mark.parametrize(
    "task",
    [
        "Write a program that prints 'Hello, world!'",
        [TextMessage(content="Write a program that prints 'Hello, world!'", source="user")],
        [MultiModalMessage(content=["Write a program that prints 'Hello, world!'"], source="user")],
        [
            StructuredMessage[_InputTask1](
                content=_InputTask1(task="Write a program that prints 'Hello, world!'", data=["a", "b", "c"]),
                source="user",
            ),
            StructuredMessage[_InputTask2](
                content=_InputTask2(task="Write a program that prints 'Hello, world!'", data="a"), source="user"
            ),
        ],
    ],
    ids=["text", "text_message", "multi_modal_message", "structured_message"],
)
async def test_selector_group_chat_state(task: TaskType, runtime: AgentRuntime | None) -> None:
    model_client = ReplayChatCompletionClient(
        ["agent1", "No facts", "agent2", "No plan", "agent1", "print('Hello, world!')", "agent2", "TERMINATE"],
    )
    agent1 = AssistantAgent("agent1", model_client=model_client)
    agent2 = AssistantAgent("agent2", model_client=model_client)
    termination = TextMentionTermination("TERMINATE")
    team1 = SelectorGroupChat(
        participants=[agent1, agent2],
        termination_condition=termination,
        model_client=model_client,
        runtime=runtime,
        custom_message_types=[StructuredMessage[_InputTask1], StructuredMessage[_InputTask2]],
    )
    await team1.run(task=task)
    state = await team1.save_state()

    agent3 = AssistantAgent("agent1", model_client=model_client)
    agent4 = AssistantAgent("agent2", model_client=model_client)
    team2 = SelectorGroupChat(
        participants=[agent3, agent4],
        termination_condition=termination,
        model_client=model_client,
        custom_message_types=[StructuredMessage[_InputTask1], StructuredMessage[_InputTask2]],
    )
    await team2.load_state(state)
    state2 = await team2.save_state()
    assert state == state2

    agent1_model_ctx_messages = await agent1._model_context.get_messages()  # pyright: ignore
    agent2_model_ctx_messages = await agent2._model_context.get_messages()  # pyright: ignore
    agent3_model_ctx_messages = await agent3._model_context.get_messages()  # pyright: ignore
    agent4_model_ctx_messages = await agent4._model_context.get_messages()  # pyright: ignore
    assert agent3_model_ctx_messages == agent1_model_ctx_messages
    assert agent4_model_ctx_messages == agent2_model_ctx_messages
    manager_1 = await team1._runtime.try_get_underlying_agent_instance(  # pyright: ignore
        AgentId(f"{team1._group_chat_manager_name}_{team1._team_id}", team1._team_id),  # pyright: ignore
        SelectorGroupChatManager,  # pyright: ignore
    )  # pyright: ignore
    manager_2 = await team2._runtime.try_get_underlying_agent_instance(  # pyright: ignore
        AgentId(f"{team2._group_chat_manager_name}_{team2._team_id}", team2._team_id),  # pyright: ignore
        SelectorGroupChatManager,  # pyright: ignore
    )  # pyright: ignore
    assert manager_1._message_thread == manager_2._message_thread  # pyright: ignore
    assert manager_1._previous_speaker == manager_2._previous_speaker  # pyright: ignore


@pytest.mark.asyncio
async def test_selector_group_chat_two_speakers(runtime: AgentRuntime | None) -> None:
    model_client = ReplayChatCompletionClient(["agent2"])

    agent1 = _StopAgent("agent1", description="echo agent 1", stop_at=2)
    agent2 = _EchoAgent("agent2", description="echo agent 2")
    termination = TextMentionTermination("TERMINATE")
    team = SelectorGroupChat(
        participants=[agent1, agent2],
        termination_condition=termination,
        model_client=model_client,
        runtime=runtime,
    )
    result = await team.run(
        task="Write a program that prints 'Hello, world!'",
    )
    assert len(result.messages) == 5
    assert isinstance(result.messages[0], TextMessage)
    assert result.messages[0].content == "Write a program that prints 'Hello, world!'"
    assert result.messages[1].source == "agent2"
    assert result.messages[2].source == "agent1"
    assert result.messages[3].source == "agent2"
    assert result.messages[4].source == "agent1"
    assert result.stop_reason is not None and result.stop_reason == "Text 'TERMINATE' mentioned"

    # Test streaming.
    model_client.reset()
    agent1._count = 0  # pyright: ignore
    index = 0
    await team.reset()
    async for message in team.run_stream(task="Write a program that prints 'Hello, world!'"):
        if isinstance(message, TaskResult):
            assert message == result
        else:
            assert message == result.messages[index]
        index += 1

    # Test Console.
    model_client.reset()
    agent1._count = 0  # pyright: ignore
    index = 0
    await team.reset()
    result2 = await Console(team.run_stream(task="Write a program that prints 'Hello, world!'"))
    assert result2 == result


@pytest.mark.asyncio
async def test_selector_group_chat_two_speakers_allow_repeated(runtime: AgentRuntime | None) -> None:
    model_client = ReplayChatCompletionClient(
        [
            "agent2",
            "agent2",
            "agent1",
        ]
    )
    agent1 = _StopAgent("agent1", description="echo agent 1", stop_at=1)
    agent2 = _EchoAgent("agent2", description="echo agent 2")
    termination = TextMentionTermination("TERMINATE")
    team = SelectorGroupChat(
        participants=[agent1, agent2],
        model_client=model_client,
        termination_condition=termination,
        allow_repeated_speaker=True,
        runtime=runtime,
    )
    result = await team.run(task="Write a program that prints 'Hello, world!'")
    assert len(result.messages) == 4
    assert isinstance(result.messages[0], TextMessage)
    assert result.messages[0].content == "Write a program that prints 'Hello, world!'"
    assert result.messages[1].source == "agent2"
    assert result.messages[2].source == "agent2"
    assert result.messages[3].source == "agent1"
    assert result.stop_reason is not None and result.stop_reason == "Text 'TERMINATE' mentioned"

    # Test streaming.
    model_client.reset()
    index = 0
    await team.reset()
    async for message in team.run_stream(task="Write a program that prints 'Hello, world!'"):
        if isinstance(message, TaskResult):
            assert message == result
        else:
            assert message == result.messages[index]
        index += 1

    # Test Console.
    model_client.reset()
    index = 0
    await team.reset()
    result2 = await Console(team.run_stream(task="Write a program that prints 'Hello, world!'"))
    assert result2 == result


@pytest.mark.asyncio
async def test_selector_group_chat_succcess_after_2_attempts(runtime: AgentRuntime | None) -> None:
    model_client = ReplayChatCompletionClient(
        ["agent2, agent3", "agent2"],
    )
    agent1 = _StopAgent("agent1", description="echo agent 1", stop_at=1)
    agent2 = _EchoAgent("agent2", description="echo agent 2")
    agent3 = _EchoAgent("agent3", description="echo agent 3")
    team = SelectorGroupChat(
        participants=[agent1, agent2, agent3],
        model_client=model_client,
        max_turns=1,
        runtime=runtime,
    )
    result = await team.run(task="Write a program that prints 'Hello, world!'")
    assert len(result.messages) == 2
    assert isinstance(result.messages[0], TextMessage)
    assert result.messages[0].content == "Write a program that prints 'Hello, world!'"
    assert result.messages[1].source == "agent2"


@pytest.mark.asyncio
async def test_selector_group_chat_fall_back_to_first_after_3_attempts(runtime: AgentRuntime | None) -> None:
    model_client = ReplayChatCompletionClient(
        [
            "agent2, agent3",  # Multiple speakers
            "agent5",  # Non-existent speaker
            "agent3, agent1",  # Multiple speakers
        ]
    )
    agent1 = _StopAgent("agent1", description="echo agent 1", stop_at=1)
    agent2 = _EchoAgent("agent2", description="echo agent 2")
    agent3 = _EchoAgent("agent3", description="echo agent 3")
    team = SelectorGroupChat(
        participants=[agent1, agent2, agent3],
        model_client=model_client,
        max_turns=1,
        runtime=runtime,
    )
    result = await team.run(task="Write a program that prints 'Hello, world!'")
    assert len(result.messages) == 2
    assert isinstance(result.messages[0], TextMessage)
    assert result.messages[0].content == "Write a program that prints 'Hello, world!'"
    assert result.messages[1].source == "agent1"


@pytest.mark.asyncio
async def test_selector_group_chat_fall_back_to_previous_after_3_attempts(runtime: AgentRuntime | None) -> None:
    model_client = ReplayChatCompletionClient(
        ["agent2", "agent2", "agent2", "agent2"],
    )
    agent1 = _StopAgent("agent1", description="echo agent 1", stop_at=1)
    agent2 = _EchoAgent("agent2", description="echo agent 2")
    agent3 = _EchoAgent("agent3", description="echo agent 3")
    team = SelectorGroupChat(
        participants=[agent1, agent2, agent3],
        model_client=model_client,
        max_turns=2,
        runtime=runtime,
    )
    result = await team.run(task="Write a program that prints 'Hello, world!'")
    assert len(result.messages) == 3
    assert isinstance(result.messages[0], TextMessage)
    assert result.messages[0].content == "Write a program that prints 'Hello, world!'"
    assert result.messages[1].source == "agent2"
    assert result.messages[2].source == "agent2"


@pytest.mark.asyncio
async def test_selector_group_chat_custom_selector(runtime: AgentRuntime | None) -> None:
    model_client = ReplayChatCompletionClient(["agent3"])
    agent1 = _EchoAgent("agent1", description="echo agent 1")
    agent2 = _EchoAgent("agent2", description="echo agent 2")
    agent3 = _EchoAgent("agent3", description="echo agent 3")
    agent4 = _EchoAgent("agent4", description="echo agent 4")

    def _select_agent(messages: Sequence[AgentEvent | ChatMessage]) -> str | None:
        if len(messages) == 0:
            return "agent1"
        elif messages[-1].source == "agent1":
            return "agent2"
        elif messages[-1].source == "agent2":
            return None
        elif messages[-1].source == "agent3":
            return "agent4"
        else:
            return "agent1"

    termination = MaxMessageTermination(6)
    team = SelectorGroupChat(
        participants=[agent1, agent2, agent3, agent4],
        model_client=model_client,
        selector_func=_select_agent,
        termination_condition=termination,
        runtime=runtime,
    )
    result = await team.run(task="task")
    assert len(result.messages) == 6
    assert result.messages[1].source == "agent1"
    assert result.messages[2].source == "agent2"
    assert result.messages[3].source == "agent3"
    assert result.messages[4].source == "agent4"
    assert result.messages[5].source == "agent1"
    assert (
        result.stop_reason is not None
        and result.stop_reason == "Maximum number of messages 6 reached, current message count: 6"
    )


@pytest.mark.asyncio
async def test_selector_group_chat_custom_candidate_func(runtime: AgentRuntime | None) -> None:
    model_client = ReplayChatCompletionClient(["agent3"])
    agent1 = _EchoAgent("agent1", description="echo agent 1")
    agent2 = _EchoAgent("agent2", description="echo agent 2")
    agent3 = _EchoAgent("agent3", description="echo agent 3")
    agent4 = _EchoAgent("agent4", description="echo agent 4")

    def _candidate_func(messages: Sequence[AgentEvent | ChatMessage]) -> List[str]:
        if len(messages) == 0:
            return ["agent1"]
        elif messages[-1].source == "agent1":
            return ["agent2"]
        elif messages[-1].source == "agent2":
            return ["agent2", "agent3"]  # will generate agent3
        elif messages[-1].source == "agent3":
            return ["agent4"]
        else:
            return ["agent1"]

    termination = MaxMessageTermination(6)
    team = SelectorGroupChat(
        participants=[agent1, agent2, agent3, agent4],
        model_client=model_client,
        candidate_func=_candidate_func,
        termination_condition=termination,
        runtime=runtime,
    )
    result = await team.run(task="task")
    assert len(result.messages) == 6
    assert result.messages[1].source == "agent1"
    assert result.messages[2].source == "agent2"
    assert result.messages[3].source == "agent3"
    assert result.messages[4].source == "agent4"
    assert result.messages[5].source == "agent1"
    assert (
        result.stop_reason is not None
        and result.stop_reason == "Maximum number of messages 6 reached, current message count: 6"
    )


class _HandOffAgent(BaseChatAgent):
    def __init__(self, name: str, description: str, next_agent: str) -> None:
        super().__init__(name, description)
        self._next_agent = next_agent

    @property
    def produced_message_types(self) -> Sequence[type[ChatMessage]]:
        return (HandoffMessage,)

    async def on_messages(self, messages: Sequence[ChatMessage], cancellation_token: CancellationToken) -> Response:
        return Response(
            chat_message=HandoffMessage(
                content=f"Transferred to {self._next_agent}.", target=self._next_agent, source=self.name
            )
        )

    async def on_reset(self, cancellation_token: CancellationToken) -> None:
        pass


@pytest.mark.asyncio
async def test_swarm_handoff(runtime: AgentRuntime | None) -> None:
    first_agent = _HandOffAgent("first_agent", description="first agent", next_agent="second_agent")
    second_agent = _HandOffAgent("second_agent", description="second agent", next_agent="third_agent")
    third_agent = _HandOffAgent("third_agent", description="third agent", next_agent="first_agent")

    termination = MaxMessageTermination(6)
    team = Swarm([second_agent, first_agent, third_agent], termination_condition=termination, runtime=runtime)
    result = await team.run(task="task")
    assert len(result.messages) == 6
    assert isinstance(result.messages[0], TextMessage)
    assert isinstance(result.messages[1], HandoffMessage)
    assert isinstance(result.messages[2], HandoffMessage)
    assert isinstance(result.messages[3], HandoffMessage)
    assert isinstance(result.messages[4], HandoffMessage)
    assert isinstance(result.messages[5], HandoffMessage)
    assert result.messages[0].content == "task"
    assert result.messages[1].content == "Transferred to third_agent."
    assert result.messages[2].content == "Transferred to first_agent."
    assert result.messages[3].content == "Transferred to second_agent."
    assert result.messages[4].content == "Transferred to third_agent."
    assert result.messages[5].content == "Transferred to first_agent."
    assert (
        result.stop_reason is not None
        and result.stop_reason == "Maximum number of messages 6 reached, current message count: 6"
    )

    # Test streaming.
    index = 0
    await team.reset()
    stream = team.run_stream(task="task")
    async for message in stream:
        if isinstance(message, TaskResult):
            assert message == result
        else:
            assert message == result.messages[index]
        index += 1

    # Test save and load.
    state = await team.save_state()
    first_agent2 = _HandOffAgent("first_agent", description="first agent", next_agent="second_agent")
    second_agent2 = _HandOffAgent("second_agent", description="second agent", next_agent="third_agent")
    third_agent2 = _HandOffAgent("third_agent", description="third agent", next_agent="first_agent")
    team2 = Swarm([second_agent2, first_agent2, third_agent2], termination_condition=termination, runtime=runtime)
    await team2.load_state(state)
    state2 = await team2.save_state()
    assert state == state2
    manager_1 = await team._runtime.try_get_underlying_agent_instance(  # pyright: ignore
        AgentId(f"{team._group_chat_manager_name}_{team._team_id}", team._team_id),  # pyright: ignore
        SwarmGroupChatManager,  # pyright: ignore
    )  # pyright: ignore
    manager_2 = await team2._runtime.try_get_underlying_agent_instance(  # pyright: ignore
        AgentId(f"{team2._group_chat_manager_name}_{team2._team_id}", team2._team_id),  # pyright: ignore
        SwarmGroupChatManager,  # pyright: ignore
    )  # pyright: ignore
    assert manager_1._message_thread == manager_2._message_thread  # pyright: ignore
    assert manager_1._current_speaker == manager_2._current_speaker  # pyright: ignore


@pytest.mark.asyncio
@pytest.mark.parametrize(
    "task",
    [
        "Write a program that prints 'Hello, world!'",
        [TextMessage(content="Write a program that prints 'Hello, world!'", source="user")],
        [MultiModalMessage(content=["Write a program that prints 'Hello, world!'"], source="user")],
        [
            StructuredMessage[_InputTask1](
                content=_InputTask1(task="Write a program that prints 'Hello, world!'", data=["a", "b", "c"]),
                source="user",
            ),
            StructuredMessage[_InputTask2](
                content=_InputTask2(task="Write a program that prints 'Hello, world!'", data="a"), source="user"
            ),
        ],
    ],
    ids=["text", "text_message", "multi_modal_message", "structured_message"],
)
async def test_swarm_handoff_state(task: TaskType, runtime: AgentRuntime | None) -> None:
    first_agent = _HandOffAgent("first_agent", description="first agent", next_agent="second_agent")
    second_agent = _HandOffAgent("second_agent", description="second agent", next_agent="third_agent")
    third_agent = _HandOffAgent("third_agent", description="third agent", next_agent="first_agent")

    termination = MaxMessageTermination(6)
    team1 = Swarm(
        [second_agent, first_agent, third_agent],
        termination_condition=termination,
        runtime=runtime,
        custom_message_types=[StructuredMessage[_InputTask1], StructuredMessage[_InputTask2]],
    )
    await team1.run(task=task)
    state = await team1.save_state()

    first_agent2 = _HandOffAgent("first_agent", description="first agent", next_agent="second_agent")
    second_agent2 = _HandOffAgent("second_agent", description="second agent", next_agent="third_agent")
    third_agent2 = _HandOffAgent("third_agent", description="third agent", next_agent="first_agent")
    team2 = Swarm(
        [second_agent2, first_agent2, third_agent2],
        termination_condition=termination,
        runtime=runtime,
        custom_message_types=[StructuredMessage[_InputTask1], StructuredMessage[_InputTask2]],
    )
    await team2.load_state(state)
    state2 = await team2.save_state()
    assert state == state2

    manager_1 = await team1._runtime.try_get_underlying_agent_instance(  # pyright: ignore
        AgentId(f"{team1._group_chat_manager_name}_{team1._team_id}", team1._team_id),  # pyright: ignore
        SwarmGroupChatManager,  # pyright: ignore
    )
    manager_2 = await team2._runtime.try_get_underlying_agent_instance(  # pyright: ignore
        AgentId(f"{team2._group_chat_manager_name}_{team2._team_id}", team2._team_id),  # pyright: ignore
        SwarmGroupChatManager,  # pyright: ignore
    )
    assert manager_1._message_thread == manager_2._message_thread  # pyright: ignore
    assert manager_1._current_speaker == manager_2._current_speaker  # pyright: ignore


@pytest.mark.asyncio
async def test_swarm_handoff_using_tool_calls(runtime: AgentRuntime | None) -> None:
    model_client = ReplayChatCompletionClient(
        chat_completions=[
            CreateResult(
                finish_reason="function_calls",
                content=[FunctionCall(id="1", name="handoff_to_agent2", arguments=json.dumps({}))],
                usage=RequestUsage(prompt_tokens=0, completion_tokens=0),
                cached=False,
            ),
            "Hello",
            "TERMINATE",
        ],
        model_info={
            "family": "gpt-4o",
            "function_calling": True,
            "json_output": True,
            "vision": True,
            "structured_output": True,
        },
    )
    agent1 = AssistantAgent(
        "agent1",
        model_client=model_client,
        handoffs=[Handoff(target="agent2", name="handoff_to_agent2", message="handoff to agent2")],
    )
    agent2 = _HandOffAgent("agent2", description="agent 2", next_agent="agent1")
    termination = TextMentionTermination("TERMINATE")
    team = Swarm([agent1, agent2], termination_condition=termination, runtime=runtime)
    result = await team.run(task="task")
    assert len(result.messages) == 7
    assert isinstance(result.messages[0], TextMessage)
    assert result.messages[0].content == "task"
    assert isinstance(result.messages[1], ToolCallRequestEvent)
    assert isinstance(result.messages[2], ToolCallExecutionEvent)
    assert isinstance(result.messages[3], HandoffMessage)
    assert isinstance(result.messages[4], HandoffMessage)
    assert isinstance(result.messages[5], TextMessage)
    assert isinstance(result.messages[6], TextMessage)
    assert result.messages[3].content == "handoff to agent2"
    assert result.messages[4].content == "Transferred to agent1."
    assert result.messages[5].content == "Hello"
    assert result.messages[6].content == "TERMINATE"
    assert result.stop_reason is not None and result.stop_reason == "Text 'TERMINATE' mentioned"

    # Test streaming.
    await agent1._model_context.clear()  # pyright: ignore
    model_client.reset()
    index = 0
    await team.reset()
    stream = team.run_stream(task="task")
    async for message in stream:
        if isinstance(message, TaskResult):
            assert message == result
        else:
            assert message == result.messages[index]
        index += 1

    # Test Console
    await agent1._model_context.clear()  # pyright: ignore
    model_client.reset()
    index = 0
    await team.reset()
    result2 = await Console(team.run_stream(task="task"))
    assert result2 == result


@pytest.mark.asyncio
async def test_swarm_pause_and_resume(runtime: AgentRuntime | None) -> None:
    first_agent = _HandOffAgent("first_agent", description="first agent", next_agent="second_agent")
    second_agent = _HandOffAgent("second_agent", description="second agent", next_agent="third_agent")
    third_agent = _HandOffAgent("third_agent", description="third agent", next_agent="first_agent")

    team = Swarm([second_agent, first_agent, third_agent], max_turns=1, runtime=runtime)
    result = await team.run(task="task")
    assert len(result.messages) == 2
    assert isinstance(result.messages[0], TextMessage)
    assert isinstance(result.messages[1], HandoffMessage)
    assert result.messages[0].content == "task"
    assert result.messages[1].content == "Transferred to third_agent."

    # Resume with a new task.
    result = await team.run(task="new task")
    assert len(result.messages) == 2
    assert isinstance(result.messages[0], TextMessage)
    assert isinstance(result.messages[1], HandoffMessage)
    assert result.messages[0].content == "new task"
    assert result.messages[1].content == "Transferred to first_agent."

    # Resume with the same task.
    result = await team.run()
    assert len(result.messages) == 1
    assert isinstance(result.messages[0], HandoffMessage)
    assert result.messages[0].content == "Transferred to second_agent."


@pytest.mark.asyncio
async def test_swarm_with_parallel_tool_calls(runtime: AgentRuntime | None) -> None:
    model_client = ReplayChatCompletionClient(
        [
            CreateResult(
                finish_reason="function_calls",
                content=[
                    FunctionCall(id="1", name="tool1", arguments="{}"),
                    FunctionCall(id="2", name="tool2", arguments="{}"),
                    FunctionCall(id="3", name="handoff_to_agent2", arguments=json.dumps({})),
                ],
                usage=RequestUsage(prompt_tokens=0, completion_tokens=0),
                cached=False,
            ),
            "Hello",
            "TERMINATE",
        ],
        model_info={
            "family": "gpt-4o",
            "function_calling": True,
            "json_output": True,
            "vision": True,
            "structured_output": True,
        },
    )

    expected_handoff_context: List[LLMMessage] = [
        AssistantMessage(
            source="agent1",
            content=[
                FunctionCall(id="1", name="tool1", arguments="{}"),
                FunctionCall(id="2", name="tool2", arguments="{}"),
            ],
        ),
        FunctionExecutionResultMessage(
            content=[
                FunctionExecutionResult(content="tool1", call_id="1", is_error=False, name="tool1"),
                FunctionExecutionResult(content="tool2", call_id="2", is_error=False, name="tool2"),
            ]
        ),
    ]

    def tool1() -> str:
        return "tool1"

    def tool2() -> str:
        return "tool2"

    agent1 = AssistantAgent(
        "agent1",
        model_client=model_client,
        handoffs=[Handoff(target="agent2", name="handoff_to_agent2", message="handoff to agent2")],
        tools=[tool1, tool2],
    )
    agent2 = AssistantAgent(
        "agent2",
        model_client=model_client,
    )
    termination = TextMentionTermination("TERMINATE")
    team = Swarm([agent1, agent2], termination_condition=termination, runtime=runtime)
    result = await team.run(task="task")
    assert len(result.messages) == 6
    assert result.messages[0] == TextMessage(content="task", source="user")
    assert isinstance(result.messages[1], ToolCallRequestEvent)
    assert isinstance(result.messages[2], ToolCallExecutionEvent)
    assert result.messages[3] == HandoffMessage(
        content="handoff to agent2",
        target="agent2",
        source="agent1",
        context=expected_handoff_context,
    )
    assert isinstance(result.messages[4], TextMessage)
    assert result.messages[4].content == "Hello"
    assert result.messages[4].source == "agent2"
    assert isinstance(result.messages[5], TextMessage)
    assert result.messages[5].content == "TERMINATE"
    assert result.messages[5].source == "agent2"

    # Verify the tool calls are in agent2's context.
    agent2_model_ctx_messages = await agent2._model_context.get_messages()  # pyright: ignore
    assert agent2_model_ctx_messages[0] == UserMessage(content="task", source="user")
    assert agent2_model_ctx_messages[1] == expected_handoff_context[0]
    assert agent2_model_ctx_messages[2] == expected_handoff_context[1]


@pytest.mark.asyncio
async def test_swarm_with_handoff_termination(runtime: AgentRuntime | None) -> None:
    first_agent = _HandOffAgent("first_agent", description="first agent", next_agent="second_agent")
    second_agent = _HandOffAgent("second_agent", description="second agent", next_agent="third_agent")
    third_agent = _HandOffAgent("third_agent", description="third agent", next_agent="first_agent")

    # Handoff to an existing agent.
    termination = HandoffTermination(target="third_agent")
    team = Swarm([second_agent, first_agent, third_agent], termination_condition=termination, runtime=runtime)
    # Start
    result = await team.run(task="task")
    assert len(result.messages) == 2
    assert isinstance(result.messages[0], TextMessage)
    assert isinstance(result.messages[1], HandoffMessage)
    assert result.messages[0].content == "task"
    assert result.messages[1].content == "Transferred to third_agent."
    # Resume existing.
    result = await team.run()
    assert len(result.messages) == 3
    assert isinstance(result.messages[0], HandoffMessage)
    assert isinstance(result.messages[1], HandoffMessage)
    assert isinstance(result.messages[2], HandoffMessage)
    assert result.messages[0].content == "Transferred to first_agent."
    assert result.messages[1].content == "Transferred to second_agent."
    assert result.messages[2].content == "Transferred to third_agent."
    # Resume new task.
    result = await team.run(task="new task")
    assert len(result.messages) == 4
    assert isinstance(result.messages[0], TextMessage)
    assert isinstance(result.messages[1], HandoffMessage)
    assert isinstance(result.messages[2], HandoffMessage)
    assert isinstance(result.messages[3], HandoffMessage)
    assert result.messages[0].content == "new task"
    assert result.messages[1].content == "Transferred to first_agent."
    assert result.messages[2].content == "Transferred to second_agent."
    assert result.messages[3].content == "Transferred to third_agent."

    # Handoff to a non-existing agent.
    third_agent = _HandOffAgent("third_agent", description="third agent", next_agent="non_existing_agent")
    termination = HandoffTermination(target="non_existing_agent")
    team = Swarm([second_agent, first_agent, third_agent], termination_condition=termination, runtime=runtime)
    # Start
    result = await team.run(task="task")
    assert len(result.messages) == 3
    assert isinstance(result.messages[0], TextMessage)
    assert isinstance(result.messages[1], HandoffMessage)
    assert isinstance(result.messages[2], HandoffMessage)
    assert result.messages[0].content == "task"
    assert result.messages[1].content == "Transferred to third_agent."
    assert result.messages[2].content == "Transferred to non_existing_agent."
    # Attempt to resume.
    with pytest.raises(ValueError):
        await team.run()
    # Attempt to resume with a new task.
    with pytest.raises(ValueError):
        await team.run(task="new task")
    # Resume with a HandoffMessage
    result = await team.run(task=HandoffMessage(content="Handoff to first_agent.", target="first_agent", source="user"))
    assert len(result.messages) == 4
    assert isinstance(result.messages[0], HandoffMessage)
    assert isinstance(result.messages[1], HandoffMessage)
    assert isinstance(result.messages[2], HandoffMessage)
    assert isinstance(result.messages[3], HandoffMessage)
    assert result.messages[0].content == "Handoff to first_agent."
    assert result.messages[1].content == "Transferred to second_agent."
    assert result.messages[2].content == "Transferred to third_agent."
    assert result.messages[3].content == "Transferred to non_existing_agent."


@pytest.mark.asyncio
async def test_round_robin_group_chat_with_message_list(runtime: AgentRuntime | None) -> None:
    # Create a simple team with echo agents
    agent1 = _EchoAgent("Agent1", "First agent")
    agent2 = _EchoAgent("Agent2", "Second agent")
    termination = MaxMessageTermination(4)  # Stop after 4 messages
    team = RoundRobinGroupChat([agent1, agent2], termination_condition=termination, runtime=runtime)

    # Create a list of messages
    messages: List[ChatMessage] = [
        TextMessage(content="Message 1", source="user"),
        TextMessage(content="Message 2", source="user"),
        TextMessage(content="Message 3", source="user"),
    ]

    # Run the team with the message list
    result = await team.run(task=messages)

    # Verify the messages were processed in order
    assert len(result.messages) == 4  # Initial messages + echo until termination
    assert isinstance(result.messages[0], TextMessage)
    assert isinstance(result.messages[1], TextMessage)
    assert isinstance(result.messages[2], TextMessage)
    assert isinstance(result.messages[3], TextMessage)
    assert result.messages[0].content == "Message 1"  # First message
    assert result.messages[1].content == "Message 2"  # Second message
    assert result.messages[2].content == "Message 3"  # Third message
    assert result.messages[3].content == "Message 1"  # Echo from first agent
    assert result.stop_reason == "Maximum number of messages 4 reached, current message count: 4"

    # Test with streaming
    await team.reset()
    index = 0
    async for message in team.run_stream(task=messages):
        if isinstance(message, TaskResult):
            assert message == result
        else:
            assert message == result.messages[index]
            index += 1

    # Test with invalid message list
    with pytest.raises(ValueError, match="All messages in task list must be valid ChatMessage types"):
        await team.run(task=["not a message"])  # type: ignore[list-item, arg-type]  # intentionally testing invalid input

    # Test with empty message list
    with pytest.raises(ValueError, match="Task list cannot be empty"):
        await team.run(task=[])


@pytest.mark.asyncio
async def test_declarative_groupchats_with_config(runtime: AgentRuntime | None) -> None:
    # Create basic agents and components for testing
    agent1 = AssistantAgent(
        "agent_1",
        model_client=OpenAIChatCompletionClient(model="gpt-4o-2024-05-13", api_key=""),
        handoffs=["agent_2"],
    )
    agent2 = AssistantAgent("agent_2", model_client=OpenAIChatCompletionClient(model="gpt-4o-2024-05-13", api_key=""))
    termination = MaxMessageTermination(4)
    model_client = OpenAIChatCompletionClient(model="gpt-4o-2024-05-13", api_key="")

    # Test round robin - verify config is preserved
    round_robin = RoundRobinGroupChat(participants=[agent1, agent2], termination_condition=termination, max_turns=5)
    config = round_robin.dump_component()
    loaded = RoundRobinGroupChat.load_component(config)
    assert loaded.dump_component() == config

    # Test selector group chat - verify config is preserved
    selector_prompt = "Custom selector prompt with {roles}, {participants}, {history}"
    selector = SelectorGroupChat(
        participants=[agent1, agent2],
        model_client=model_client,
        termination_condition=termination,
        max_turns=10,
        selector_prompt=selector_prompt,
        allow_repeated_speaker=True,
        runtime=runtime,
    )
    selector_config = selector.dump_component()
    selector_loaded = SelectorGroupChat.load_component(selector_config)
    assert selector_loaded.dump_component() == selector_config

    # Test swarm with handoff termination
    handoff_termination = HandoffTermination(target="Agent2")
    swarm = Swarm(
        participants=[agent1, agent2], termination_condition=handoff_termination, max_turns=5, runtime=runtime
    )
    swarm_config = swarm.dump_component()
    swarm_loaded = Swarm.load_component(swarm_config)
    assert swarm_loaded.dump_component() == swarm_config

    # Test MagenticOne with custom parameters
    magentic = MagenticOneGroupChat(
        participants=[agent1],
        model_client=model_client,
        max_turns=15,
        max_stalls=5,
        final_answer_prompt="Custom prompt",
        runtime=runtime,
    )
    magentic_config = magentic.dump_component()
    magentic_loaded = MagenticOneGroupChat.load_component(magentic_config)
    assert magentic_loaded.dump_component() == magentic_config

    # Verify component types are correctly set for each
    for team in [loaded, selector, swarm, magentic]:
        assert team.component_type == "team"

    # Verify provider strings are correctly set
    assert round_robin.dump_component().provider == "autogen_agentchat.teams.RoundRobinGroupChat"
    assert selector.dump_component().provider == "autogen_agentchat.teams.SelectorGroupChat"
    assert swarm.dump_component().provider == "autogen_agentchat.teams.Swarm"
    assert magentic.dump_component().provider == "autogen_agentchat.teams.MagenticOneGroupChat"<|MERGE_RESOLUTION|>--- conflicted
+++ resolved
@@ -103,7 +103,6 @@
         self._last_message = None
 
 
-<<<<<<< HEAD
 class _FlakyTermination(TerminationCondition):
 
     def __init__(self, raise_on_count: int) -> None:
@@ -122,7 +121,8 @@
         return None
     
     async def reset(self) -> None:
-=======
+        pass
+
 class _UnknownMessageType(ChatMessage):
     content: str
 
@@ -148,7 +148,6 @@
         return Response(chat_message=_UnknownMessageType(content="Unknown message type", source=self.name))
 
     async def on_reset(self, cancellation_token: CancellationToken) -> None:
->>>>>>> 0cd3ff46
         pass
 
 
