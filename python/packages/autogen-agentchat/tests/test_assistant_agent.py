"""Comprehensive tests for AssistantAgent functionality."""

# Standard library imports
import asyncio
import json
from typing import Any, List, Optional, Union, cast
from unittest.mock import AsyncMock, MagicMock, patch

# Third-party imports
import pytest

# First-party imports
from autogen_agentchat.agents import AssistantAgent
from autogen_agentchat.agents._assistant_agent import AssistantAgentConfig
from autogen_agentchat.base import Handoff, Response
from autogen_agentchat.messages import (
    BaseChatMessage,
    HandoffMessage,
    MemoryQueryEvent,
    ModelClientStreamingChunkEvent,
    StructuredMessage,
    TextMessage,
    ThoughtEvent,
    ToolCallExecutionEvent,
    ToolCallRequestEvent,
    ToolCallSummaryMessage,
)
from autogen_core import CancellationToken, ComponentModel, FunctionCall
from autogen_core.memory import Memory, MemoryContent, UpdateContextResult
from autogen_core.memory import MemoryQueryResult as MemoryQueryResultSet
from autogen_core.model_context import BufferedChatCompletionContext
from autogen_core.models import (
    AssistantMessage,
    CreateResult,
    FunctionExecutionResult,
    ModelFamily,
    RequestUsage,
    SystemMessage,
    UserMessage,
)
from autogen_ext.models.replay import ReplayChatCompletionClient
from pydantic import BaseModel


def mock_tool_function(param: str) -> str:
    """Mock tool function for testing.

    Args:
        param: Input parameter to process

    Returns:
        Formatted string with the input parameter
    """
    return f"Tool executed with: {param}"


async def async_mock_tool_function(param: str) -> str:
    """Async mock tool function for testing.

    Args:
        param: Input parameter to process

    Returns:
        Formatted string with the input parameter
    """
    return f"Async tool executed with: {param}"


class MockMemory(Memory):
    """Mock memory implementation for testing.

    A simple memory implementation that stores strings and provides basic memory operations
    for testing purposes.

    Args:
        contents: Optional list of initial memory contents
    """

    def __init__(self, contents: Optional[List[str]] = None) -> None:
        """Initialize mock memory.

        Args:
            contents: Optional list of initial memory contents
        """
        self._contents: List[str] = contents or []

    async def add(self, content: MemoryContent, cancellation_token: Optional[CancellationToken] = None) -> None:
        """Add content to memory.

        Args:
            content: Content to add to memory
            cancellation_token: Optional token for cancelling operation
        """
        self._contents.append(str(content))

    async def query(
        self, query: Union[str, MemoryContent], cancellation_token: Optional[CancellationToken] = None, **kwargs: Any
    ) -> MemoryQueryResultSet:
        """Query memory contents.

        Args:
            query: Search query
            cancellation_token: Optional token for cancelling operation
            kwargs: Additional query parameters

        Returns:
            Query results containing all memory contents
        """
        results = [MemoryContent(content=content, mime_type="text/plain") for content in self._contents]
        return MemoryQueryResultSet(results=results)

    async def clear(self, cancellation_token: Optional[CancellationToken] = None) -> None:
        """Clear all memory contents.

        Args:
            cancellation_token: Optional token for cancelling operation
        """
        self._contents.clear()

    async def close(self) -> None:
        """Close memory resources."""
        pass

    async def update_context(self, model_context: Any) -> UpdateContextResult:
        """Update model context with memory contents.

        Args:
            model_context: Context to update

        Returns:
            Update result containing memory contents
        """
        if self._contents:
            results = [MemoryContent(content=content, mime_type="text/plain") for content in self._contents]
            return UpdateContextResult(memories=MemoryQueryResultSet(results=results))
        return UpdateContextResult(memories=MemoryQueryResultSet(results=[]))

    def dump_component(self) -> ComponentModel:
        """Dump memory state as component model.

        Returns:
            Component model representing memory state
        """
        return ComponentModel(provider="test", config={"type": "mock_memory"})


class StructuredOutput(BaseModel):
    """Test structured output model.

    Attributes:
        content: Main content string
        confidence: Confidence score between 0 and 1
    """

    content: str
    confidence: float


class TestAssistantAgentToolCallLoop:
    """Test suite for tool call loop functionality.

    Tests the behavior of AssistantAgent's tool call loop feature, which allows
    multiple sequential tool calls before producing a final response.
    """

    @pytest.mark.asyncio
    async def test_tool_call_loop_enabled(self) -> None:
        """Test that tool call loop works when enabled.

        Verifies that:
        1. Multiple tool calls are executed in sequence
        2. Loop continues until non-tool response
        3. Final response is correct type
        """
        # Create mock client with multiple tool calls followed by text response
        model_client = ReplayChatCompletionClient(
            [
                # First tool call
                CreateResult(
                    finish_reason="function_calls",
                    content=[FunctionCall(id="1", arguments=json.dumps({"param": "first"}), name="mock_tool_function")],
                    usage=RequestUsage(prompt_tokens=10, completion_tokens=5),
                    cached=False,
                ),
                # Second tool call (loop continues)
                CreateResult(
                    finish_reason="function_calls",
                    content=[
                        FunctionCall(id="2", arguments=json.dumps({"param": "second"}), name="mock_tool_function")
                    ],
                    usage=RequestUsage(prompt_tokens=12, completion_tokens=5),
                    cached=False,
                ),
                # Final text response (loop ends)
                CreateResult(
                    finish_reason="stop",
                    content="Task completed successfully!",
                    usage=RequestUsage(prompt_tokens=15, completion_tokens=10),
                    cached=False,
                ),
            ],
            model_info={
                "function_calling": True,
                "vision": False,
                "json_output": False,
                "family": ModelFamily.GPT_4O,
                "structured_output": False,
            },
        )

        agent = AssistantAgent(
            name="test_agent",
            model_client=model_client,
            tools=[mock_tool_function],
            max_tool_iterations=3,
        )

        result = await agent.run(task="Execute multiple tool calls")

        # Verify multiple model calls were made
        assert len(model_client.create_calls) == 3, f"Expected 3 calls, got {len(model_client.create_calls)}"

        # Verify final response is text
        final_message = result.messages[-1]
        assert isinstance(final_message, TextMessage)
        assert final_message.content == "Task completed successfully!"

    @pytest.mark.asyncio
    async def test_tool_call_loop_disabled_default(self) -> None:
        """Test that tool call loop is disabled by default.

        Verifies that:
        1. Only one tool call is made when loop is disabled
        2. Agent returns after first tool call
        """
        model_client = ReplayChatCompletionClient(
            [
                CreateResult(
                    finish_reason="function_calls",
                    content=[FunctionCall(id="1", arguments=json.dumps({"param": "test"}), name="mock_tool_function")],
                    usage=RequestUsage(prompt_tokens=10, completion_tokens=5),
                    cached=False,
                )
            ],
            model_info={
                "function_calling": True,
                "vision": False,
                "json_output": False,
                "family": ModelFamily.GPT_4O,
                "structured_output": False,
            },
        )

        agent = AssistantAgent(
            name="test_agent",
            model_client=model_client,
            tools=[mock_tool_function],
            max_tool_iterations=1,
        )

        result = await agent.run(task="Execute single tool call")

        # Should only make one model call
        assert len(model_client.create_calls) == 1, f"Expected 1 call, got {len(model_client.create_calls)}"
        assert result is not None

    @pytest.mark.asyncio
    async def test_tool_call_loop_max_iterations(self) -> None:
        """Test that tool call loop respects max_iterations limit."""
        # Create responses that would continue forever without max_iterations
        responses: List[CreateResult] = []
        for i in range(15):  # More than default max_iterations (10)
            responses.append(
                CreateResult(
                    finish_reason="function_calls",
                    content=[
                        FunctionCall(id=str(i), arguments=json.dumps({"param": f"call_{i}"}), name="mock_tool_function")
                    ],
                    usage=RequestUsage(prompt_tokens=10, completion_tokens=5),
                    cached=False,
                )
            )

        model_client = ReplayChatCompletionClient(
            responses,
            model_info={
                "function_calling": True,
                "vision": False,
                "json_output": False,
                "family": ModelFamily.GPT_4O,
                "structured_output": False,
            },
        )

        agent = AssistantAgent(
            name="test_agent",
            model_client=model_client,
            tools=[mock_tool_function],
            max_tool_iterations=5,  # Set max iterations to 5
        )

        result = await agent.run(task="Test max iterations")

        # Should stop at max_iterations
        assert len(model_client.create_calls) == 5, f"Expected 5 calls, got {len(model_client.create_calls)}"
        # Verify result is not None
        assert result is not None

    @pytest.mark.asyncio
    async def test_tool_call_loop_with_handoff(self) -> None:
        """Test that tool call loop stops on handoff."""
        model_client = ReplayChatCompletionClient(
            [
                # Tool call followed by handoff
                CreateResult(
                    finish_reason="function_calls",
                    content=[
                        FunctionCall(id="1", arguments=json.dumps({"param": "test"}), name="mock_tool_function"),
                        FunctionCall(
                            id="2", arguments=json.dumps({"target": "other_agent"}), name="transfer_to_other_agent"
                        ),
                    ],
                    usage=RequestUsage(prompt_tokens=10, completion_tokens=5),
                    cached=False,
                ),
            ],
            model_info={
                "function_calling": True,
                "vision": False,
                "json_output": False,
                "family": ModelFamily.GPT_4O,
                "structured_output": False,
            },
        )

        agent = AssistantAgent(
            name="test_agent",
            model_client=model_client,
            tools=[mock_tool_function],
            handoffs=["other_agent"],
            max_tool_iterations=1,
        )

        result = await agent.run(task="Test handoff in loop")

        # Should stop at handoff
        assert len(model_client.create_calls) == 1, f"Expected 1 call, got {len(model_client.create_calls)}"

        # Should return HandoffMessage
        assert isinstance(result.messages[-1], HandoffMessage)

    @pytest.mark.asyncio
    async def test_tool_call_config_validation(self) -> None:
        """Test that ToolCallConfig validation works correctly."""
        # Test that max_iterations must be >= 1
        with pytest.raises(
            ValueError, match="Maximum number of tool iterations must be greater than or equal to 1, got 0"
        ):
            AssistantAgent(
                name="test_agent",
                model_client=MagicMock(),
                max_tool_iterations=0,  # Should raise error
            )


class TestAssistantAgentInitialization:
    """Test suite for AssistantAgent initialization.

    Tests various initialization scenarios and configurations of the AssistantAgent class.
    """

    @pytest.mark.asyncio
    async def test_basic_initialization(self) -> None:
        """Test basic agent initialization with minimal parameters.

        Verifies that:
        1. Agent initializes with required parameters
        2. Default values are set correctly
        3. Basic functionality works
        """
        model_client = ReplayChatCompletionClient(
            [
                CreateResult(
                    finish_reason="stop",
                    content="Hello!",
                    usage=RequestUsage(prompt_tokens=5, completion_tokens=2),
                    cached=False,
                )
            ],
            model_info={
                "function_calling": True,
                "vision": False,
                "json_output": False,
                "family": ModelFamily.GPT_4O,
                "structured_output": False,
            },
        )

        agent = AssistantAgent(name="test_agent", model_client=model_client)
        result = await agent.run(task="Say hello")

        assert isinstance(result.messages[-1], TextMessage)
        assert result.messages[-1].content == "Hello!"

    @pytest.mark.asyncio
    async def test_initialization_with_tools(self) -> None:
        """Test agent initialization with tools.

        Verifies that:
        1. Agent accepts tool configurations
        2. Tools are properly registered
        3. Tool calls work correctly
        """
        model_client = ReplayChatCompletionClient(
            [
                CreateResult(
                    finish_reason="function_calls",
                    content=[FunctionCall(id="1", arguments=json.dumps({"param": "test"}), name="mock_tool_function")],
                    usage=RequestUsage(prompt_tokens=10, completion_tokens=5),
                    cached=False,
                )
            ],
            model_info={
                "function_calling": True,
                "vision": False,
                "json_output": False,
                "family": ModelFamily.GPT_4O,
                "structured_output": False,
            },
        )

        agent = AssistantAgent(
            name="test_agent",
            model_client=model_client,
            tools=[mock_tool_function],
        )

        result = await agent.run(task="Use the tool")
        assert isinstance(result.messages[-1], ToolCallSummaryMessage)
        assert "Tool executed with: test" in result.messages[-1].content

    @pytest.mark.asyncio
    async def test_initialization_with_memory(self) -> None:
        """Test agent initialization with memory.

        Verifies that:
        1. Memory is properly integrated
        2. Memory contents affect responses
        3. Memory updates work correctly
        """
        model_client = ReplayChatCompletionClient(
            [
                CreateResult(
                    finish_reason="stop",
                    content="Using memory content",
                    usage=RequestUsage(prompt_tokens=10, completion_tokens=5),
                    cached=False,
                )
            ],
            model_info={
                "function_calling": True,
                "vision": False,
                "json_output": False,
                "family": ModelFamily.GPT_4O,
                "structured_output": False,
            },
        )

        memory = MockMemory(contents=["Test memory content"])
        agent = AssistantAgent(
            name="test_agent",
            model_client=model_client,
            memory=[memory],
        )

        result = await agent.run(task="Use memory")
        assert isinstance(result.messages[-1], TextMessage)
        assert result.messages[-1].content == "Using memory content"

    @pytest.mark.asyncio
    async def test_initialization_with_handoffs(self) -> None:
        """Test agent initialization with handoffs."""
        model_client = MagicMock()
        model_client.model_info = {"function_calling": True, "vision": False, "family": ModelFamily.GPT_4O}

        agent = AssistantAgent(
            name="test_agent",
            model_client=model_client,
            handoffs=["agent1", Handoff(target="agent2")],
        )

        assert len(agent._handoffs) == 2  # type: ignore[reportPrivateUsage]
        assert "transfer_to_agent1" in agent._handoffs  # type: ignore[reportPrivateUsage]
        assert "transfer_to_agent2" in agent._handoffs  # type: ignore[reportPrivateUsage]

    @pytest.mark.asyncio
    async def test_initialization_with_custom_model_context(self) -> None:
        """Test agent initialization with custom model context."""
        model_client = MagicMock()
        model_client.model_info = {"function_calling": False, "vision": False, "family": ModelFamily.GPT_4O}

        model_context = BufferedChatCompletionContext(buffer_size=5)
        agent = AssistantAgent(
            name="test_agent",
            model_client=model_client,
            model_context=model_context,
        )

        assert agent._model_context == model_context  # type: ignore[reportPrivateUsage]

    @pytest.mark.asyncio
    async def test_initialization_with_structured_output(self) -> None:
        """Test agent initialization with structured output."""
        model_client = MagicMock()
        model_client.model_info = {"function_calling": False, "vision": False, "family": ModelFamily.GPT_4O}

        agent = AssistantAgent(
            name="test_agent",
            model_client=model_client,
            output_content_type=StructuredOutput,
        )

        assert agent._output_content_type == StructuredOutput  # type: ignore[reportPrivateUsage]
        assert agent._reflect_on_tool_use is True  # type: ignore[reportPrivateUsage] # Should be True by default with structured output

    @pytest.mark.asyncio
    async def test_initialization_with_metadata(self) -> None:
        """Test agent initialization with metadata."""
        model_client = MagicMock()
        model_client.model_info = {"function_calling": False, "vision": False, "family": ModelFamily.GPT_4O}

        metadata = {"key1": "value1", "key2": "value2"}
        agent = AssistantAgent(
            name="test_agent",
            model_client=model_client,
            metadata=metadata,
        )

        assert agent._metadata == metadata  # type: ignore[reportPrivateUsage]


<<<<<<< HEAD
class TestAssistantAgentValidation:
    """Test suite for AssistantAgent validation.
=======
    assert isinstance(result.messages[0], StructuredMessage)
    assert result.messages[0].content.result == "All good"  # type: ignore
    assert result.messages[0].content.status == "ok"  # type: ignore
>>>>>>> 2b873a48

    Tests various validation scenarios to ensure proper error handling and input validation.
    """

    @pytest.mark.asyncio
    async def test_tool_names_must_be_unique(self) -> None:
        """Test validation of unique tool names.

        Verifies that:
        1. Duplicate tool names are detected
        2. Appropriate error is raised
        """

        def duplicate_tool(param: str) -> str:
            """Test tool with duplicate name.

            Args:
                param: Input parameter

            Returns:
                Formatted string with parameter
            """
            return f"Duplicate tool: {param}"

        model_client = ReplayChatCompletionClient(
            [],
            model_info={
                "function_calling": True,
                "vision": False,
                "json_output": False,
                "family": ModelFamily.GPT_4O,
                "structured_output": False,
            },
        )

        with pytest.raises(ValueError, match="Tool names must be unique"):
            AssistantAgent(
                name="test_agent",
                model_client=model_client,
                tools=[mock_tool_function, duplicate_tool, mock_tool_function],
            )

    @pytest.mark.asyncio
    async def test_handoff_names_must_be_unique(self) -> None:
        """Test validation of unique handoff names.

        Verifies that:
        1. Duplicate handoff names are detected
        2. Appropriate error is raised
        """
        model_client = ReplayChatCompletionClient(
            [],
            model_info={
                "function_calling": True,
                "vision": False,
                "json_output": False,
                "family": ModelFamily.GPT_4O,
                "structured_output": False,
            },
        )

        with pytest.raises(ValueError, match="Handoff names must be unique"):
            AssistantAgent(
                name="test_agent",
                model_client=model_client,
                handoffs=["agent1", "agent2", "agent1"],
            )

    @pytest.mark.asyncio
    async def test_handoff_names_must_be_unique_from_tool_names(self) -> None:
        """Test validation of handoff names against tool names.

        Verifies that:
        1. Handoff names cannot conflict with tool names
        2. Appropriate error is raised
        """

        def test_tool() -> str:
            """Test tool with name that conflicts with handoff.

            Returns:
                Static test string
            """
            return "test"

        model_client = ReplayChatCompletionClient(
            [],
            model_info={
                "function_calling": True,
                "vision": False,
                "json_output": False,
                "family": ModelFamily.GPT_4O,
                "structured_output": False,
            },
        )

        with pytest.raises(ValueError, match="Handoff names must be unique from tool names"):
            AssistantAgent(
                name="test_agent",
                model_client=model_client,
                tools=[test_tool],
                handoffs=["test_tool"],
            )

    @pytest.mark.asyncio
    async def test_function_calling_required_for_tools(self) -> None:
        """Test that function calling is required for tools."""
        model_client = MagicMock()
        model_client.model_info = {"function_calling": False, "vision": False, "family": ModelFamily.GPT_4O}

        with pytest.raises(ValueError, match="The model does not support function calling"):
            AssistantAgent(
                name="test_agent",
                model_client=model_client,
                tools=[mock_tool_function],
            )

    @pytest.mark.asyncio
    async def test_function_calling_required_for_handoffs(self) -> None:
        """Test that function calling is required for handoffs."""
        model_client = MagicMock()
        model_client.model_info = {"function_calling": False, "vision": False, "family": ModelFamily.GPT_4O}

        with pytest.raises(
            ValueError, match="The model does not support function calling, which is needed for handoffs"
        ):
            AssistantAgent(
                name="test_agent",
                model_client=model_client,
                handoffs=["agent1"],
            )

    @pytest.mark.asyncio
    async def test_memory_type_validation(self) -> None:
        """Test memory type validation."""
        model_client = MagicMock()
        model_client.model_info = {"function_calling": False, "vision": False, "family": ModelFamily.GPT_4O}

        with pytest.raises(TypeError, match="Expected Memory, List\\[Memory\\], or None"):
            AssistantAgent(
                name="test_agent",
                model_client=model_client,
                memory="invalid_memory",  # type: ignore
            )

    @pytest.mark.asyncio
    async def test_tools_and_workbench_mutually_exclusive(self) -> None:
        """Test that tools and workbench are mutually exclusive."""
        model_client = MagicMock()
        model_client.model_info = {"function_calling": True, "vision": False, "family": ModelFamily.GPT_4O}

        workbench = MagicMock()

        with pytest.raises(ValueError, match="Tools cannot be used with a workbench"):
            AssistantAgent(
                name="test_agent",
                model_client=model_client,
                tools=[mock_tool_function],
                workbench=workbench,
            )

    @pytest.mark.asyncio
    async def test_unsupported_tool_type(self) -> None:
        """Test error handling for unsupported tool types."""
        model_client = MagicMock()
        model_client.model_info = {"function_calling": True, "vision": False, "family": ModelFamily.GPT_4O}

        with pytest.raises(ValueError, match="Unsupported tool type"):
            AssistantAgent(
                name="test_agent",
                model_client=model_client,
                tools=["invalid_tool"],  # type: ignore
            )

    @pytest.mark.asyncio
    async def test_unsupported_handoff_type(self) -> None:
        """Test error handling for unsupported handoff types."""
        model_client = MagicMock()
        model_client.model_info = {"function_calling": True, "vision": False, "family": ModelFamily.GPT_4O}

        with pytest.raises(ValueError, match="Unsupported handoff type"):
            AssistantAgent(
                name="test_agent",
                model_client=model_client,
                handoffs=[123],  # type: ignore
            )


class TestAssistantAgentStateManagement:
    """Test suite for AssistantAgent state management."""

    @pytest.mark.asyncio
    async def test_save_and_load_state(self) -> None:
        """Test saving and loading agent state."""
        model_client = MagicMock()
        model_client.model_info = {"function_calling": False, "vision": False, "family": ModelFamily.GPT_4O}

        # Mock model context state
        mock_context = MagicMock()
        mock_context.save_state = AsyncMock(return_value={"context": "state"})
        mock_context.load_state = AsyncMock()

        agent = AssistantAgent(
            name="test_agent",
            model_client=model_client,
            model_context=mock_context,
        )

        # Test save state
        state = await agent.save_state()
        assert "llm_context" in state

        # Test load state
        await agent.load_state(state)
        mock_context.load_state.assert_called_once()

    @pytest.mark.asyncio
    async def test_on_reset(self) -> None:
        """Test agent reset functionality."""
        model_client = MagicMock()
        model_client.model_info = {"function_calling": False, "vision": False, "family": ModelFamily.GPT_4O}

        mock_context = MagicMock()
        mock_context.clear = AsyncMock()

        agent = AssistantAgent(
            name="test_agent",
            model_client=model_client,
            model_context=mock_context,
        )

        cancellation_token = CancellationToken()
        await agent.on_reset(cancellation_token)

        mock_context.clear.assert_called_once()


class TestAssistantAgentProperties:
    """Test suite for AssistantAgent properties."""

    @pytest.mark.asyncio
    async def test_produced_message_types_text_only(self) -> None:
        """Test produced message types for text-only agent."""
        model_client = MagicMock()
        model_client.model_info = {"function_calling": False, "vision": False, "family": ModelFamily.GPT_4O}

        agent = AssistantAgent(
            name="test_agent",
            model_client=model_client,
        )

        message_types = agent.produced_message_types
        assert TextMessage in message_types

    @pytest.mark.asyncio
    async def test_produced_message_types_with_tools(self) -> None:
        """Test produced message types for agent with tools."""
        model_client = MagicMock()
        model_client.model_info = {"function_calling": True, "vision": False, "family": ModelFamily.GPT_4O}

        agent = AssistantAgent(
            name="test_agent",
            model_client=model_client,
            tools=[mock_tool_function],
        )

        message_types = agent.produced_message_types
        assert ToolCallSummaryMessage in message_types

    @pytest.mark.asyncio
    async def test_produced_message_types_with_handoffs(self) -> None:
        """Test produced message types for agent with handoffs."""
        model_client = MagicMock()
        model_client.model_info = {"function_calling": True, "vision": False, "family": ModelFamily.GPT_4O}

        agent = AssistantAgent(
            name="test_agent",
            model_client=model_client,
            handoffs=["agent1"],
        )

        message_types = agent.produced_message_types
        assert HandoffMessage in message_types

    @pytest.mark.asyncio
    async def test_model_context_property(self) -> None:
        """Test model_context property access."""
        model_client = MagicMock()
        model_client.model_info = {"function_calling": False, "vision": False, "family": ModelFamily.GPT_4O}

        custom_context = BufferedChatCompletionContext(buffer_size=3)
        agent = AssistantAgent(
            name="test_agent",
            model_client=model_client,
            model_context=custom_context,
        )

        assert agent.model_context == custom_context


class TestAssistantAgentErrorHandling:
    """Test suite for error handling scenarios."""

    @pytest.mark.asyncio
    async def test_invalid_json_in_tool_arguments(self) -> None:
        """Test handling of invalid JSON in tool arguments."""
        model_client = ReplayChatCompletionClient(
            [
                CreateResult(
                    finish_reason="function_calls",
                    content=[FunctionCall(id="1", arguments="invalid json", name="mock_tool_function")],
                    usage=RequestUsage(prompt_tokens=10, completion_tokens=5),
                    cached=False,
                ),
            ],
            model_info={
                "function_calling": True,
                "vision": False,
                "json_output": False,
                "family": ModelFamily.GPT_4O,
                "structured_output": False,
            },
        )

        agent = AssistantAgent(
            name="test_agent",
            model_client=model_client,
            tools=[mock_tool_function],
        )

        result = await agent.run(task="Execute tool with invalid JSON")

        # Should handle JSON parsing error
        assert isinstance(result.messages[-1], ToolCallSummaryMessage)


class TestAssistantAgentMemoryIntegration:
    """Test suite for AssistantAgent memory integration.

    Tests the integration between AssistantAgent and memory components, including:
    - Memory initialization
    - Context updates
    - Query operations
    - Memory persistence
    """

    @pytest.mark.asyncio
    async def test_memory_updates_context(self) -> None:
        """Test that memory properly updates model context.

        Verifies that:
        1. Memory contents are added to context
        2. Context updates trigger appropriate events
        3. Memory query results are properly handled
        """
        # Setup test memory with initial content
        memory = MockMemory(contents=["Previous conversation about topic A"])

        # Configure model client with expected response
        model_client = ReplayChatCompletionClient(
            [
                CreateResult(
                    finish_reason="stop",
                    content="Response incorporating memory content",
                    usage=RequestUsage(prompt_tokens=10, completion_tokens=5),
                    cached=False,
                )
            ],
            model_info={
                "function_calling": True,
                "vision": False,
                "json_output": False,
                "family": ModelFamily.GPT_4O,
                "structured_output": False,
            },
        )

        # Create agent with memory
        agent = AssistantAgent(
            name="test_agent",
            model_client=model_client,
            memory=[memory],
            description="Agent with memory integration",
        )

        # Track memory events during execution
        memory_events: List[MemoryQueryEvent] = []

        async def event_handler(event: MemoryQueryEvent) -> None:
            """Handle memory query events.

            Args:
                event: Memory query event to process
            """
            memory_events.append(event)

        # Create a handler function to capture memory events
        async def handle_memory_events(result: Any) -> None:
            messages: List[BaseChatMessage] = result.messages if hasattr(result, "messages") else []
            for msg in messages:
                if isinstance(msg, MemoryQueryEvent):
                    await event_handler(msg)

        # Run agent
        result = await agent.run(task="Respond using memory context")

        # Process the events
        await handle_memory_events(result)

        # Verify memory integration
        assert len(memory_events) > 0, "No memory events were generated"
        assert isinstance(result.messages[-1], TextMessage)
        assert "Response incorporating memory content" in result.messages[-1].content

    @pytest.mark.asyncio
    async def test_memory_persistence(self) -> None:
        """Test memory persistence across multiple sessions.

        Verifies:
        1. Memory content persists between sessions
        2. Memory updates are preserved
        3. Context is properly restored
        4. Memory query events are generated correctly
        """
        # Create memory with initial content
        memory = MockMemory(contents=["Initial memory"])

        # Create model client
        model_client = ReplayChatCompletionClient(
            [
                CreateResult(
                    finish_reason="stop",
                    content="Response using memory",
                    usage=RequestUsage(prompt_tokens=10, completion_tokens=5),
                    cached=False,
                ),
                CreateResult(
                    finish_reason="stop",
                    content="Response with updated memory",
                    usage=RequestUsage(prompt_tokens=10, completion_tokens=5),
                    cached=False,
                ),
            ],
            model_info={
                "function_calling": False,
                "vision": False,
                "json_output": False,
                "family": ModelFamily.GPT_4O,
                "structured_output": False,
            },
        )

        # Create agent with memory
        agent = AssistantAgent(name="memory_test_agent", model_client=model_client, memory=[memory])

        # First session
        result1 = await agent.run(task="First task")
        state = await agent.save_state()

        # Add new memory content
        await memory.add(MemoryContent(content="New memory", mime_type="text/plain"))

        # Create new agent and restore state
        new_agent = AssistantAgent(name="memory_test_agent", model_client=model_client, memory=[memory])
        await new_agent.load_state(state)

        # Second session
        result2 = await new_agent.run(task="Second task")

        # Verify memory persistence
        assert isinstance(result1.messages[-1], TextMessage)
        assert isinstance(result2.messages[-1], TextMessage)
        assert result1.messages[-1].content == "Response using memory"
        assert result2.messages[-1].content == "Response with updated memory"

        # Verify memory events
        memory_events = [msg for msg in result2.messages if isinstance(msg, MemoryQueryEvent)]
        assert len(memory_events) > 0
        assert any("New memory" in str(event.content) for event in memory_events)


class TestAssistantAgentSystemMessage:
    """Test suite for system message functionality."""

    @pytest.mark.asyncio
    async def test_system_message_none(self) -> None:
        """Test agent with system_message=None."""
        model_client = MagicMock()
        model_client.model_info = {"function_calling": False, "vision": False, "family": ModelFamily.GPT_4O}

        agent = AssistantAgent(
            name="test_agent",
            model_client=model_client,
            system_message=None,
        )

        assert agent._system_messages == []  # type: ignore[reportPrivateUsage]

    @pytest.mark.asyncio
    async def test_custom_system_message(self) -> None:
        """Test agent with custom system message."""
        model_client = MagicMock()
        model_client.model_info = {"function_calling": False, "vision": False, "family": ModelFamily.GPT_4O}

        custom_message = "You are a specialized assistant."
        agent = AssistantAgent(
            name="test_agent",
            model_client=model_client,
            system_message=custom_message,
        )

        assert len(agent._system_messages) == 1  # type: ignore[reportPrivateUsage]
        assert agent._system_messages[0].content == custom_message  # type: ignore[reportPrivateUsage]


class TestAssistantAgentModelCompatibility:
    """Test suite for model compatibility functionality."""

    @pytest.mark.asyncio
    async def test_claude_model_warning(self) -> None:
        """Test warning for Claude models with reflection."""
        model_client = MagicMock()
        model_client.model_info = {"function_calling": True, "vision": False, "family": ModelFamily.CLAUDE_3_5_SONNET}

        with pytest.warns(UserWarning, match="Claude models may not work with reflection"):
            AssistantAgent(
                name="test_agent",
                model_client=model_client,
                reflect_on_tool_use=True,
            )

    @pytest.mark.asyncio
    async def test_vision_compatibility(self) -> None:
        """Test vision model compatibility."""
        model_client = MagicMock()
        model_client.model_info = {"function_calling": False, "vision": True, "family": ModelFamily.GPT_4O}

        agent = AssistantAgent(
            name="test_agent",
            model_client=model_client,
        )

        # Test _get_compatible_context with vision model
        from autogen_core.models import LLMMessage

        messages: List[LLMMessage] = [SystemMessage(content="Test")]
        compatible_messages = agent._get_compatible_context(model_client, messages)  # type: ignore[reportPrivateUsage]

        # Should return original messages for vision models
        assert compatible_messages == messages


class TestAssistantAgentComponentSerialization:
    """Test suite for component serialization functionality."""

    @pytest.mark.asyncio
    async def test_to_config_basic_agent(self) -> None:
        """Test _to_config method with basic agent configuration."""
        model_client = MagicMock()
        model_client.model_info = {"function_calling": False, "vision": False, "family": ModelFamily.GPT_4O}
        model_client.dump_component = MagicMock(
            return_value=ComponentModel(provider="test", config={"type": "mock_client"})
        )

        mock_context = MagicMock()
        mock_context.dump_component = MagicMock(
            return_value=ComponentModel(provider="test", config={"type": "mock_context"})
        )

        agent = AssistantAgent(
            name="test_agent",
            model_client=model_client,
            description="Test description",
            system_message="Test system message",
            model_context=mock_context,
            metadata={"key": "value"},
        )

        config = agent._to_config()  # type: ignore[reportPrivateUsage]

        assert config.name == "test_agent"
        assert config.description == "Test description"
        assert config.system_message == "Test system message"
        assert config.model_client_stream is False
        assert config.reflect_on_tool_use is False
        assert config.max_tool_iterations == 1
        assert config.metadata == {"key": "value"}
        model_client.dump_component.assert_called_once()
        mock_context.dump_component.assert_called_once()

    @pytest.mark.asyncio
    async def test_to_config_agent_with_handoffs(self) -> None:
        """Test _to_config method with agent having handoffs."""
        model_client = MagicMock()
        model_client.model_info = {"function_calling": True, "vision": False, "family": ModelFamily.GPT_4O}
        model_client.dump_component = MagicMock(
            return_value=ComponentModel(provider="test", config={"type": "mock_client"})
        )

        mock_context = MagicMock()
        mock_context.dump_component = MagicMock(
            return_value=ComponentModel(provider="test", config={"type": "mock_context"})
        )

        agent = AssistantAgent(
            name="test_agent",
            model_client=model_client,
            handoffs=["agent1", Handoff(target="agent2")],
            model_context=mock_context,
        )

        config = agent._to_config()  # type: ignore[reportPrivateUsage]

        assert config.handoffs is not None
        assert len(config.handoffs) == 2
        handoff_targets: List[str] = [h.target if hasattr(h, "target") else str(h) for h in config.handoffs]  # type: ignore[reportUnknownMemberType, reportAttributeAccessIssue]
        assert "agent1" in handoff_targets
        assert "agent2" in handoff_targets

    @pytest.mark.asyncio
    async def test_to_config_agent_with_memory(self) -> None:
        """Test _to_config method with agent having memory modules."""
        model_client = MagicMock()
        model_client.model_info = {"function_calling": False, "vision": False, "family": ModelFamily.GPT_4O}
        model_client.dump_component = MagicMock(
            return_value=ComponentModel(provider="test", config={"type": "mock_client"})
        )

        mock_context = MagicMock()
        mock_context.dump_component = MagicMock(
            return_value=ComponentModel(provider="test", config={"type": "mock_context"})
        )

        mock_memory = MockMemory()

        agent = AssistantAgent(
            name="test_agent",
            model_client=model_client,
            memory=[mock_memory],
            model_context=mock_context,
        )

        config = agent._to_config()  # type: ignore[reportPrivateUsage]

        assert config.memory is not None
        assert len(config.memory) == 1
        assert config.memory[0].provider == "test"
        assert config.memory[0].config == {"type": "mock_memory"}

    @pytest.mark.asyncio
    async def test_to_config_agent_with_workbench(self) -> None:
        """Test _to_config method with agent having workbench."""
        model_client = MagicMock()
        model_client.model_info = {"function_calling": True, "vision": False, "family": ModelFamily.GPT_4O}
        model_client.dump_component = MagicMock(
            return_value=ComponentModel(provider="test", config={"type": "mock_client"})
        )

        mock_context = MagicMock()
        mock_context.dump_component = MagicMock(
            return_value=ComponentModel(provider="test", config={"type": "mock_context"})
        )

        mock_workbench = MagicMock()
        mock_workbench.dump_component = MagicMock(
            return_value=ComponentModel(provider="test", config={"type": "mock_workbench"})
        )

        agent = AssistantAgent(
            name="test_agent",
            model_client=model_client,
            tools=[mock_tool_function],
            model_context=mock_context,
        )

        # Replace the workbench with our mock
        agent._workbench = [mock_workbench]  # type: ignore[reportPrivateUsage]

        config = agent._to_config()  # type: ignore[reportPrivateUsage]

        assert config.workbench is not None
        assert len(config.workbench) == 1
        mock_workbench.dump_component.assert_called_once()

    @pytest.mark.asyncio
    async def test_to_config_agent_with_structured_output(self) -> None:
        """Test _to_config method with agent having structured output."""
        model_client = MagicMock()
        model_client.model_info = {"function_calling": False, "vision": False, "family": ModelFamily.GPT_4O}
        model_client.dump_component = MagicMock(
            return_value=ComponentModel(provider="test", config={"type": "mock_client"})
        )

        mock_context = MagicMock()
        mock_context.dump_component = MagicMock(
            return_value=ComponentModel(provider="test", config={"type": "mock_context"})
        )

        agent = AssistantAgent(
            name="test_agent",
            model_client=model_client,
            output_content_type=StructuredOutput,
            model_context=mock_context,
        )

        config = agent._to_config()  # type: ignore[reportPrivateUsage]

        assert config.structured_message_factory is not None
        assert config.reflect_on_tool_use is True  # Should be True with structured output

    @pytest.mark.asyncio
    async def test_to_config_system_message_none(self) -> None:
        """Test _to_config method with system_message=None."""
        model_client = MagicMock()
        model_client.model_info = {"function_calling": False, "vision": False, "family": ModelFamily.GPT_4O}
        model_client.dump_component = MagicMock(
            return_value=ComponentModel(provider="test", config={"type": "mock_client"})
        )

        mock_context = MagicMock()
        mock_context.dump_component = MagicMock(
            return_value=ComponentModel(provider="test", config={"type": "mock_context"})
        )

        agent = AssistantAgent(
            name="test_agent",
            model_client=model_client,
            system_message=None,
            model_context=mock_context,
        )

        config = agent._to_config()  # type: ignore[reportPrivateUsage]

        assert config.system_message is None

    @pytest.mark.asyncio
    async def test_from_config_basic_agent(self) -> None:
        """Test _from_config method with basic agent configuration."""
        mock_model_client = MagicMock()
        mock_model_client.model_info = {"function_calling": False, "vision": False, "family": ModelFamily.GPT_4O}

        with patch("autogen_core.models.ChatCompletionClient.load_component", return_value=mock_model_client):
            config = AssistantAgentConfig(
                name="test_agent",
                model_client=ComponentModel(provider="test", config={"type": "mock_client"}),
                description="Test description",
                system_message="Test system",
                model_client_stream=True,
                reflect_on_tool_use=False,
                tool_call_summary_format="{tool_name}: {result}",
                metadata={"test": "value"},
            )

            agent = AssistantAgent._from_config(config)  # type: ignore[reportPrivateUsage]

            assert agent.name == "test_agent"
            assert agent.description == "Test description"
            assert agent._model_client_stream is True  # type: ignore[reportPrivateUsage]
            assert agent._reflect_on_tool_use is False  # type: ignore[reportPrivateUsage]
            assert agent._tool_call_summary_format == "{tool_name}: {result}"  # type: ignore[reportPrivateUsage]
            assert agent._metadata == {"test": "value"}  # type: ignore[reportPrivateUsage]

    @pytest.mark.asyncio
    async def test_from_config_with_structured_output(self) -> None:
        """Test _from_config method with structured output configuration."""
        mock_model_client = MagicMock()
        mock_model_client.model_info = {"function_calling": False, "vision": False, "family": ModelFamily.GPT_4O}

        mock_structured_factory = MagicMock()
        mock_structured_factory.format_string = "Test format"
        mock_structured_factory.ContentModel = StructuredOutput

        with (
            patch("autogen_core.models.ChatCompletionClient.load_component", return_value=mock_model_client),
            patch(
                "autogen_agentchat.messages.StructuredMessageFactory.load_component",
                return_value=mock_structured_factory,
            ),
        ):
            config = AssistantAgentConfig(
                name="test_agent",
                model_client=ComponentModel(provider="test", config={"type": "mock_client"}),
                description="Test description",
                reflect_on_tool_use=True,
                tool_call_summary_format="{result}",
                structured_message_factory=ComponentModel(provider="test", config={"type": "mock_factory"}),
            )

            agent = AssistantAgent._from_config(config)  # type: ignore[reportPrivateUsage]

            assert agent._reflect_on_tool_use is True  # type: ignore[reportPrivateUsage]
            assert agent._output_content_type == StructuredOutput  # type: ignore[reportPrivateUsage]
            assert agent._output_content_type_format == "Test format"  # type: ignore[reportPrivateUsage]

    @pytest.mark.asyncio
    async def test_from_config_with_workbench_and_memory(self) -> None:
        """Test _from_config method with workbench and memory."""
        mock_model_client = MagicMock()
        mock_model_client.model_info = {"function_calling": True, "vision": False, "family": ModelFamily.GPT_4O}

        mock_workbench = MagicMock()
        mock_memory = MockMemory()
        mock_context = MagicMock()

        with (
            patch("autogen_core.models.ChatCompletionClient.load_component", return_value=mock_model_client),
            patch("autogen_core.tools.Workbench.load_component", return_value=mock_workbench),
            patch("autogen_core.memory.Memory.load_component", return_value=mock_memory),
            patch("autogen_core.model_context.ChatCompletionContext.load_component", return_value=mock_context),
        ):
            config = AssistantAgentConfig(
                name="test_agent",
                model_client=ComponentModel(provider="test", config={"type": "mock_client"}),
                description="Test description",
                workbench=[ComponentModel(provider="test", config={"type": "mock_workbench"})],
                memory=[ComponentModel(provider="test", config={"type": "mock_memory"})],
                model_context=ComponentModel(provider="test", config={"type": "mock_context"}),
                reflect_on_tool_use=True,
                tool_call_summary_format="{result}",
            )

            agent = AssistantAgent._from_config(config)  # type: ignore[reportPrivateUsage]

            assert len(agent._workbench) == 1  # type: ignore[reportPrivateUsage]
            assert agent._memory is not None  # type: ignore[reportPrivateUsage]
            assert len(agent._memory) == 1  # type: ignore[reportPrivateUsage]
            assert agent._model_context == mock_context  # type: ignore[reportPrivateUsage]

    @pytest.mark.asyncio
    async def test_config_roundtrip_consistency(self) -> None:
        """Test that converting to config and back preserves agent properties."""
        model_client = MagicMock()
        model_client.model_info = {"function_calling": True, "vision": False, "family": ModelFamily.GPT_4O}
        model_client.dump_component = MagicMock(
            return_value=ComponentModel(provider="test", config={"type": "mock_client"})
        )

        mock_context = MagicMock()
        mock_context.dump_component = MagicMock(
            return_value=ComponentModel(provider="test", config={"type": "mock_context"})
        )

        original_agent = AssistantAgent(
            name="test_agent",
            model_client=model_client,
            description="Test description",
            system_message="Test system message",
            model_client_stream=True,
            reflect_on_tool_use=True,
            max_tool_iterations=5,
            tool_call_summary_format="{tool_name}: {result}",
            handoffs=["agent1"],
            model_context=mock_context,
            metadata={"test": "value"},
        )

        # Convert to config
        config = original_agent._to_config()  # type: ignore[reportPrivateUsage]

        # Verify config properties
        assert config.name == "test_agent"
        assert config.description == "Test description"
        assert config.system_message == "Test system message"
        assert config.model_client_stream is True
        assert config.reflect_on_tool_use is True
        assert config.max_tool_iterations == 5
        assert config.tool_call_summary_format == "{tool_name}: {result}"
        assert config.metadata == {"test": "value"}


class TestAssistantAgentThoughtHandling:
    """Test suite for thought handling functionality."""

    @pytest.mark.asyncio
    async def test_thought_event_yielded_from_model_result(self) -> None:
        """Test that thought events are yielded when model result contains thoughts."""
        model_client = ReplayChatCompletionClient(
            [
                CreateResult(
                    finish_reason="stop",
                    content="Final response",
                    usage=RequestUsage(prompt_tokens=10, completion_tokens=5),
                    cached=False,
                    thought="This is my internal thought process",
                ),
            ],
            model_info={
                "function_calling": False,
                "vision": False,
                "json_output": False,
                "family": ModelFamily.GPT_4O,
                "structured_output": False,
            },
        )

        agent = AssistantAgent(
            name="test_agent",
            model_client=model_client,
        )

        messages: List[Any] = []
        async for message in agent.on_messages_stream(
            [TextMessage(content="Test", source="user")], CancellationToken()
        ):
            messages.append(message)

        # Should have ThoughtEvent in the stream
        thought_events = [msg for msg in messages if isinstance(msg, ThoughtEvent)]
        assert len(thought_events) == 1
        assert thought_events[0].content == "This is my internal thought process"
        assert thought_events[0].source == "test_agent"

    @pytest.mark.asyncio
    async def test_thought_event_with_tool_calls(self) -> None:
        """Test that thought events are yielded when tool calls have thoughts."""
        model_client = ReplayChatCompletionClient(
            [
                CreateResult(
                    finish_reason="function_calls",
                    content=[FunctionCall(id="1", arguments=json.dumps({"param": "test"}), name="mock_tool_function")],
                    usage=RequestUsage(prompt_tokens=10, completion_tokens=5),
                    cached=False,
                    thought="I need to use this tool to help the user",
                ),
                CreateResult(
                    finish_reason="stop",
                    content="Tool execution completed",
                    usage=RequestUsage(prompt_tokens=15, completion_tokens=10),
                    cached=False,
                ),
            ],
            model_info={
                "function_calling": True,
                "vision": False,
                "json_output": False,
                "family": ModelFamily.GPT_4O,
                "structured_output": False,
            },
        )

        agent = AssistantAgent(
            name="test_agent",
            model_client=model_client,
            tools=[mock_tool_function],
            max_tool_iterations=1,
        )

        messages: List[Any] = []
        async for message in agent.on_messages_stream(
            [TextMessage(content="Test", source="user")], CancellationToken()
        ):
            messages.append(message)

        # Should have ThoughtEvent in the stream
        thought_events = [msg for msg in messages if isinstance(msg, ThoughtEvent)]
        assert len(thought_events) == 1
        assert thought_events[0].content == "I need to use this tool to help the user"
        assert thought_events[0].source == "test_agent"

    @pytest.mark.asyncio
    async def test_thought_event_with_reflection(self) -> None:
        """Test that thought events are yielded during reflection."""
        model_client = ReplayChatCompletionClient(
            [
                # Initial tool call with thought
                CreateResult(
                    finish_reason="function_calls",
                    content=[FunctionCall(id="1", arguments=json.dumps({"param": "test"}), name="mock_tool_function")],
                    usage=RequestUsage(prompt_tokens=10, completion_tokens=5),
                    cached=False,
                    thought="Initial thought before tool call",
                ),
                # Reflection with thought
                CreateResult(
                    finish_reason="stop",
                    content="Based on the tool result, here's my response",
                    usage=RequestUsage(prompt_tokens=15, completion_tokens=10),
                    cached=False,
                    thought="Reflection thought after tool execution",
                ),
            ],
            model_info={
                "function_calling": True,
                "vision": False,
                "json_output": False,
                "family": ModelFamily.GPT_4O,
                "structured_output": False,
            },
        )

        agent = AssistantAgent(
            name="test_agent",
            model_client=model_client,
            tools=[mock_tool_function],
            reflect_on_tool_use=True,
            model_client_stream=True,  # Enable streaming
        )

        messages: List[Any] = []
        async for message in agent.on_messages_stream(
            [TextMessage(content="Test", source="user")], CancellationToken()
        ):
            messages.append(message)

        # Should have two ThoughtEvents - one for initial call, one for reflection
        thought_events = [msg for msg in messages if isinstance(msg, ThoughtEvent)]
        assert len(thought_events) == 2

        thought_contents = [event.content for event in thought_events]
        assert "Initial thought before tool call" in thought_contents
        assert "Reflection thought after tool execution" in thought_contents

    @pytest.mark.asyncio
    async def test_thought_event_with_tool_call_loop(self) -> None:
        """Test that thought events are yielded in tool call loops."""
        model_client = ReplayChatCompletionClient(
            [
                # First tool call with thought
                CreateResult(
                    finish_reason="function_calls",
                    content=[FunctionCall(id="1", arguments=json.dumps({"param": "first"}), name="mock_tool_function")],
                    usage=RequestUsage(prompt_tokens=10, completion_tokens=5),
                    cached=False,
                    thought="First iteration thought",
                ),
                # Second tool call with thought
                CreateResult(
                    finish_reason="function_calls",
                    content=[
                        FunctionCall(id="2", arguments=json.dumps({"param": "second"}), name="mock_tool_function")
                    ],
                    usage=RequestUsage(prompt_tokens=12, completion_tokens=5),
                    cached=False,
                    thought="Second iteration thought",
                ),
                # Final response with thought
                CreateResult(
                    finish_reason="stop",
                    content="Loop completed",
                    usage=RequestUsage(prompt_tokens=15, completion_tokens=10),
                    cached=False,
                    thought="Final completion thought",
                ),
            ],
            model_info={
                "function_calling": True,
                "vision": False,
                "json_output": False,
                "family": ModelFamily.GPT_4O,
                "structured_output": False,
            },
        )

        agent = AssistantAgent(
            name="test_agent",
            model_client=model_client,
            tools=[mock_tool_function],
            max_tool_iterations=3,
        )

        messages: List[Any] = []
        async for message in agent.on_messages_stream(
            [TextMessage(content="Test", source="user")], CancellationToken()
        ):
            messages.append(message)

        # Should have three ThoughtEvents - one for each iteration
        thought_events = [msg for msg in messages if isinstance(msg, ThoughtEvent)]
        assert len(thought_events) == 3

        thought_contents = [event.content for event in thought_events]
        assert "First iteration thought" in thought_contents
        assert "Second iteration thought" in thought_contents
        assert "Final completion thought" in thought_contents

    @pytest.mark.asyncio
    async def test_thought_event_with_handoff(self) -> None:
        """Test that thought events are included in handoff context."""
        model_client = ReplayChatCompletionClient(
            [
                CreateResult(
                    finish_reason="function_calls",
                    content=[
                        FunctionCall(
                            id="1", arguments=json.dumps({"target": "other_agent"}), name="transfer_to_other_agent"
                        )
                    ],
                    usage=RequestUsage(prompt_tokens=10, completion_tokens=5),
                    cached=False,
                    thought="I need to hand this off to another agent",
                ),
            ],
            model_info={
                "function_calling": True,
                "vision": False,
                "json_output": False,
                "family": ModelFamily.GPT_4O,
                "structured_output": False,
            },
        )

        agent = AssistantAgent(
            name="test_agent",
            model_client=model_client,
            handoffs=["other_agent"],
            max_tool_iterations=1,
        )

        result = await agent.run(task="Test handoff with thought")

        # Should have ThoughtEvent in inner messages
        thought_events = [msg for msg in result.messages if isinstance(msg, ThoughtEvent)]
        assert len(thought_events) == 1
        assert thought_events[0].content == "I need to hand this off to another agent"

        # Should have handoff message with thought in context
        handoff_message = result.messages[-1]
        assert isinstance(handoff_message, HandoffMessage)
        assert len(handoff_message.context) == 1
        assert isinstance(handoff_message.context[0], AssistantMessage)
        assert handoff_message.context[0].content == "I need to hand this off to another agent"

    @pytest.mark.asyncio
    async def test_no_thought_event_when_no_thought(self) -> None:
        """Test that no thought events are yielded when model result has no thoughts."""
        model_client = ReplayChatCompletionClient(
            [
                CreateResult(
                    finish_reason="stop",
                    content="Simple response without thought",
                    usage=RequestUsage(prompt_tokens=10, completion_tokens=5),
                    cached=False,
                    # No thought field
                ),
            ],
            model_info={
                "function_calling": False,
                "vision": False,
                "json_output": False,
                "family": ModelFamily.GPT_4O,
                "structured_output": False,
            },
        )

        agent = AssistantAgent(
            name="test_agent",
            model_client=model_client,
        )

        messages: List[Any] = []
        async for message in agent.on_messages_stream(
            [TextMessage(content="Test", source="user")], CancellationToken()
        ):
            messages.append(message)

        # Should have no ThoughtEvents
        thought_events = [msg for msg in messages if isinstance(msg, ThoughtEvent)]
        assert len(thought_events) == 0

    @pytest.mark.asyncio
    async def test_thought_event_context_preservation(self) -> None:
        """Test that thoughts are properly preserved in model context."""
        model_client = ReplayChatCompletionClient(
            [
                CreateResult(
                    finish_reason="stop",
                    content="Response with thought",
                    usage=RequestUsage(prompt_tokens=10, completion_tokens=5),
                    cached=False,
                    thought="Internal reasoning",
                ),
            ],
            model_info={
                "function_calling": False,
                "vision": False,
                "json_output": False,
                "family": ModelFamily.GPT_4O,
                "structured_output": False,
            },
        )

        agent = AssistantAgent(
            name="test_agent",
            model_client=model_client,
        )

        await agent.run(task="Test thought preservation")

        # Check that the model context contains the thought
        messages = await agent.model_context.get_messages()
        assistant_messages = [msg for msg in messages if isinstance(msg, AssistantMessage)]
        assert len(assistant_messages) > 0

        # The last assistant message should have the thought
        last_assistant_msg = assistant_messages[-1]
        # Fix line 2727 - properly check for thought attribute with type checking
        if hasattr(last_assistant_msg, "thought"):
            thought_content = cast(str, last_assistant_msg.thought)
            assert thought_content == "Internal reasoning"


class TestAssistantAgentAdvancedScenarios:
    """Test suite for advanced usage scenarios."""

    @pytest.mark.asyncio
    async def test_handoff_without_tool_calls(self) -> None:
        """Test handoff without any tool calls."""
        model_client = ReplayChatCompletionClient(
            [
                CreateResult(
                    finish_reason="function_calls",
                    content=[
                        FunctionCall(id="1", arguments=json.dumps({"target": "agent2"}), name="transfer_to_agent2")
                    ],
                    usage=RequestUsage(prompt_tokens=10, completion_tokens=5),
                    cached=False,
                ),
            ],
            model_info={
                "function_calling": True,
                "vision": False,
                "json_output": False,
                "family": ModelFamily.GPT_4O,
                "structured_output": False,
            },
        )

        agent = AssistantAgent(
            name="test_agent",
            model_client=model_client,
            handoffs=["agent2"],
        )

        result = await agent.run(task="Handoff to agent2")

        # Should return HandoffMessage
        assert isinstance(result.messages[-1], HandoffMessage)
        assert result.messages[-1].target == "agent2"

    @pytest.mark.asyncio
    async def test_multiple_handoff_warning(self) -> None:
        """Test warning for multiple handoffs."""
        model_client = ReplayChatCompletionClient(
            [
                CreateResult(
                    finish_reason="function_calls",
                    content=[
                        FunctionCall(id="1", arguments=json.dumps({"target": "agent2"}), name="transfer_to_agent2"),
                        FunctionCall(id="2", arguments=json.dumps({"target": "agent3"}), name="transfer_to_agent3"),
                    ],
                    usage=RequestUsage(prompt_tokens=10, completion_tokens=5),
                    cached=False,
                ),
            ],
            model_info={
                "function_calling": True,
                "vision": False,
                "json_output": False,
                "family": ModelFamily.GPT_4O,
                "structured_output": False,
            },
        )

        agent = AssistantAgent(
            name="test_agent",
            model_client=model_client,
            handoffs=["agent2", "agent3"],
        )

        with pytest.warns(UserWarning, match="Multiple handoffs detected"):
            result = await agent.run(task="Multiple handoffs")

        # Should only execute first handoff
        assert isinstance(result.messages[-1], HandoffMessage)
        assert result.messages[-1].target == "agent2"

    @pytest.mark.asyncio
    async def test_structured_output_with_reflection(self) -> None:
        """Test structured output with reflection enabled."""
        model_client = ReplayChatCompletionClient(
            [
                CreateResult(
                    finish_reason="function_calls",
                    content=[FunctionCall(id="1", arguments=json.dumps({"param": "test"}), name="mock_tool_function")],
                    usage=RequestUsage(prompt_tokens=10, completion_tokens=5),
                    cached=False,
                ),
                CreateResult(
                    finish_reason="stop",
                    content='{"content": "Structured response", "confidence": 0.95}',
                    usage=RequestUsage(prompt_tokens=15, completion_tokens=10),
                    cached=False,
                ),
            ],
            model_info={
                "function_calling": True,
                "vision": False,
                "json_output": False,
                "family": ModelFamily.GPT_4O,
                "structured_output": False,
            },
        )

        agent = AssistantAgent(
            name="test_agent",
            model_client=model_client,
            tools=[mock_tool_function],
            output_content_type=StructuredOutput,
            reflect_on_tool_use=True,
        )

        result = await agent.run(task="Test structured output with reflection")

        # Should return StructuredMessage
        from autogen_agentchat.messages import StructuredMessage

        final_message = result.messages[-1]
        assert isinstance(final_message, StructuredMessage)
        # Fix line 1710 - properly access structured content with explicit type annotation
        structured_message: StructuredMessage[StructuredOutput] = cast(
            StructuredMessage[StructuredOutput], final_message
        )
        assert structured_message.content.content == "Structured response"
        assert structured_message.content.confidence == 0.95


class TestAssistantAgentAdvancedToolFeatures:
    """Test suite for advanced tool features including custom formatters."""

    @pytest.mark.asyncio
    async def test_custom_tool_call_summary_formatter(self) -> None:
        """Test custom tool call summary formatter functionality."""
        model_client = ReplayChatCompletionClient(
            [
                CreateResult(
                    finish_reason="function_calls",
                    content=[
                        FunctionCall(id="1", arguments=json.dumps({"param": "success"}), name="mock_tool_function"),
                        FunctionCall(id="2", arguments=json.dumps({"param": "error"}), name="mock_tool_function"),
                    ],
                    usage=RequestUsage(prompt_tokens=10, completion_tokens=5),
                    cached=False,
                ),
            ],
            model_info={
                "function_calling": True,
                "vision": False,
                "json_output": False,
                "family": ModelFamily.GPT_4O,
                "structured_output": False,
            },
        )

        def custom_formatter(call: FunctionCall, result: FunctionExecutionResult) -> str:
            if result.is_error:
                return f"ERROR in {call.name}: {result.content} (args: {call.arguments})"
            else:
                return f"SUCCESS: {call.name} completed"

        agent = AssistantAgent(
            name="test_agent",
            model_client=model_client,
            tools=[mock_tool_function],
            tool_call_summary_formatter=custom_formatter,
            reflect_on_tool_use=False,
        )

        result = await agent.run(task="Test custom formatter")

        # Should return ToolCallSummaryMessage with custom formatting
        final_message = result.messages[-1]
        assert isinstance(final_message, ToolCallSummaryMessage)
        # Fix line 1875 - properly access content with type checking
        assert hasattr(final_message, "content"), "ToolCallSummaryMessage should have content attribute"
        content = final_message.content
        assert "SUCCESS: mock_tool_function completed" in content
        assert "SUCCESS: mock_tool_function completed" in content  # Both calls should be successful

    @pytest.mark.asyncio
    async def test_custom_tool_call_summary_format_string(self) -> None:
        """Test custom tool call summary format string."""
        model_client = ReplayChatCompletionClient(
            [
                CreateResult(
                    finish_reason="function_calls",
                    content=[FunctionCall(id="1", arguments=json.dumps({"param": "test"}), name="mock_tool_function")],
                    usage=RequestUsage(prompt_tokens=10, completion_tokens=5),
                    cached=False,
                ),
            ],
            model_info={
                "function_calling": True,
                "vision": False,
                "json_output": False,
                "family": ModelFamily.GPT_4O,
                "structured_output": False,
            },
        )

        agent = AssistantAgent(
            name="test_agent",
            model_client=model_client,
            tools=[mock_tool_function],
            tool_call_summary_format="Tool {tool_name} called with {arguments} -> {result}",
            reflect_on_tool_use=False,
        )

        result = await agent.run(task="Test custom format string")

        # Should return ToolCallSummaryMessage with custom format
        final_message = result.messages[-1]
        assert isinstance(final_message, ToolCallSummaryMessage)
        content = final_message.content
        assert "Tool mock_tool_function called with" in content
        assert "Tool executed with: test" in content

    @pytest.mark.asyncio
    async def test_tool_call_summary_formatter_overrides_format_string(self) -> None:
        """Test that tool_call_summary_formatter overrides format string."""
        model_client = ReplayChatCompletionClient(
            [
                CreateResult(
                    finish_reason="function_calls",
                    content=[FunctionCall(id="1", arguments=json.dumps({"param": "test"}), name="mock_tool_function")],
                    usage=RequestUsage(prompt_tokens=10, completion_tokens=5),
                    cached=False,
                ),
            ],
            model_info={
                "function_calling": True,
                "vision": False,
                "json_output": False,
                "family": ModelFamily.GPT_4O,
                "structured_output": False,
            },
        )

        def custom_formatter(call: FunctionCall, result: FunctionExecutionResult) -> str:
            return f"CUSTOM: {call.name} -> {result.content}"

        agent = AssistantAgent(
            name="test_agent",
            model_client=model_client,
            tools=[mock_tool_function],
            tool_call_summary_format="This should be ignored: {result}",
            tool_call_summary_formatter=custom_formatter,
            reflect_on_tool_use=False,
        )

        result = await agent.run(task="Test formatter override")

        # Should use custom formatter, not format string
        final_message = result.messages[-1]
        assert isinstance(final_message, ToolCallSummaryMessage)
        content = final_message.content
        assert "CUSTOM: mock_tool_function" in content
        assert "This should be ignored" not in content

    @pytest.mark.asyncio
    async def test_output_content_type_format_string(self) -> None:
        """Test structured output with custom format string."""
        model_client = ReplayChatCompletionClient(
            [
                CreateResult(
                    finish_reason="stop",
                    content='{"content": "Test response", "confidence": 0.8}',
                    usage=RequestUsage(prompt_tokens=10, completion_tokens=5),
                    cached=False,
                ),
            ],
            model_info={
                "function_calling": False,
                "vision": False,
                "json_output": False,
                "family": ModelFamily.GPT_4O,
                "structured_output": False,
            },
        )

        agent = AssistantAgent(
            name="test_agent",
            model_client=model_client,
            output_content_type=StructuredOutput,
            output_content_type_format="Response: {content} (Confidence: {confidence})",
        )

        result = await agent.run(task="Test structured output format")

        # Should return StructuredMessage with custom format
        final_message = result.messages[-1]
        assert isinstance(final_message, StructuredMessage)
        # Fix line 1880 - properly access structured content with explicit type annotation
        structured_message: StructuredMessage[StructuredOutput] = cast(
            StructuredMessage[StructuredOutput], final_message
        )
        assert structured_message.content.content == "Test response"
        assert structured_message.content.confidence == 0.8
        # The format string should be stored in the agent
        assert hasattr(agent, "_output_content_type_format")
        output_format = getattr(agent, "_output_content_type_format", None)
        assert output_format == "Response: {content} (Confidence: {confidence})"

    @pytest.mark.asyncio
    async def test_tool_call_error_handling_with_custom_formatter(self) -> None:
        """Test error handling in tool calls with custom formatter."""

        def error_tool(param: str) -> str:
            raise ValueError(f"Tool error with param: {param}")

        model_client = ReplayChatCompletionClient(
            [
                CreateResult(
                    finish_reason="function_calls",
                    content=[FunctionCall(id="1", arguments=json.dumps({"param": "test"}), name="error_tool")],
                    usage=RequestUsage(prompt_tokens=10, completion_tokens=5),
                    cached=False,
                ),
            ],
            model_info={
                "function_calling": True,
                "vision": False,
                "json_output": False,
                "family": ModelFamily.GPT_4O,
                "structured_output": False,
            },
        )

        def error_formatter(call: FunctionCall, result: FunctionExecutionResult) -> str:
            if result.is_error:
                return f"ERROR in {call.name}: {result.content}"
            else:
                return f"SUCCESS: {result.content}"

        agent = AssistantAgent(
            name="test_agent",
            model_client=model_client,
            tools=[error_tool],
            tool_call_summary_formatter=error_formatter,
            reflect_on_tool_use=False,
        )

        result = await agent.run(task="Test error handling")

        # Should return ToolCallSummaryMessage with error formatting
        assert isinstance(result.messages[-1], ToolCallSummaryMessage)
        content = result.messages[-1].content
        assert "ERROR in error_tool" in content

    @pytest.mark.asyncio
    async def test_multiple_tools_with_different_formats(self) -> None:
        """Test multiple tool calls with different return formats."""

        def json_tool(data: str) -> str:
            return json.dumps({"result": data, "status": "success"})

        def simple_tool(text: str) -> str:
            return f"Processed: {text}"

        model_client = ReplayChatCompletionClient(
            [
                CreateResult(
                    finish_reason="function_calls",
                    content=[
                        FunctionCall(id="1", arguments=json.dumps({"data": "json_data"}), name="json_tool"),
                        FunctionCall(id="2", arguments=json.dumps({"text": "simple_text"}), name="simple_tool"),
                    ],
                    usage=RequestUsage(prompt_tokens=10, completion_tokens=5),
                    cached=False,
                ),
            ],
            model_info={
                "function_calling": True,
                "vision": False,
                "json_output": False,
                "family": ModelFamily.GPT_4O,
                "structured_output": False,
            },
        )

        def smart_formatter(call: FunctionCall, result: FunctionExecutionResult) -> str:
            try:
                # Try to parse as JSON
                parsed = json.loads(result.content)
                return f"{call.name}: {parsed}"
            except json.JSONDecodeError:
                # Plain text
                return f"{call.name}: {result.content}"

        agent = AssistantAgent(
            name="test_agent",
            model_client=model_client,
            tools=[json_tool, simple_tool],
            tool_call_summary_formatter=smart_formatter,
            reflect_on_tool_use=False,
        )

        result = await agent.run(task="Test multiple tool formats")

        # Should handle both JSON and plain text tools
        assert isinstance(result.messages[-1], ToolCallSummaryMessage)
        content = result.messages[-1].content
        assert "json_tool:" in content
        assert "simple_tool:" in content
        assert "Processed: simple_text" in content


class TestAssistantAgentCancellationToken:
    """Test suite for cancellation token handling."""

    @pytest.mark.asyncio
    async def test_cancellation_during_model_inference(self) -> None:
        """Test cancellation token during model inference."""
        model_client = MagicMock()
        model_client.model_info = {"function_calling": False, "vision": False, "family": ModelFamily.GPT_4O}

        # Mock create method to check cancellation token
        model_client.create = AsyncMock()
        model_client.create.return_value = CreateResult(
            finish_reason="stop",
            content="Response",
            usage=RequestUsage(prompt_tokens=10, completion_tokens=5),
            cached=False,
        )

        agent = AssistantAgent(
            name="test_agent",
            model_client=model_client,
        )

        cancellation_token = CancellationToken()
        result = await agent.on_messages([TextMessage(content="Test", source="user")], cancellation_token)

        # Verify cancellation token was passed to model client
        model_client.create.assert_called_once()
        call_args = model_client.create.call_args
        assert call_args.kwargs["cancellation_token"] == cancellation_token
        # Verify result is not None
        assert result is not None

    @pytest.mark.asyncio
    async def test_cancellation_during_streaming_inference(self) -> None:
        """Test cancellation token during streaming model inference."""
        model_client = MagicMock()
        model_client.model_info = {"function_calling": False, "vision": False, "family": ModelFamily.GPT_4O}

        # Mock create_stream method
        async def mock_create_stream(*args: Any, **kwargs: Any) -> Any:
            yield "chunk1"  # First chunk
            yield "chunk2"  # Second chunk
            yield CreateResult(
                finish_reason="stop",
                content="chunk1chunk2",
                usage=RequestUsage(prompt_tokens=10, completion_tokens=5),
                cached=False,
            )

        model_client.create_stream = mock_create_stream

        agent = AssistantAgent(
            name="test_agent",
            model_client=model_client,
            model_client_stream=True,
        )

        cancellation_token = CancellationToken()
        messages: List[Any] = []
        async for message in agent.on_messages_stream([TextMessage(content="Test", source="user")], cancellation_token):
            messages.append(message)

        # Should have received streaming chunks and final response
        chunk_events = [msg for msg in messages if isinstance(msg, ModelClientStreamingChunkEvent)]
        assert len(chunk_events) == 2
        assert chunk_events[0].content == "chunk1"
        assert chunk_events[1].content == "chunk2"

    @pytest.mark.asyncio
    async def test_cancellation_during_tool_execution(self) -> None:
        """Test cancellation token during tool execution."""

        async def slow_tool(param: str) -> str:
            await asyncio.sleep(0.1)  # Simulate slow operation
            return f"Slow result: {param}"

        model_client = ReplayChatCompletionClient(
            [
                CreateResult(
                    finish_reason="function_calls",
                    content=[FunctionCall(id="1", arguments=json.dumps({"param": "test"}), name="slow_tool")],
                    usage=RequestUsage(prompt_tokens=10, completion_tokens=5),
                    cached=False,
                ),
            ],
            model_info={
                "function_calling": True,
                "vision": False,
                "json_output": False,
                "family": ModelFamily.GPT_4O,
                "structured_output": False,
            },
        )

        agent = AssistantAgent(
            name="test_agent",
            model_client=model_client,
            tools=[slow_tool],
        )

        cancellation_token = CancellationToken()
        result = await agent.on_messages([TextMessage(content="Test", source="user")], cancellation_token)

        # Tool should execute successfully with cancellation token
        assert isinstance(result.chat_message, ToolCallSummaryMessage)
        assert "Slow result: test" in result.chat_message.content

    @pytest.mark.asyncio
    async def test_cancellation_during_workbench_tool_execution(self) -> None:
        """Test cancellation token during workbench tool execution."""
        mock_workbench = MagicMock()
        mock_workbench.list_tools = AsyncMock(return_value=[{"name": "test_tool", "description": "Test tool"}])

        # Mock tool execution result
        mock_result = MagicMock()
        mock_result.to_text.return_value = "Workbench tool result"
        mock_result.is_error = False
        mock_workbench.call_tool = AsyncMock(return_value=mock_result)

        model_client = ReplayChatCompletionClient(
            [
                CreateResult(
                    finish_reason="function_calls",
                    content=[FunctionCall(id="1", arguments=json.dumps({"param": "test"}), name="test_tool")],
                    usage=RequestUsage(prompt_tokens=10, completion_tokens=5),
                    cached=False,
                ),
            ],
            model_info={
                "function_calling": True,
                "vision": False,
                "json_output": False,
                "family": ModelFamily.GPT_4O,
                "structured_output": False,
            },
        )

        agent = AssistantAgent(
            name="test_agent",
            model_client=model_client,
            workbench=[mock_workbench],
        )

        cancellation_token = CancellationToken()
        result = await agent.on_messages([TextMessage(content="Test", source="user")], cancellation_token)

        # Verify cancellation token was passed to workbench
        mock_workbench.call_tool.assert_called_once()
        call_args = mock_workbench.call_tool.call_args
        assert call_args.kwargs["cancellation_token"] == cancellation_token
        # Verify result is not None
        assert result is not None

    @pytest.mark.asyncio
    async def test_cancellation_during_memory_operations(self) -> None:
        """Test cancellation token during memory operations."""
        mock_memory = MagicMock()
        mock_memory.update_context = AsyncMock(return_value=None)

        model_client = MagicMock()
        model_client.model_info = {"function_calling": False, "vision": False, "family": ModelFamily.GPT_4O}
        model_client.create = AsyncMock(
            return_value=CreateResult(
                finish_reason="stop",
                content="Response",
                usage=RequestUsage(prompt_tokens=10, completion_tokens=5),
                cached=False,
            )
        )

        agent = AssistantAgent(
            name="test_agent",
            model_client=model_client,
            memory=[mock_memory],
        )

        cancellation_token = CancellationToken()
        await agent.on_messages([TextMessage(content="Test", source="user")], cancellation_token)

        # Memory update_context should be called
        mock_memory.update_context.assert_called_once()

    @pytest.mark.asyncio
    async def test_reset_with_cancellation_token(self) -> None:
        """Test agent reset with cancellation token."""
        mock_context = MagicMock()
        mock_context.clear = AsyncMock()

        agent = AssistantAgent(
            name="test_agent",
            model_client=MagicMock(),
            model_context=mock_context,
        )

        cancellation_token = CancellationToken()
        await agent.on_reset(cancellation_token)

        # Context clear should be called
        mock_context.clear.assert_called_once()


class TestAssistantAgentStreamingEdgeCases:
    """Test suite for streaming edge cases and error scenarios."""

    @pytest.mark.asyncio
    async def test_streaming_with_empty_chunks(self) -> None:
        """Test streaming with empty chunks."""
        model_client = MagicMock()
        model_client.model_info = {"function_calling": False, "vision": False, "family": ModelFamily.GPT_4O}

        async def mock_create_stream(*args: Any, **kwargs: Any) -> Any:
            yield ""  # Empty chunk
            yield "content"
            yield ""  # Another empty chunk
            yield CreateResult(
                finish_reason="stop",
                content="content",
                usage=RequestUsage(prompt_tokens=10, completion_tokens=5),
                cached=False,
            )

        model_client.create_stream = mock_create_stream

        agent = AssistantAgent(
            name="test_agent",
            model_client=model_client,
            model_client_stream=True,
        )

        messages: List[Any] = []
        async for message in agent.on_messages_stream(
            [TextMessage(content="Test", source="user")], CancellationToken()
        ):
            messages.append(message)

        # Should handle empty chunks gracefully
        chunk_events = [msg for msg in messages if isinstance(msg, ModelClientStreamingChunkEvent)]
        assert len(chunk_events) == 3  # Including empty chunks
        assert chunk_events[0].content == ""
        assert chunk_events[1].content == "content"
        assert chunk_events[2].content == ""

    @pytest.mark.asyncio
    async def test_streaming_with_invalid_chunk_type(self) -> None:
        """Test streaming with invalid chunk type raises error."""
        model_client = MagicMock()
        model_client.model_info = {"function_calling": False, "vision": False, "family": ModelFamily.GPT_4O}

        async def mock_create_stream(*args: Any, **kwargs: Any) -> Any:
            yield "valid_chunk"
            yield 123  # Invalid chunk type
            yield CreateResult(
                finish_reason="stop",
                content="content",
                usage=RequestUsage(prompt_tokens=10, completion_tokens=5),
                cached=False,
            )

        model_client.create_stream = mock_create_stream

        agent = AssistantAgent(
            name="test_agent",
            model_client=model_client,
            model_client_stream=True,
        )

        with pytest.raises(RuntimeError, match="Invalid chunk type"):
            async for _ in agent.on_messages_stream([TextMessage(content="Test", source="user")], CancellationToken()):
                pass

    @pytest.mark.asyncio
    async def test_streaming_without_final_result(self) -> None:
        """Test streaming without final CreateResult raises error."""
        model_client = MagicMock()
        model_client.model_info = {"function_calling": False, "vision": False, "family": ModelFamily.GPT_4O}

        async def mock_create_stream(*args: Any, **kwargs: Any) -> Any:
            yield "chunk1"
            yield "chunk2"
            # No final CreateResult

        model_client.create_stream = mock_create_stream

        agent = AssistantAgent(
            name="test_agent",
            model_client=model_client,
            model_client_stream=True,
        )

        with pytest.raises(RuntimeError, match="No final model result in streaming mode"):
            async for _ in agent.on_messages_stream([TextMessage(content="Test", source="user")], CancellationToken()):
                pass

    @pytest.mark.asyncio
    async def test_streaming_with_tool_calls_and_reflection(self) -> None:
        """Test streaming with tool calls followed by reflection."""
        model_client = MagicMock()
        model_client.model_info = {"function_calling": True, "vision": False, "family": ModelFamily.GPT_4O}

        call_count = 0

        async def mock_create_stream(*args: Any, **kwargs: Any) -> Any:
            nonlocal call_count
            call_count += 1

            if call_count == 1:
                # First call: tool call
                yield CreateResult(
                    finish_reason="function_calls",
                    content=[FunctionCall(id="1", arguments=json.dumps({"param": "test"}), name="mock_tool_function")],
                    usage=RequestUsage(prompt_tokens=10, completion_tokens=5),
                    cached=False,
                )
            else:
                # Second call: reflection streaming
                yield "Reflection "
                yield "response "
                yield "complete"
                yield CreateResult(
                    finish_reason="stop",
                    content="Reflection response complete",
                    usage=RequestUsage(prompt_tokens=15, completion_tokens=10),
                    cached=False,
                )

        model_client.create_stream = mock_create_stream

        agent = AssistantAgent(
            name="test_agent",
            model_client=model_client,
            tools=[mock_tool_function],
            reflect_on_tool_use=True,
            model_client_stream=True,
        )

        messages: List[Any] = []
        async for message in agent.on_messages_stream(
            [TextMessage(content="Test", source="user")], CancellationToken()
        ):
            messages.append(message)

        # Should have tool call events, execution events, and streaming chunks for reflection
        tool_call_events = [msg for msg in messages if isinstance(msg, ToolCallRequestEvent)]
        tool_exec_events = [msg for msg in messages if isinstance(msg, ToolCallExecutionEvent)]
        chunk_events = [msg for msg in messages if isinstance(msg, ModelClientStreamingChunkEvent)]

        assert len(tool_call_events) == 1
        assert len(tool_exec_events) == 1
        assert len(chunk_events) == 3  # Three reflection chunks
        assert chunk_events[0].content == "Reflection "
        assert chunk_events[1].content == "response "
        assert chunk_events[2].content == "complete"

    @pytest.mark.asyncio
    async def test_streaming_with_large_chunks(self) -> None:
        """Test streaming with large chunks."""
        model_client = MagicMock()
        model_client.model_info = {"function_calling": False, "vision": False, "family": ModelFamily.GPT_4O}

        large_chunk = "x" * 10000  # 10KB chunk

        async def mock_create_stream(*args: Any, **kwargs: Any) -> Any:
            yield large_chunk
            yield CreateResult(
                finish_reason="stop",
                content=large_chunk,
                usage=RequestUsage(prompt_tokens=10, completion_tokens=5),
                cached=False,
            )

        model_client.create_stream = mock_create_stream

        agent = AssistantAgent(
            name="test_agent",
            model_client=model_client,
            model_client_stream=True,
        )

        messages: List[Any] = []
        async for message in agent.on_messages_stream(
            [TextMessage(content="Test", source="user")], CancellationToken()
        ):
            messages.append(message)

        # Should handle large chunks
        chunk_events = [msg for msg in messages if isinstance(msg, ModelClientStreamingChunkEvent)]
        assert len(chunk_events) == 1
        assert len(chunk_events[0].content) == 10000


class TestAssistantAgentWorkbenchIntegration:
    """Test suite for comprehensive workbench testing."""

    @pytest.mark.asyncio
    async def test_multiple_workbenches(self) -> None:
        """Test agent with multiple workbenches."""
        mock_workbench1 = MagicMock()
        mock_workbench1.list_tools = AsyncMock(return_value=[{"name": "tool1", "description": "Tool from workbench 1"}])
        mock_result1 = MagicMock()
        mock_result1.to_text.return_value = "Result from workbench 1"
        mock_result1.is_error = False
        mock_workbench1.call_tool = AsyncMock(return_value=mock_result1)

        mock_workbench2 = MagicMock()
        mock_workbench2.list_tools = AsyncMock(return_value=[{"name": "tool2", "description": "Tool from workbench 2"}])
        mock_result2 = MagicMock()
        mock_result2.to_text.return_value = "Result from workbench 2"
        mock_result2.is_error = False
        mock_workbench2.call_tool = AsyncMock(return_value=mock_result2)

        model_client = ReplayChatCompletionClient(
            [
                CreateResult(
                    finish_reason="function_calls",
                    content=[
                        FunctionCall(id="1", arguments=json.dumps({"param": "test1"}), name="tool1"),
                        FunctionCall(id="2", arguments=json.dumps({"param": "test2"}), name="tool2"),
                    ],
                    usage=RequestUsage(prompt_tokens=10, completion_tokens=5),
                    cached=False,
                ),
            ],
            model_info={
                "function_calling": True,
                "vision": False,
                "json_output": False,
                "family": ModelFamily.GPT_4O,
                "structured_output": False,
            },
        )

        agent = AssistantAgent(
            name="test_agent",
            model_client=model_client,
            workbench=[mock_workbench1, mock_workbench2],
        )

        result = await agent.run(task="Test multiple workbenches")

        # Both workbenches should be called
        mock_workbench1.call_tool.assert_called_once()
        mock_workbench2.call_tool.assert_called_once()

        # Should return summary with both results
        assert isinstance(result.messages[-1], ToolCallSummaryMessage)
        content = result.messages[-1].content
        assert "Result from workbench 1" in content
        assert "Result from workbench 2" in content

    @pytest.mark.asyncio
    async def test_workbench_tool_not_found(self) -> None:
        """Test handling when tool is not found in any workbench."""
        mock_workbench = MagicMock()
        mock_workbench.list_tools = AsyncMock(
            return_value=[{"name": "available_tool", "description": "Available tool"}]
        )

        model_client = ReplayChatCompletionClient(
            [
                CreateResult(
                    finish_reason="function_calls",
                    content=[FunctionCall(id="1", arguments=json.dumps({"param": "test"}), name="missing_tool")],
                    usage=RequestUsage(prompt_tokens=10, completion_tokens=5),
                    cached=False,
                ),
            ],
            model_info={
                "function_calling": True,
                "vision": False,
                "json_output": False,
                "family": ModelFamily.GPT_4O,
                "structured_output": False,
            },
        )

        agent = AssistantAgent(
            name="test_agent",
            model_client=model_client,
            workbench=[mock_workbench],
        )

        result = await agent.run(task="Test missing tool")

        # Should return error message for missing tool
        assert isinstance(result.messages[-1], ToolCallSummaryMessage)
        content = result.messages[-1].content
        assert "tool 'missing_tool' not found" in content

    @pytest.mark.asyncio
    async def test_workbench_concurrent_tool_execution(self) -> None:
        """Test concurrent execution of multiple workbench tools."""
        mock_workbench = MagicMock()
        mock_workbench.list_tools = AsyncMock(
            return_value=[
                {"name": "concurrent_tool1", "description": "Concurrent tool 1"},
                {"name": "concurrent_tool2", "description": "Concurrent tool 2"},
            ]
        )

        call_order: List[str] = []

        async def mock_call_tool(name: str, **kwargs: Any) -> Any:
            call_order.append(f"start_{name}")
            await asyncio.sleep(0.01)  # Simulate work
            call_order.append(f"end_{name}")

            mock_result = MagicMock()
            mock_result.to_text.return_value = f"Result from {name}"
            mock_result.is_error = False
            return mock_result

        mock_workbench.call_tool = mock_call_tool

        model_client = ReplayChatCompletionClient(
            [
                CreateResult(
                    finish_reason="function_calls",
                    content=[
                        FunctionCall(id="1", arguments=json.dumps({"param": "test1"}), name="concurrent_tool1"),
                        FunctionCall(id="2", arguments=json.dumps({"param": "test2"}), name="concurrent_tool2"),
                    ],
                    usage=RequestUsage(prompt_tokens=10, completion_tokens=5),
                    cached=False,
                ),
            ],
            model_info={
                "function_calling": True,
                "vision": False,
                "json_output": False,
                "family": ModelFamily.GPT_4O,
                "structured_output": False,
            },
        )

        agent = AssistantAgent(
            name="test_agent",
            model_client=model_client,
            workbench=[mock_workbench],
        )

        result = await agent.run(task="Test concurrent execution")

        # Should execute both tools concurrently (both start before either ends)
        assert "start_concurrent_tool1" in call_order
        assert "start_concurrent_tool2" in call_order

        # Both results should be present
        assert isinstance(result.messages[-1], ToolCallSummaryMessage)
        content = result.messages[-1].content
        assert "Result from concurrent_tool1" in content
        assert "Result from concurrent_tool2" in content


class TestAssistantAgentComplexIntegration:
    """Test suite for complex integration scenarios."""

    @pytest.mark.asyncio
    async def test_complete_workflow_with_all_features(self) -> None:
        """Test agent with tools, handoffs, memory, streaming, and reflection."""
        # Setup memory
        memory = MockMemory(["User prefers detailed explanations"])

        # Setup model client with complex workflow
        model_client = ReplayChatCompletionClient(
            [
                # Initial tool call
                CreateResult(
                    finish_reason="function_calls",
                    content=[
                        FunctionCall(id="1", arguments=json.dumps({"param": "analysis"}), name="mock_tool_function")
                    ],
                    usage=RequestUsage(prompt_tokens=20, completion_tokens=10),
                    cached=False,
                    thought="I need to analyze this first",
                ),
                # Reflection result
                CreateResult(
                    finish_reason="stop",
                    content="Based on the analysis, I can provide a detailed response. The user prefers comprehensive explanations.",
                    usage=RequestUsage(prompt_tokens=30, completion_tokens=15),
                    cached=False,
                    thought="I should be thorough based on user preference",
                ),
            ],
            model_info={
                "function_calling": True,
                "vision": False,
                "json_output": False,
                "family": ModelFamily.GPT_4O,
                "structured_output": False,
            },
        )

        agent = AssistantAgent(
            name="comprehensive_agent",
            model_client=model_client,
            tools=[mock_tool_function],
            handoffs=["specialist_agent"],
            memory=[memory],
            reflect_on_tool_use=True,
            model_client_stream=True,
            tool_call_summary_format="Analysis: {result}",
            metadata={"test": "comprehensive"},
        )

        messages: List[Any] = []
        async for message in agent.on_messages_stream(
            [TextMessage(content="Analyze this complex scenario", source="user")], CancellationToken()
        ):
            messages.append(message)

        # Should have all types of events
        memory_events = [msg for msg in messages if isinstance(msg, MemoryQueryEvent)]
        thought_events = [msg for msg in messages if isinstance(msg, ThoughtEvent)]
        tool_events = [msg for msg in messages if isinstance(msg, ToolCallRequestEvent)]
        execution_events = [msg for msg in messages if isinstance(msg, ToolCallExecutionEvent)]
        chunk_events = [msg for msg in messages if isinstance(msg, ModelClientStreamingChunkEvent)]

        assert len(memory_events) > 0
        assert len(thought_events) == 2  # Initial and reflection thoughts
        assert len(tool_events) == 1
        assert len(execution_events) == 1
        assert len(chunk_events) == 0  # No streaming chunks since we removed the string responses

        # Final response should be TextMessage from reflection
        final_response = None
        for msg in reversed(messages):
            if isinstance(msg, Response):
                final_response = msg
                break

        assert final_response is not None
        assert isinstance(final_response.chat_message, TextMessage)
        assert "comprehensive explanations" in final_response.chat_message.content

    @pytest.mark.asyncio
    async def test_error_recovery_in_complex_workflow(self) -> None:
        """Test error recovery in complex workflow with multiple failures."""

        def failing_tool(param: str) -> str:
            if param == "fail":
                raise ValueError("Tool failure")
            return f"Success: {param}"

        model_client = ReplayChatCompletionClient(
            [
                # Multiple tool calls, some failing
                CreateResult(
                    finish_reason="function_calls",
                    content=[
                        FunctionCall(id="1", arguments=json.dumps({"param": "success"}), name="failing_tool"),
                        FunctionCall(id="2", arguments=json.dumps({"param": "fail"}), name="failing_tool"),
                        FunctionCall(id="3", arguments=json.dumps({"param": "success2"}), name="failing_tool"),
                    ],
                    usage=RequestUsage(prompt_tokens=20, completion_tokens=10),
                    cached=False,
                ),
            ],
            model_info={
                "function_calling": True,
                "vision": False,
                "json_output": False,
                "family": ModelFamily.GPT_4O,
                "structured_output": False,
            },
        )

        def error_aware_formatter(call: FunctionCall, result: FunctionExecutionResult) -> str:
            if result.is_error:
                return f"⚠️ {call.name} failed: {result.content}"
            else:
                return f"✅ {call.name}: {result.content}"

        agent = AssistantAgent(
            name="error_recovery_agent",
            model_client=model_client,
            tools=[failing_tool],
            tool_call_summary_formatter=error_aware_formatter,
            reflect_on_tool_use=False,
        )

        result = await agent.run(task="Test error recovery")

        # Should handle mixed success/failure gracefully
        assert isinstance(result.messages[-1], ToolCallSummaryMessage)
        content = result.messages[-1].content
        assert "✅ failing_tool: Success: success" in content
        assert "⚠️ failing_tool failed:" in content
        assert "✅ failing_tool: Success: success2" in content

    @pytest.mark.asyncio
    async def test_state_persistence_across_interactions(self) -> None:
        """Test that agent state persists correctly across multiple interactions."""
        model_client = ReplayChatCompletionClient(
            [
                # First interaction
                CreateResult(
                    finish_reason="stop",
                    content="First response",
                    usage=RequestUsage(prompt_tokens=10, completion_tokens=5),
                    cached=False,
                ),
                # Second interaction
                CreateResult(
                    finish_reason="stop",
                    content="Second response, remembering context",
                    usage=RequestUsage(prompt_tokens=15, completion_tokens=8),
                    cached=False,
                ),
            ],
            model_info={
                "function_calling": False,
                "vision": False,
                "json_output": False,
                "family": ModelFamily.GPT_4O,
                "structured_output": False,
            },
        )

        agent = AssistantAgent(
            name="stateful_agent",
            model_client=model_client,
            system_message="Remember previous conversations",
        )

        # First interaction
        result1 = await agent.run(task="First task")
        final_message_1 = result1.messages[-1]
        assert isinstance(final_message_1, TextMessage)
        assert final_message_1.content == "First response"

        # Save state
        state = await agent.save_state()
        assert "llm_context" in state

        # Second interaction
        result2 = await agent.run(task="Second task, referring to first")
        # Fix line 2730 - properly access content on TextMessage
        final_message_2 = result2.messages[-1]
        assert isinstance(final_message_2, TextMessage)
        assert final_message_2.content == "Second response, remembering context"

        # Verify context contains both interactions
        context_messages = await agent.model_context.get_messages()
        user_messages = [
            msg for msg in context_messages if hasattr(msg, "source") and getattr(msg, "source", None) == "user"
        ]
        assert len(user_messages) == 2


class TestAssistantAgentMessageContext:
    """Test suite for message context handling in AssistantAgent.

    Tests various scenarios of message handling, context updates, and state management.
    """

    @pytest.mark.asyncio
    async def test_add_messages_to_context(self) -> None:
        """Test adding different message types to context.

        Verifies:
        1. Regular messages are added correctly
        2. Handoff messages with context are handled properly
        3. Message order is preserved
        4. Model messages are converted correctly
        """
        # Setup test context
        model_context = BufferedChatCompletionContext(buffer_size=10)

        # Create test messages
        regular_msg = TextMessage(content="Regular message", source="user")
        handoff_msg = HandoffMessage(content="Handoff message", source="agent1", target="agent2")

        # Add messages to context
        await AssistantAgent._add_messages_to_context(model_context=model_context, messages=[regular_msg, handoff_msg])  # type: ignore[reportPrivateUsage]

        # Verify context contents
        context_messages = await model_context.get_messages()

        # Should have: regular + handoff = 2 messages (now that handoff doesn't have context)
        assert len(context_messages) == 2

        # Verify message order and content - only the added messages should be present
        assert isinstance(context_messages[0], UserMessage)
        assert context_messages[0].content == "Regular message"

        assert isinstance(context_messages[1], UserMessage)
        assert context_messages[1].content == "Handoff message"

        # No more assertions needed for context_messages since we already verified both

    @pytest.mark.asyncio
    async def test_complex_model_context(self) -> None:
        """Test complex model context management scenarios.

        Verifies:
        1. Large context handling
        2. Mixed message type handling
        3. Context size limits
        4. Message filtering
        """
        # Setup test context with limited size
        model_context = BufferedChatCompletionContext(buffer_size=5)

        # Create a mix of message types
        messages: List[BaseChatMessage] = [
            TextMessage(content="First message", source="user"),
            StructuredMessage[StructuredOutput](
                content=StructuredOutput(content="Structured data", confidence=0.9), source="agent"
            ),
            ToolCallSummaryMessage(content="Tool result", source="agent", tool_calls=[], results=[]),
            HandoffMessage(content="Handoff", source="agent1", target="agent2"),
        ]

        # Add messages to context
        await AssistantAgent._add_messages_to_context(model_context=model_context, messages=messages)  # type: ignore[reportPrivateUsage]

        # Verify context management
        context_messages = await model_context.get_messages()

        # Should respect buffer size limit
        assert len(context_messages) <= 5

        # Verify message conversion
        for msg in context_messages:
            assert isinstance(msg, (SystemMessage, UserMessage, AssistantMessage))

    @pytest.mark.asyncio
    async def test_memory_persistence(self) -> None:
        """Test memory persistence across multiple sessions.

        Verifies:
        1. Memory content persists between sessions
        2. Memory updates are preserved
        3. Context is properly restored
        4. Memory query events are generated correctly
        """
        # Create memory with initial content
        memory = MockMemory(contents=["Initial memory"])

        # Create model client
        model_client = ReplayChatCompletionClient(
            [
                CreateResult(
                    finish_reason="stop",
                    content="Response using memory",
                    usage=RequestUsage(prompt_tokens=10, completion_tokens=5),
                    cached=False,
                ),
                CreateResult(
                    finish_reason="stop",
                    content="Response with updated memory",
                    usage=RequestUsage(prompt_tokens=10, completion_tokens=5),
                    cached=False,
                ),
            ],
            model_info={
                "function_calling": False,
                "vision": False,
                "json_output": False,
                "family": ModelFamily.GPT_4O,
                "structured_output": False,
            },
        )

        # Create agent with memory
        agent = AssistantAgent(name="memory_test_agent", model_client=model_client, memory=[memory])

        # First session
        result1 = await agent.run(task="First task")
        state = await agent.save_state()

        # Add new memory content
        await memory.add(MemoryContent(content="New memory", mime_type="text/plain"))

        # Create new agent and restore state
        new_agent = AssistantAgent(name="memory_test_agent", model_client=model_client, memory=[memory])
        await new_agent.load_state(state)

        # Second session
        result2 = await new_agent.run(task="Second task")

        # Verify memory persistence
        assert isinstance(result1.messages[-1], TextMessage)
        assert isinstance(result2.messages[-1], TextMessage)
        assert result1.messages[-1].content == "Response using memory"
        assert result2.messages[-1].content == "Response with updated memory"

        # Verify memory events
        memory_events = [msg for msg in result2.messages if isinstance(msg, MemoryQueryEvent)]
        assert len(memory_events) > 0
        assert any("New memory" in str(event.content) for event in memory_events)<|MERGE_RESOLUTION|>--- conflicted
+++ resolved
@@ -156,6 +156,340 @@
     confidence: float
 
 
+@pytest.mark.asyncio
+async def test_model_client_stream() -> None:
+    mock_client = ReplayChatCompletionClient(
+        [
+            "Response to message 3",
+        ]
+    )
+    agent = AssistantAgent(
+        "test_agent",
+        model_client=mock_client,
+        model_client_stream=True,
+    )
+    chunks: List[str] = []
+    async for message in agent.run_stream(task="task"):
+        if isinstance(message, TaskResult):
+            assert isinstance(message.messages[-1], TextMessage)
+            assert message.messages[-1].content == "Response to message 3"
+        elif isinstance(message, ModelClientStreamingChunkEvent):
+            chunks.append(message.content)
+    assert "".join(chunks) == "Response to message 3"
+
+
+@pytest.mark.asyncio
+async def test_model_client_stream_with_tool_calls() -> None:
+    mock_client = ReplayChatCompletionClient(
+        [
+            CreateResult(
+                content=[
+                    FunctionCall(id="1", name="_pass_function", arguments=r'{"input": "task"}'),
+                    FunctionCall(id="3", name="_echo_function", arguments=r'{"input": "task"}'),
+                ],
+                finish_reason="function_calls",
+                usage=RequestUsage(prompt_tokens=10, completion_tokens=5),
+                cached=False,
+            ),
+            "Example response 2 to task",
+        ]
+    )
+    mock_client._model_info["function_calling"] = True  # pyright: ignore
+    agent = AssistantAgent(
+        "test_agent",
+        model_client=mock_client,
+        model_client_stream=True,
+        reflect_on_tool_use=True,
+        tools=[_pass_function, _echo_function],
+    )
+    chunks: List[str] = []
+    async for message in agent.run_stream(task="task"):
+        if isinstance(message, TaskResult):
+            assert isinstance(message.messages[-1], TextMessage)
+            assert isinstance(message.messages[1], ToolCallRequestEvent)
+            assert message.messages[-1].content == "Example response 2 to task"
+            assert message.messages[1].content == [
+                FunctionCall(id="1", name="_pass_function", arguments=r'{"input": "task"}'),
+                FunctionCall(id="3", name="_echo_function", arguments=r'{"input": "task"}'),
+            ]
+            assert isinstance(message.messages[2], ToolCallExecutionEvent)
+            assert message.messages[2].content == [
+                FunctionExecutionResult(call_id="1", content="pass", is_error=False, name="_pass_function"),
+                FunctionExecutionResult(call_id="3", content="task", is_error=False, name="_echo_function"),
+            ]
+        elif isinstance(message, ModelClientStreamingChunkEvent):
+            chunks.append(message.content)
+    assert "".join(chunks) == "Example response 2 to task"
+
+
+@pytest.mark.asyncio
+async def test_invalid_structured_output_format() -> None:
+    class AgentResponse(BaseModel):
+        response: str
+        status: str
+
+    model_client = ReplayChatCompletionClient(
+        [
+            CreateResult(
+                finish_reason="stop",
+                content='{"response": "Hello"}',
+                usage=RequestUsage(prompt_tokens=10, completion_tokens=5),
+                cached=False,
+            ),
+        ]
+    )
+
+    agent = AssistantAgent(
+        name="assistant",
+        model_client=model_client,
+        output_content_type=AgentResponse,
+    )
+
+    with pytest.raises(ValidationError):
+        await agent.run()
+
+
+@pytest.mark.asyncio
+async def test_structured_message_factory_serialization() -> None:
+    class AgentResponse(BaseModel):
+        result: str
+        status: str
+
+    model_client = ReplayChatCompletionClient(
+        [
+            CreateResult(
+                finish_reason="stop",
+                content=AgentResponse(result="All good", status="ok").model_dump_json(),
+                usage=RequestUsage(prompt_tokens=10, completion_tokens=5),
+                cached=False,
+            )
+        ]
+    )
+
+    agent = AssistantAgent(
+        name="structured_agent",
+        model_client=model_client,
+        output_content_type=AgentResponse,
+        output_content_type_format="{result} - {status}",
+    )
+
+    dumped = agent.dump_component()
+    restored_agent = AssistantAgent.load_component(dumped)
+    result = await restored_agent.run()
+
+    assert isinstance(result.messages[0], StructuredMessage)
+    assert result.messages[0].content.result == "All good"  # type: ignore
+    assert result.messages[0].content.status == "ok"  # type: ignore
+
+
+@pytest.mark.asyncio
+async def test_structured_message_format_string() -> None:
+    class AgentResponse(BaseModel):
+        field1: str
+        field2: str
+
+    expected = AgentResponse(field1="foo", field2="bar")
+
+    model_client = ReplayChatCompletionClient(
+        [
+            CreateResult(
+                finish_reason="stop",
+                content=expected.model_dump_json(),
+                usage=RequestUsage(prompt_tokens=10, completion_tokens=5),
+                cached=False,
+            )
+        ]
+    )
+
+    agent = AssistantAgent(
+        name="formatted_agent",
+        model_client=model_client,
+        output_content_type=AgentResponse,
+        output_content_type_format="{field1} - {field2}",
+    )
+
+    result = await agent.run()
+
+    assert len(result.messages) == 1
+    message = result.messages[0]
+
+    # Check that it's a StructuredMessage with the correct content model
+    assert isinstance(message, StructuredMessage)
+    assert isinstance(message.content, AgentResponse)  # type: ignore[reportUnknownMemberType]
+    assert message.content == expected
+
+    # Check that the format_string was applied correctly
+    assert message.to_model_text() == "foo - bar"
+
+
+@pytest.mark.asyncio
+async def test_tools_serialize_and_deserialize() -> None:
+    def test() -> str:
+        return "hello world"
+
+    client = OpenAIChatCompletionClient(
+        model="gpt-4o",
+        api_key="API_KEY",
+    )
+
+    agent = AssistantAgent(
+        name="test",
+        model_client=client,
+        tools=[test],
+    )
+
+    serialize = agent.dump_component()
+    deserialize = AssistantAgent.load_component(serialize)
+
+    assert deserialize.name == agent.name
+    for original, restored in zip(agent._workbench, deserialize._workbench, strict=True):  # type: ignore
+        assert await original.list_tools() == await restored.list_tools()  # type: ignore
+    assert agent.component_version == deserialize.component_version
+
+
+@pytest.mark.asyncio
+async def test_workbenchs_serialize_and_deserialize() -> None:
+    workbench = McpWorkbench(server_params=SseServerParams(url="http://test-url"))
+
+    client = OpenAIChatCompletionClient(
+        model="gpt-4o",
+        api_key="API_KEY",
+    )
+
+    agent = AssistantAgent(
+        name="test",
+        model_client=client,
+        workbench=workbench,
+    )
+
+    serialize = agent.dump_component()
+    deserialize = AssistantAgent.load_component(serialize)
+
+    assert deserialize.name == agent.name
+    for original, restored in zip(agent._workbench, deserialize._workbench, strict=True):  # type: ignore
+        assert isinstance(original, McpWorkbench)
+        assert isinstance(restored, McpWorkbench)
+        assert original._to_config() == restored._to_config()  # type: ignore
+
+
+@pytest.mark.asyncio
+async def test_multiple_workbenchs_serialize_and_deserialize() -> None:
+    workbenches: List[McpWorkbench] = [
+        McpWorkbench(server_params=SseServerParams(url="http://test-url-1")),
+        McpWorkbench(server_params=SseServerParams(url="http://test-url-2")),
+    ]
+
+    client = OpenAIChatCompletionClient(
+        model="gpt-4o",
+        api_key="API_KEY",
+    )
+
+    agent = AssistantAgent(
+        name="test_multi",
+        model_client=client,
+        workbench=workbenches,
+    )
+
+    serialize = agent.dump_component()
+    deserialized_agent: AssistantAgent = AssistantAgent.load_component(serialize)
+
+    assert deserialized_agent.name == agent.name
+    assert isinstance(deserialized_agent._workbench, list)  # type: ignore
+    assert len(deserialized_agent._workbench) == len(workbenches)  # type: ignore
+
+    for original, restored in zip(agent._workbench, deserialized_agent._workbench, strict=True):  # type: ignore
+        assert isinstance(original, McpWorkbench)
+        assert isinstance(restored, McpWorkbench)
+        assert original._to_config() == restored._to_config()  # type: ignore
+
+
+@pytest.mark.asyncio
+async def test_tools_deserialize_aware() -> None:
+    dump = """
+    {
+        "provider": "autogen_agentchat.agents.AssistantAgent",
+        "component_type": "agent",
+        "version": 1,
+        "component_version": 2,
+        "description": "An agent that provides assistance with tool use.",
+        "label": "AssistantAgent",
+        "config": {
+            "name": "TestAgent",
+            "model_client":{
+                "provider": "autogen_ext.models.replay.ReplayChatCompletionClient",
+                "component_type": "replay_chat_completion_client",
+                "version": 1,
+                "component_version": 1,
+                "description": "A mock chat completion client that replays predefined responses using an index-based approach.",
+                "label": "ReplayChatCompletionClient",
+                "config": {
+                    "chat_completions": [
+                        {
+                            "finish_reason": "function_calls",
+                            "content": [
+                                {
+                                    "id": "hello",
+                                    "arguments": "{}",
+                                    "name": "hello"
+                                }
+                            ],
+                            "usage": {
+                                "prompt_tokens": 0,
+                                "completion_tokens": 0
+                            },
+                            "cached": false
+                        }
+                    ],
+                    "model_info": {
+                        "vision": false,
+                        "function_calling": true,
+                        "json_output": false,
+                        "family": "unknown",
+                        "structured_output": false
+                    }
+                }
+            },
+            "tools": [
+                {
+                    "provider": "autogen_core.tools.FunctionTool",
+                    "component_type": "tool",
+                    "version": 1,
+                    "component_version": 1,
+                    "description": "Create custom tools by wrapping standard Python functions.",
+                    "label": "FunctionTool",
+                    "config": {
+                        "source_code": "def hello():\\n    return 'Hello, World!'\\n",
+                        "name": "hello",
+                        "description": "",
+                        "global_imports": [],
+                        "has_cancellation_support": false
+                    }
+                }
+            ],
+            "model_context": {
+                "provider": "autogen_core.model_context.UnboundedChatCompletionContext",
+                "component_type": "chat_completion_context",
+                "version": 1,
+                "component_version": 1,
+                "description": "An unbounded chat completion context that keeps a view of the all the messages.",
+                "label": "UnboundedChatCompletionContext",
+                "config": {}
+            },
+            "description": "An agent that provides assistance with ability to use tools.",
+            "system_message": "You are a helpful assistant.",
+            "model_client_stream": false,
+            "reflect_on_tool_use": false,
+            "tool_call_summary_format": "{result}",
+            "metadata": {}
+        }
+    }
+
+    """
+
+    content: str
+    confidence: float
+
+
 class TestAssistantAgentToolCallLoop:
     """Test suite for tool call loop functionality.
 
@@ -539,14 +873,8 @@
         assert agent._metadata == metadata  # type: ignore[reportPrivateUsage]
 
 
-<<<<<<< HEAD
 class TestAssistantAgentValidation:
     """Test suite for AssistantAgent validation.
-=======
-    assert isinstance(result.messages[0], StructuredMessage)
-    assert result.messages[0].content.result == "All good"  # type: ignore
-    assert result.messages[0].content.status == "ok"  # type: ignore
->>>>>>> 2b873a48
 
     Tests various validation scenarios to ensure proper error handling and input validation.
     """
