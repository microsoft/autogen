--- conflicted
+++ resolved
@@ -678,9 +678,7 @@
                 ],
                 usage=RequestUsage(prompt_tokens=42, completion_tokens=43),
                 cached=False,
-<<<<<<< HEAD
                 raw_response={"id": "mock-id", "provider": "replay"},
-=======
                 thought="Calling handoff function",
             )
         ],
@@ -832,7 +830,6 @@
                 ],
                 usage=RequestUsage(prompt_tokens=42, completion_tokens=43),
                 cached=False,
->>>>>>> 91a7188d
             )
         ],
         model_info={
