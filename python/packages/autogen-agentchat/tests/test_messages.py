--- conflicted
+++ resolved
@@ -2,9 +2,6 @@
 from typing import List
 
 import pytest
-<<<<<<< HEAD
-from autogen_agentchat.messages import HandoffMessage, MessageFactory, StructuredMessage, TextMessage, StructuredMessageComponent, StructureMessageConfig
-=======
 from autogen_agentchat.messages import (
     AgentEvent,
     ChatMessage,
@@ -17,10 +14,10 @@
     TextMessage,
     ToolCallExecutionEvent,
     ToolCallRequestEvent,
+    StructuredMessageComponent
 )
 from autogen_core import FunctionCall
 from autogen_core.models import FunctionExecutionResult
->>>>>>> b62b12e3
 from pydantic import BaseModel
 import json
 
