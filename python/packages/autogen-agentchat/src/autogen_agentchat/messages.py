--- conflicted
+++ resolved
@@ -83,15 +83,6 @@
     type: Literal["ToolCallResultMessage"] = "ToolCallResultMessage"
 
 
-<<<<<<< HEAD
-class ToolCallResultSummaryMessage(BaseMessage):
-    """A message signaling the summary of tool call results."""
-
-    content: str
-    """Summary of the the tool call results."""
-
-    type: Literal["ToolCallResultSummaryMessage"] = "ToolCallResultSummaryMessage"
-=======
 class ToolCallRequestEvent(BaseMessage):
     """An event signaling a request to use tools."""
 
@@ -108,7 +99,15 @@
     """The tool call results."""
 
     type: Literal["ToolCallExecutionEvent"] = "ToolCallExecutionEvent"
->>>>>>> c2155529
+
+
+class ToolCallResultSummaryMessage(BaseMessage):
+    """A message signaling the summary of tool call results."""
+
+    content: str
+    """Summary of the the tool call results."""
+
+    type: Literal["ToolCallResultSummaryMessage"] = "ToolCallResultSummaryMessage"
 
 
 ChatMessage = Annotated[TextMessage | MultiModalMessage | StopMessage | HandoffMessage, Field(discriminator="type")]
@@ -120,11 +119,7 @@
 
 
 AgentMessage = Annotated[
-<<<<<<< HEAD
-    TextMessage | MultiModalMessage | StopMessage | HandoffMessage | ToolCallMessage | ToolCallResultMessage | ToolCallResultSummaryMessage,
-=======
-    TextMessage | MultiModalMessage | StopMessage | HandoffMessage | ToolCallRequestEvent | ToolCallExecutionEvent,
->>>>>>> c2155529
+    TextMessage | MultiModalMessage | StopMessage | HandoffMessage | ToolCallRequestEvent | ToolCallExecutionEvent | ToolCallResultSummaryMessage,
     Field(discriminator="type"),
 ]
 """(Deprecated, will be removed in 0.4.0) All message and event types."""
