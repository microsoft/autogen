"""
This module defines various message types used for agent-to-agent communication.
Each message type inherits either from the BaseChatMessage class or BaseAgentEvent
class and includes specific fields relevant to the type of message being sent.
"""

from abc import ABC
from typing import List, Literal

from autogen_core import FunctionCall, Image
from autogen_core.memory import MemoryContent
from autogen_core.models import FunctionExecutionResult, RequestUsage
from pydantic import BaseModel, ConfigDict, Field
from typing_extensions import Annotated


class BaseMessage(BaseModel, ABC):
    """Base class for all message types."""

    source: str
    """The name of the agent that sent this message."""

    models_usage: RequestUsage | None = None
    """The model client usage incurred when producing this message."""

    model_config = ConfigDict(arbitrary_types_allowed=True)


class BaseChatMessage(BaseMessage, ABC):
    """Base class for chat messages."""

    pass


class BaseAgentEvent(BaseMessage, ABC):
    """Base class for agent events."""

    pass


class TextMessage(BaseChatMessage):
    """A text message."""

    content: str
    """The content of the message."""

    type: Literal["TextMessage"] = "TextMessage"


class MultiModalMessage(BaseChatMessage):
    """A multimodal message."""

    content: List[str | Image]
    """The content of the message."""

    type: Literal["MultiModalMessage"] = "MultiModalMessage"


class StopMessage(BaseChatMessage):
    """A message requesting stop of a conversation."""

    content: str
    """The content for the stop message."""

    type: Literal["StopMessage"] = "StopMessage"


class HandoffMessage(BaseChatMessage):
    """A message requesting handoff of a conversation to another agent."""

    target: str
    """The name of the target agent to handoff to."""

    content: str
    """The handoff message to the target agent."""

    type: Literal["HandoffMessage"] = "HandoffMessage"


class ToolCallRequestEvent(BaseAgentEvent):
    """An event signaling a request to use tools."""

    content: List[FunctionCall]
    """The tool calls."""

    type: Literal["ToolCallRequestEvent"] = "ToolCallRequestEvent"


class ToolCallExecutionEvent(BaseAgentEvent):
    """An event signaling the execution of tool calls."""

    content: List[FunctionExecutionResult]
    """The tool call results."""

    type: Literal["ToolCallExecutionEvent"] = "ToolCallExecutionEvent"


class ToolCallSummaryMessage(BaseChatMessage):
    """A message signaling the summary of tool call results."""

    content: str
    """Summary of the the tool call results."""

    type: Literal["ToolCallSummaryMessage"] = "ToolCallSummaryMessage"


class MemoryQueryEvent(BaseAgentEvent):
    """An event signaling the results of memory queries."""

    content: List[MemoryContent]
    """The memory query results."""

    type: Literal["MemoryQueryEvent"] = "MemoryQueryEvent"


ChatMessage = Annotated[
    TextMessage | MultiModalMessage | StopMessage | ToolCallSummaryMessage | HandoffMessage, Field(discriminator="type")
]
"""Messages for agent-to-agent communication only."""


AgentEvent = Annotated[ToolCallRequestEvent | ToolCallExecutionEvent | MemoryQueryEvent, Field(discriminator="type")]
"""Events emitted by agents and teams when they work, not used for agent-to-agent communication."""


<<<<<<< HEAD
AgentMessage = Annotated[
    TextMessage
    | MultiModalMessage
    | StopMessage
    | HandoffMessage
    | ToolCallRequestEvent
    | ToolCallExecutionEvent
    | ToolCallSummaryMessage
    | MemoryQueryEvent,
    Field(discriminator="type"),
]
"""(Deprecated, will be removed in 0.4.0) All message and event types."""


=======
>>>>>>> 7131dc94
__all__ = [
    "BaseMessage",
    "TextMessage",
    "MultiModalMessage",
    "StopMessage",
    "HandoffMessage",
    "ToolCallRequestEvent",
    "ToolCallExecutionEvent",
    "ToolCallSummaryMessage",
    "MemoryQueryEvent",
    "ChatMessage",
    "AgentEvent",
]<|MERGE_RESOLUTION|>--- conflicted
+++ resolved
@@ -114,32 +114,17 @@
 
 
 ChatMessage = Annotated[
-    TextMessage | MultiModalMessage | StopMessage | ToolCallSummaryMessage | HandoffMessage, Field(discriminator="type")
+    TextMessage | MultiModalMessage | StopMessage | ToolCallSummaryMessage | HandoffMessage, Field(
+        discriminator="type")
 ]
 """Messages for agent-to-agent communication only."""
 
 
-AgentEvent = Annotated[ToolCallRequestEvent | ToolCallExecutionEvent | MemoryQueryEvent, Field(discriminator="type")]
+AgentEvent = Annotated[ToolCallRequestEvent | ToolCallExecutionEvent |
+                       MemoryQueryEvent, Field(discriminator="type")]
 """Events emitted by agents and teams when they work, not used for agent-to-agent communication."""
 
 
-<<<<<<< HEAD
-AgentMessage = Annotated[
-    TextMessage
-    | MultiModalMessage
-    | StopMessage
-    | HandoffMessage
-    | ToolCallRequestEvent
-    | ToolCallExecutionEvent
-    | ToolCallSummaryMessage
-    | MemoryQueryEvent,
-    Field(discriminator="type"),
-]
-"""(Deprecated, will be removed in 0.4.0) All message and event types."""
-
-
-=======
->>>>>>> 7131dc94
 __all__ = [
     "BaseMessage",
     "TextMessage",
