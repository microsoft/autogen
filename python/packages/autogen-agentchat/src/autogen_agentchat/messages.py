"""
This module defines various message types used for agent-to-agent communication.
Each message type inherits either from the ChatMessage class or BaseAgentEvent
class and includes specific fields relevant to the type of message being sent.
"""

from abc import ABC, abstractmethod
from typing import Any, Dict, Generic, List, Literal, Mapping, TypeVar, Optional, Type, ClassVar

from autogen_core import FunctionCall, Image
from autogen_core.memory import MemoryContent
from autogen_core.models import FunctionExecutionResult, LLMMessage, RequestUsage, UserMessage
from pydantic import BaseModel, ConfigDict, computed_field
from typing_extensions import Self
from autogen_core import Component, ComponentBase
from autogen_agentchat.utils import JSONSchemaToPydantic

class BaseMessage(BaseModel, ABC):
    """Base class for all message types in AgentChat. This is an abstract class
    with default implementations for serialization and deserialization.

    .. warning::

        If you want to create a new message type, do not inherit from this class.
        Instead, inherit from :class:`ChatMessage` or :class:`AgentEvent`
        to clarify the purpose of the message type.

    """

    @computed_field
    def type(self) -> str:
        """The class name of this message."""
        return self.__class__.__name__

    def dump(self) -> Mapping[str, Any]:
        """Convert the message to a JSON-serializable dictionary.

        The default implementation uses the Pydantic model's `model_dump` method.

        If you want to customize the serialization, override this method.
        """
        return self.model_dump()

    @classmethod
    def load(cls, data: Mapping[str, Any]) -> Self:
        """Create a message from a dictionary of JSON-serializable data.

        The default implementation uses the Pydantic model's `model_validate` method.
        If you want to customize the deserialization, override this method.
        """
        return cls.model_validate(data)


class ChatMessage(BaseMessage, ABC):
    """Base class for chat messages.

    .. note::

        If you want to create a new message type that is used for agent-to-agent
        communication, inherit from this class, or simply use
        :class:`StructuredMessage` if your content type is a subclass of
        Pydantic BaseModel.

    This class is used for messages that are sent between agents in a chat
    conversation. Agents are expected to process the content of the
    message using models and return a response as another :class:`ChatMessage`.
    """

    source: str
    """The name of the agent that sent this message."""

    models_usage: RequestUsage | None = None
    """The model client usage incurred when producing this message."""

    metadata: Dict[str, str] = {}
    """Additional metadata about the message."""

    model_config = ConfigDict(arbitrary_types_allowed=True)

    @abstractmethod
    def to_text(self) -> str:
        """Convert the content of the message to a string-only representation
        that can be rendered in the console and inspected by the user or conditions.

        This is not used for creating text-only content for models.
        For :class:`ChatMessage` types, use :meth:`to_model_text` instead."""
        ...

    @abstractmethod
    def to_model_text(self) -> str:
        """Convert the content of the message to text-only representation.
        This is used for creating text-only content for models.

        This is not used for rendering the message in console. For that, use
        :meth:`~BaseMessage.to_text`.

        The difference between this and :meth:`to_model_message` is that this
        is used to construct parts of the a message for the model client,
        while :meth:`to_model_message` is used to create a complete message
        for the model client.
        """
        ...

    @abstractmethod
    def to_model_message(self) -> UserMessage:
        """Convert the message content to a :class:`~autogen_core.models.UserMessage`
        for use with model client, e.g., :class:`~autogen_core.models.ChatCompletionClient`."""
        ...


class TextChatMessage(ChatMessage, ABC):
    """Base class for all text-only :class:`ChatMessage` types.
    It has implementations for :meth:`to_text`, :meth:`to_model_text`,
    and :meth:`to_model_message` methods.

    Inherit from this class if your message content type is a string.
    """

    content: str
    """The content of the message."""

    def to_text(self) -> str:
        return self.content

    def to_model_text(self) -> str:
        return self.content

    def to_model_message(self) -> UserMessage:
        return UserMessage(content=self.content, source=self.source)


class AgentEvent(BaseMessage, ABC):
    """Base class for agent events.

    .. note::

        If you want to create a new message type for signaling observable events
        to user and application, inherit from this class.

    Agent events are used to signal actions and thoughts produced by agents
    and teams to user and applications. They are not used for agent-to-agent
    communication and are not expected to be processed by other agents.

    You should override the :meth:`to_text` method if you want to provide
    a custom rendering of the content.
    """

    source: str
    """The name of the agent that sent this message."""

    models_usage: RequestUsage | None = None
    """The model client usage incurred when producing this message."""

    metadata: Dict[str, str] = {}
    """Additional metadata about the message."""

    model_config = ConfigDict(arbitrary_types_allowed=True)

    @abstractmethod
    def to_text(self) -> str:
        """Convert the content of the message to a string-only representation
        that can be rendered in the console and inspected by the user.

        This is not used for creating text-only content for models.
        For :class:`ChatMessage` types, use :meth:`to_model_text` instead."""
        ...


StructuredContentType = TypeVar("StructuredContentType", bound=BaseModel, covariant=True)
"""Type variable for structured content types."""


class StructuredMessage(ChatMessage, Generic[StructuredContentType]):
    """A :class:`ChatMessage` type with an unspecified content type.

    To create a new structured message type, specify the content type
    as a subclass of `Pydantic BaseModel <https://docs.pydantic.dev/latest/concepts/models/>`_.

    .. code-block:: python

        from pydantic import BaseModel
        from autogen_agentchat.messages import StructuredMessage


        class MyMessageContent(BaseModel):
            text: str
            number: int


        message = StructuredMessage[MyMessageContent](
            content=MyMessageContent(text="Hello", number=42),
            source="agent1",
        )

        print(message.to_text())  # {"text": "Hello", "number": 42}

    """

    content: StructuredContentType
    """The content of the message. Must be a subclass of
    `Pydantic BaseModel <https://docs.pydantic.dev/latest/concepts/models/>`_."""
    format_string: Optional[str] = None

<<<<<<< HEAD
    def content_to_text(self) -> str:
        if self.format_string is not None:
            return self.format_string.format(**self.content.dict())
        
        return self.content.model_dump_json(indent=2)

    def content_to_model_text(self) -> str:
        if self.format_string is not None:
            return self.format_string.format(**self.content.dict())
=======
    def to_text(self) -> str:
        return self.content.model_dump_json(indent=2)

    def to_model_text(self) -> str:
>>>>>>> 79ee7a4f
        return self.content.model_dump_json()

    def to_model_message(self) -> UserMessage:
        return UserMessage(
            content=self.content_to_model_text(),
            source=self.source,
        )


class StructureMessageConfig(BaseModel):
    """The declarative configuration for the structured input."""
    json_schema: dict
    format_string: Optional[str] = None

class StructuredMessageComponent(ComponentBase[StructureMessageConfig], Component[StructureMessageConfig]):
    """A component that processes structured input and generates a ChatMessage.
    """
    component_config_schema = StructureMessageConfig
    component_provider_override = "autogen_agentchat.messages.StructuredMessageComponent"
    component_type = "structured_message"

    def __init__(self, json_schema: Optional[str]=None, input_model: Optional[Type[BaseModel]] = None, format_string: Optional[str] = None):
        self.format_string = format_string
        
        if not json_schema and not input_model:
            raise ValueError("Either `input_json_schema` or `input_model` must be provided.")
        
        if input_model:
            self.ContentModel = input_model
        else:
            self.ContentModel = JSONSchemaToPydantic().json_schema_to_pydantic(json_schema)
        
        self.StructuredMessage = StructuredMessage[self.ContentModel]
            
    def _to_config(self) -> StructureMessageConfig:
        return StructureMessageConfig(
            json_schema=self.ContentModel.model_json_schema(),
            format_string=self.format_string
        )

    @classmethod
    def _from_config(cls, config: StructureMessageConfig) -> "StructuredMessageComponent":
        return cls(
            json_schema=config.json_schema,
            format_string=config.format_string
        )


class TextMessage(TextChatMessage):
    """A text message with string-only content."""

    ...


class MultiModalMessage(ChatMessage):
    """A multimodal message."""

    content: List[str | Image]
    """The content of the message."""

    def to_model_text(self, image_placeholder: str | None = "[image]") -> str:
        """Convert the content of the message to a string-only representation.
        If an image is present, it will be replaced with the image placeholder
        by default, otherwise it will be a base64 string when set to None.
        """
        text = ""
        for c in self.content:
            if isinstance(c, str):
                text += c
            elif isinstance(c, Image):
                if image_placeholder is not None:
                    text += f" {image_placeholder}"
                else:
                    text += f" {c.to_base64()}"
        return text

    def to_text(self, iterm: bool = False) -> str:
        result: List[str] = []
        for c in self.content:
            if isinstance(c, str):
                result.append(c)
            else:
                if iterm:
                    # iTerm2 image rendering protocol: https://iterm2.com/documentation-images.html
                    image_data = c.to_base64()
                    result.append(f"\033]1337;File=inline=1:{image_data}\a\n")
                else:
                    result.append("<image>")
        return "\n".join(result)

    def to_model_message(self) -> UserMessage:
        return UserMessage(content=self.content, source=self.source)


class StopMessage(TextChatMessage):
    """A message requesting stop of a conversation."""

    ...


class HandoffMessage(TextChatMessage):
    """A message requesting handoff of a conversation to another agent."""

    target: str
    """The name of the target agent to handoff to."""

    context: List[LLMMessage] = []
    """The model context to be passed to the target agent."""


class ToolCallSummaryMessage(TextChatMessage):
    """A message signaling the summary of tool call results."""

    ...


class ToolCallRequestEvent(AgentEvent):
    """An event signaling a request to use tools."""

    content: List[FunctionCall]
    """The tool calls."""

    def to_text(self) -> str:
        return str(self.content)


class ToolCallExecutionEvent(AgentEvent):
    """An event signaling the execution of tool calls."""

    content: List[FunctionExecutionResult]
    """The tool call results."""

    def to_text(self) -> str:
        return str(self.content)


class UserInputRequestedEvent(AgentEvent):
    """An event signaling a that the user proxy has requested user input. Published prior to invoking the input callback."""

    request_id: str
    """Identifier for the user input request."""

    content: Literal[""] = ""
    """Empty content for compat with consumers expecting a content field."""

    def to_text(self) -> str:
        return str(self.content)


class MemoryQueryEvent(AgentEvent):
    """An event signaling the results of memory queries."""

    content: List[MemoryContent]
    """The memory query results."""

    def to_text(self) -> str:
        return str(self.content)


class ModelClientStreamingChunkEvent(AgentEvent):
    """An event signaling a text output chunk from a model client in streaming mode."""

    content: str
    """A string chunk from the model client."""

    def to_text(self) -> str:
        return self.content


class ThoughtEvent(AgentEvent):
    """An event signaling the thought process of a model.
    It is used to communicate the reasoning tokens generated by a reasoning model,
    or the extra text content generated by a function call."""

    content: str
    """The thought process of the model."""

    def to_text(self) -> str:
        return self.content


class MessageFactory:
    """:meta private:

    A factory for creating messages from JSON-serializable dictionaries.

    This is useful for deserializing messages from JSON data.
    """

    def __init__(self) -> None:
        self._message_types: Dict[str, type[AgentEvent | ChatMessage]] = {}
        # Register all message types.
        self._message_types[TextMessage.__name__] = TextMessage
        self._message_types[MultiModalMessage.__name__] = MultiModalMessage
        self._message_types[StopMessage.__name__] = StopMessage
        self._message_types[ToolCallSummaryMessage.__name__] = ToolCallSummaryMessage
        self._message_types[HandoffMessage.__name__] = HandoffMessage
        self._message_types[ToolCallRequestEvent.__name__] = ToolCallRequestEvent
        self._message_types[ToolCallExecutionEvent.__name__] = ToolCallExecutionEvent
        self._message_types[MemoryQueryEvent.__name__] = MemoryQueryEvent
        self._message_types[UserInputRequestedEvent.__name__] = UserInputRequestedEvent
        self._message_types[ModelClientStreamingChunkEvent.__name__] = ModelClientStreamingChunkEvent
        self._message_types[ThoughtEvent.__name__] = ThoughtEvent

    def is_registered(self, message_type: type[AgentEvent | ChatMessage]) -> bool:
        """Check if a message type is registered with the factory."""
        # Get the class name of the message type.
        class_name = message_type.__name__
        # Check if the class name is already registered.
        return class_name in self._message_types

    def register(self, message_type: type[AgentEvent | ChatMessage]) -> None:
        """Register a new message type with the factory."""
        if self.is_registered(message_type):
            raise ValueError(f"Message type {message_type} is already registered.")
        if not issubclass(message_type, ChatMessage) and not issubclass(message_type, AgentEvent):
            raise ValueError(f"Message type {message_type} must be a subclass of ChatMessage or AgentEvent.")
        # Get the class name of the
        class_name = message_type.__name__
        # Check if the class name is already registered.
        # Register the message type.
        self._message_types[class_name] = message_type

    def create(self, data: Mapping[str, Any]) -> AgentEvent | ChatMessage:
        """Create a message from a dictionary of JSON-serializable data."""
        # Get the type of the message from the dictionary.
        message_type = data.get("type")
        if message_type not in self._message_types:
            raise ValueError(f"Unknown message type: {message_type}")
        if not isinstance(message_type, str):
            raise ValueError(f"Message type must be a string, got {type(message_type)}")

        # Get the class for the message type.
        message_class = self._message_types[message_type]

        # Create an instance of the message class.
        assert issubclass(message_class, ChatMessage) or issubclass(message_class, AgentEvent)
        return message_class.load(data)


# For backward compatibility
BaseAgentEvent = AgentEvent
BaseChatMessage = ChatMessage


__all__ = [
    "AgentEvent",
    "BaseMessage",
    "ChatMessage",
    "BaseChatMessage",
    "BaseAgentEvent",
    "AgentEvent",
    "TextChatMessage",
    "ChatMessage",
    "StructuredContentType",
    "StructuredMessage",
    "HandoffMessage",
    "MultiModalMessage",
    "StopMessage",
    "TextMessage",
    "ToolCallExecutionEvent",
    "ToolCallRequestEvent",
    "ToolCallSummaryMessage",
    "MemoryQueryEvent",
    "UserInputRequestedEvent",
    "ModelClientStreamingChunkEvent",
    "ThoughtEvent",
    "MessageFactory",
]<|MERGE_RESOLUTION|>--- conflicted
+++ resolved
@@ -201,22 +201,10 @@
     `Pydantic BaseModel <https://docs.pydantic.dev/latest/concepts/models/>`_."""
     format_string: Optional[str] = None
 
-<<<<<<< HEAD
-    def content_to_text(self) -> str:
-        if self.format_string is not None:
-            return self.format_string.format(**self.content.dict())
-        
+    def to_text(self) -> str:
         return self.content.model_dump_json(indent=2)
 
-    def content_to_model_text(self) -> str:
-        if self.format_string is not None:
-            return self.format_string.format(**self.content.dict())
-=======
-    def to_text(self) -> str:
-        return self.content.model_dump_json(indent=2)
-
     def to_model_text(self) -> str:
->>>>>>> 79ee7a4f
         return self.content.model_dump_json()
 
     def to_model_message(self) -> UserMessage:
