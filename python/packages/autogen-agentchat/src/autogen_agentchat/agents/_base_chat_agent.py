from abc import ABC, abstractmethod
from typing import Any, AsyncGenerator, List, Mapping, Sequence, get_args

from autogen_core import CancellationToken

from ..base import ChatAgent, Response, TaskResult
from ..messages import (
    AgentMessage,
    ChatMessage,
    TextMessage,
)
from ..state import BaseState


class BaseChatAgent(ChatAgent, ABC):
    """Base class for a chat agent."""

    def __init__(self, name: str, description: str) -> None:
        self._name = name
        if self._name.isidentifier() is False:
            raise ValueError("The agent name must be a valid Python identifier.")
        self._description = description

    @property
    def name(self) -> str:
        """The name of the agent. This is used by team to uniquely identify
        the agent. It should be unique within the team."""
        return self._name

    @property
    def description(self) -> str:
        """The description of the agent. This is used by team to
        make decisions about which agents to use. The description should
        describe the agent's capabilities and how to interact with it."""
        return self._description

    @property
    @abstractmethod
    def produced_message_types(self) -> List[type[ChatMessage]]:
        """The types of messages that the agent produces."""
        ...

    @abstractmethod
    async def on_messages(self, messages: Sequence[ChatMessage], cancellation_token: CancellationToken) -> Response:
        """Handles incoming messages and returns a response.

        .. note::

            Agents are stateful and the messages passed to this method should
            be the new messages since the last call to this method. The agent
            should maintain its state between calls to this method. For example,
            if the agent needs to remember the previous messages to respond to
            the current message, it should store the previous messages in the
            agent state.

        """
        ...

    async def on_messages_stream(
        self, messages: Sequence[ChatMessage], cancellation_token: CancellationToken
    ) -> AsyncGenerator[AgentMessage | Response, None]:
        """Handles incoming messages and returns a stream of messages and
        and the final item is the response. The base implementation in
        :class:`BaseChatAgent` simply calls :meth:`on_messages` and yields
<<<<<<< HEAD
        the messages in the response."""
=======
        the messages in the response.

        .. note::

            Agents are stateful and the messages passed to this method should
            be the new messages since the last call to this method. The agent
            should maintain its state between calls to this method. For example,
            if the agent needs to remember the previous messages to respond to
            the current message, it should store the previous messages in the
            agent state.

        """
>>>>>>> 7a7eb744
        response = await self.on_messages(messages, cancellation_token)
        for inner_message in response.inner_messages or []:
            yield inner_message
        yield response

    async def run(
        self,
        *,
        task: str | ChatMessage | List[ChatMessage] | None = None,
        cancellation_token: CancellationToken | None = None,
    ) -> TaskResult:
        """Run the agent with the given task and return the result."""
        if cancellation_token is None:
            cancellation_token = CancellationToken()
        input_messages: List[ChatMessage] = []
        output_messages: List[AgentMessage] = []
        if task is None:
            pass
        elif isinstance(task, str):
            text_msg = TextMessage(content=task, source="user")
            input_messages.append(text_msg)
            output_messages.append(text_msg)
        elif isinstance(task, list):
            for msg in task:
                if isinstance(msg, get_args(ChatMessage)[0]):
                    input_messages.append(msg)
                    output_messages.append(msg)
                else:
                    raise ValueError(f"Invalid message type in list: {type(msg)}")
        elif isinstance(task, get_args(ChatMessage)[0]):
            input_messages.append(task)
            output_messages.append(task)
        else:
            raise ValueError(f"Invalid task type: {type(task)}")
        response = await self.on_messages(input_messages, cancellation_token)
        if response.inner_messages is not None:
            output_messages += response.inner_messages
        output_messages.append(response.chat_message)
        return TaskResult(messages=output_messages)

    async def run_stream(
        self,
        *,
        task: str | ChatMessage | List[ChatMessage] | None = None,
        cancellation_token: CancellationToken | None = None,
    ) -> AsyncGenerator[AgentMessage | TaskResult, None]:
        """Run the agent with the given task and return a stream of messages
        and the final task result as the last item in the stream."""
        if cancellation_token is None:
            cancellation_token = CancellationToken()
        input_messages: List[ChatMessage] = []
        output_messages: List[AgentMessage] = []
        if task is None:
            pass
        elif isinstance(task, str):
            text_msg = TextMessage(content=task, source="user")
            input_messages.append(text_msg)
            output_messages.append(text_msg)
            yield text_msg
        elif isinstance(task, list):
            for msg in task:
                if isinstance(msg, get_args(ChatMessage)[0]):
                    input_messages.append(msg)
                    output_messages.append(msg)
                    yield msg
                else:
                    raise ValueError(f"Invalid message type in list: {type(msg)}")
        elif isinstance(task, get_args(ChatMessage)[0]):
            input_messages.append(task)
            output_messages.append(task)
            yield task
        else:
            raise ValueError(f"Invalid task type: {type(task)}")
        async for message in self.on_messages_stream(input_messages, cancellation_token):
            if isinstance(message, Response):
                yield message.chat_message
                output_messages.append(message.chat_message)
                yield TaskResult(messages=output_messages)
            else:
                output_messages.append(message)
                yield message

    @abstractmethod
    async def on_reset(self, cancellation_token: CancellationToken) -> None:
        """Resets the agent to its initialization state."""
        ...

    async def save_state(self) -> Mapping[str, Any]:
        """Export state. Default implementation for stateless agents."""
        return BaseState().model_dump()

    async def load_state(self, state: Mapping[str, Any]) -> None:
        """Restore agent from saved state. Default implementation for stateless agents."""
        BaseState.model_validate(state)<|MERGE_RESOLUTION|>--- conflicted
+++ resolved
@@ -62,9 +62,6 @@
         """Handles incoming messages and returns a stream of messages and
         and the final item is the response. The base implementation in
         :class:`BaseChatAgent` simply calls :meth:`on_messages` and yields
-<<<<<<< HEAD
-        the messages in the response."""
-=======
         the messages in the response.
 
         .. note::
@@ -77,7 +74,6 @@
             agent state.
 
         """
->>>>>>> 7a7eb744
         response = await self.on_messages(messages, cancellation_token)
         for inner_message in response.inner_messages or []:
             yield inner_message
