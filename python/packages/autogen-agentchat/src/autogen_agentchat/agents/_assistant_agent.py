import asyncio
import json
import logging
import warnings
from typing import (
    Any,
    AsyncGenerator,
    Awaitable,
    Callable,
    Dict,
    List,
    Mapping,
    Sequence,
)

from autogen_core import CancellationToken, FunctionCall
from autogen_core.model_context import (
    ChatCompletionContext,
    UnboundedChatCompletionContext,
)
from autogen_core.models import (
    AssistantMessage,
    ChatCompletionClient,
    FunctionExecutionResult,
    FunctionExecutionResultMessage,
    SystemMessage,
    UserMessage,
)
from autogen_core.tools import FunctionTool, Tool
from typing_extensions import deprecated

from .. import EVENT_LOGGER_NAME
from ..base import Handoff as HandoffBase
from ..base import Response
from ..messages import (
    AgentEvent,
    ChatMessage,
    HandoffMessage,
    MultiModalMessage,
    TextMessage,
    ToolCallExecutionEvent,
    ToolCallRequestEvent,
    ToolCallSummaryMessage,
)
from ..state import AssistantAgentState
from ._base_chat_agent import BaseChatAgent
from ..memory._base_memory import Memory, MemoryQueryResult

event_logger = logging.getLogger(EVENT_LOGGER_NAME)


@deprecated("Moved to autogen_agentchat.base.Handoff. Will remove in 0.4.0.", stacklevel=2)
class Handoff(HandoffBase):
    """[DEPRECATED] Handoff configuration. Moved to :class:`autogen_agentchat.base.Handoff`. Will remove in 0.4.0."""

    def model_post_init(self, __context: Any) -> None:
        warnings.warn(
            "Handoff was moved to autogen_agentchat.base.Handoff. Importing from this will be removed in 0.4.0.",
            DeprecationWarning,
            stacklevel=2,
        )


class AssistantAgent(BaseChatAgent):
    """An agent that provides assistance with tool use.

    The :meth:`on_messages` returns a :class:`~autogen_agentchat.base.Response`
    in which :attr:`~autogen_agentchat.base.Response.chat_message` is the final
    response message.

    The :meth:`on_messages_stream` creates an async generator that produces
    the inner messages as they are created, and the :class:`~autogen_agentchat.base.Response`
    object as the last item before closing the generator.

    Tool call behavior:

    * If the model returns no tool call, then the response is immediately returned as a :class:`~autogen_agentchat.messages.TextMessage` in :attr:`~autogen_agentchat.base.Response.chat_message`.
    * When the model returns tool calls, they will be executed right away:
        - When `reflect_on_tool_use` is False (default), the tool call results are returned as a :class:`~autogen_agentchat.messages.ToolCallSummaryMessage` in :attr:`~autogen_agentchat.base.Response.chat_message`. `tool_call_summary_format` can be used to customize the tool call summary.
        - When `reflect_on_tool_use` is True, the another model inference is made using the tool calls and results, and the text response is returned as a :class:`~autogen_agentchat.messages.TextMessage` in :attr:`~autogen_agentchat.base.Response.chat_message`.

    Hand off behavior:

    * If a handoff is triggered, a :class:`~autogen_agentchat.messages.HandoffMessage` will be returned in :attr:`~autogen_agentchat.base.Response.chat_message`.
    * If there are tool calls, they will also be executed right away before returning the handoff.


    .. note::
        The assistant agent is not thread-safe or coroutine-safe.
        It should not be shared between multiple tasks or coroutines, and it should
        not call its methods concurrently.

    .. note::
        By default, the tool call results are returned as response when tool calls are made.
        So it is recommended to pay attention to the formatting of the tools return values,
        especially if another agent is expecting them in a specific format.
        Use `tool_call_summary_format` to customize the tool call summary, if needed.

    .. note::
        If multiple handoffs are detected, only the first handoff is executed.


    Args:
        name (str): The name of the agent.
        model_client (ChatCompletionClient): The model client to use for inference.
        tools (List[Tool | Callable[..., Any] | Callable[..., Awaitable[Any]]] | None, optional): The tools to register with the agent.
        handoffs (List[HandoffBase | str] | None, optional): The handoff configurations for the agent,
            allowing it to transfer to other agents by responding with a :class:`HandoffMessage`.
            The transfer is only executed when the team is in :class:`~autogen_agentchat.teams.Swarm`.
            If a handoff is a string, it should represent the target agent's name.
        model_context (ChatCompletionContext | None, optional): The model context for storing and retrieving :class:`~autogen_core.models.LLMMessage`. It can be preloaded with initial messages. The initial messages will be cleared when the agent is reset.
        description (str, optional): The description of the agent.
        system_message (str, optional): The system message for the model. If provided, it will be prepended to the messages in the model context when making an inference. Set to `None` to disable.
        reflect_on_tool_use (bool, optional): If `True`, the agent will make another model inference using the tool call and result
            to generate a response. If `False`, the tool call result will be returned as the response. Defaults to `False`.
        tool_call_summary_format (str, optional): The format string used to create a tool call summary for every tool call result.
            Defaults to "{result}".
            When `reflect_on_tool_use` is `False`, a concatenation of all the tool call summaries, separated by a new line character ('\\n')
            will be returned as the response.
            Available variables: `{tool_name}`, `{arguments}`, `{result}`.
            For example, `"{tool_name}: {result}"` will create a summary like `"tool_name: result"`.

    Raises:
        ValueError: If tool names are not unique.
        ValueError: If handoff names are not unique.
        ValueError: If handoff names are not unique from tool names.
        ValueError: If maximum number of tool iterations is less than 1.

    Examples:

        The following example demonstrates how to create an assistant agent with
        a model client and generate a response to a simple task.

        .. code-block:: python

            import asyncio
            from autogen_core import CancellationToken
            from autogen_ext.models.openai import OpenAIChatCompletionClient
            from autogen_agentchat.agents import AssistantAgent
            from autogen_agentchat.messages import TextMessage


            async def main() -> None:
                model_client = OpenAIChatCompletionClient(
                    model="gpt-4o",
                    # api_key = "your_openai_api_key"
                )
                agent = AssistantAgent(name="assistant", model_client=model_client)

                response = await agent.on_messages(
                    [TextMessage(content="What is the capital of France?", source="user")], CancellationToken()
                )
                print(response)


            asyncio.run(main())


        The following example demonstrates how to create an assistant agent with
        a model client and a tool, generate a stream of messages for a task, and
        print the messages to the console.

        .. code-block:: python

            import asyncio
            from autogen_ext.models.openai import OpenAIChatCompletionClient
            from autogen_agentchat.agents import AssistantAgent
            from autogen_agentchat.messages import TextMessage
            from autogen_agentchat.ui import Console
            from autogen_core import CancellationToken


            async def get_current_time() -> str:
                return "The current time is 12:00 PM."


            async def main() -> None:
                model_client = OpenAIChatCompletionClient(
                    model="gpt-4o",
                    # api_key = "your_openai_api_key"
                )
                agent = AssistantAgent(name="assistant", model_client=model_client, tools=[get_current_time])

                await Console(
                    agent.on_messages_stream(
                        [TextMessage(content="What is the current time?", source="user")], CancellationToken()
                    )
                )


            asyncio.run(main())


        The following example shows how to use `o1-mini` model with the assistant agent.

        .. code-block:: python

            import asyncio
            from autogen_core import CancellationToken
            from autogen_ext.models.openai import OpenAIChatCompletionClient
            from autogen_agentchat.agents import AssistantAgent
            from autogen_agentchat.messages import TextMessage


            async def main() -> None:
                model_client = OpenAIChatCompletionClient(
                    model="o1-mini",
                    # api_key = "your_openai_api_key"
                )
                # The system message is not supported by the o1 series model.
                agent = AssistantAgent(name="assistant", model_client=model_client, system_message=None)

                response = await agent.on_messages(
                    [TextMessage(content="What is the capital of France?", source="user")], CancellationToken()
                )
                print(response)


            asyncio.run(main())

        .. note::

            The `o1-preview` and `o1-mini` models do not support system message and function calling.
            So the `system_message` should be set to `None` and the `tools` and `handoffs` should not be set.
            See `o1 beta limitations <https://platform.openai.com/docs/guides/reasoning#beta-limitations>`_ for more details.
    """

    def __init__(
        self,
        name: str,
        model_client: ChatCompletionClient,
        *,
        tools: List[Tool | Callable[..., Any] |
                    Callable[..., Awaitable[Any]]] | None = None,
        handoffs: List[HandoffBase | str] | None = None,
        model_context: ChatCompletionContext | None = None,
        description: str = "An agent that provides assistance with ability to use tools.",
        system_message: (
            str | None
        ) = "You are a helpful AI assistant. Solve tasks using your tools. Reply with TERMINATE when the task has been completed.",
        reflect_on_tool_use: bool = False,
        tool_call_summary_format: str = "{result}",
    ):
        super().__init__(name=name, description=description)
        self._model_client = model_client
        self._memory = memory

        self._system_messages: List[SystemMessage | UserMessage |
                                    AssistantMessage | FunctionExecutionResultMessage] = []
        if system_message is None:
            self._system_messages = []
        else:
            self._system_messages = [SystemMessage(content=system_message)]
        self._tools: List[Tool] = []
        if tools is not None:
            if model_client.capabilities["function_calling"] is False:
                raise ValueError(
                    "The model does not support function calling.")
            for tool in tools:
                if isinstance(tool, Tool):
                    self._tools.append(tool)
                elif callable(tool):
                    if hasattr(tool, "__doc__") and tool.__doc__ is not None:
                        description = tool.__doc__
                    else:
                        description = ""
                    self._tools.append(FunctionTool(
                        tool, description=description))
                else:
                    raise ValueError(f"Unsupported tool type: {type(tool)}")
        # Check if tool names are unique.
        tool_names = [tool.name for tool in self._tools]
        if len(tool_names) != len(set(tool_names)):
            raise ValueError(f"Tool names must be unique: {tool_names}")
        # Handoff tools.
        self._handoff_tools: List[Tool] = []
        self._handoffs: Dict[str, HandoffBase] = {}
        if handoffs is not None:
            if model_client.capabilities["function_calling"] is False:
                raise ValueError(
                    "The model does not support function calling, which is needed for handoffs.")
            for handoff in handoffs:
                if isinstance(handoff, str):
                    handoff = HandoffBase(target=handoff)
                if isinstance(handoff, HandoffBase):
                    self._handoff_tools.append(handoff.handoff_tool)
                    self._handoffs[handoff.name] = handoff
                else:
                    raise ValueError(
                        f"Unsupported handoff type: {type(handoff)}")
        # Check if handoff tool names are unique.
        handoff_tool_names = [tool.name for tool in self._handoff_tools]
        if len(handoff_tool_names) != len(set(handoff_tool_names)):
            raise ValueError(
                f"Handoff names must be unique: {handoff_tool_names}")
        # Check if handoff tool names not in tool names.
        if any(name in tool_names for name in handoff_tool_names):
            raise ValueError(
                f"Handoff names must be unique from tool names. Handoff names: {handoff_tool_names}; tool names: {tool_names}"
            )
        if not model_context:
            self._model_context = UnboundedChatCompletionContext()
        self._reflect_on_tool_use = reflect_on_tool_use
        self._tool_call_summary_format = tool_call_summary_format
        self._is_running = False

    @property
    def produced_message_types(self) -> List[type[ChatMessage]]:
        """The types of messages that the assistant agent produces."""
        message_types: List[type[ChatMessage]] = [TextMessage]
        if self._handoffs:
            message_types.append(HandoffMessage)
        if self._tools:
            message_types.append(ToolCallSummaryMessage)
        return message_types

    async def on_messages(self, messages: Sequence[ChatMessage], cancellation_token: CancellationToken) -> Response:
        async for message in self.on_messages_stream(messages, cancellation_token):
            if isinstance(message, Response):
                return message
        raise AssertionError(
            "The stream should have returned the final result.")

    async def on_messages_stream(
        self, messages: Sequence[ChatMessage], cancellation_token: CancellationToken
    ) -> AsyncGenerator[AgentEvent | ChatMessage | Response, None]:
        # Add messages to the model context.
        for msg in messages:
            if isinstance(msg, MultiModalMessage) and self._model_client.capabilities["vision"] is False:
                raise ValueError("The model does not support vision.")
<<<<<<< HEAD
            self._model_context.append(UserMessage(
                content=msg.content, source=msg.source))
=======
            await self._model_context.add_message(UserMessage(content=msg.content, source=msg.source))
>>>>>>> a4c13144

        # Inner messages.
        inner_messages: List[AgentEvent | ChatMessage] = []

<<<<<<< HEAD
        # Prepare messages for model with memory context if available
        llm_messages = self._system_messages
        if memory_context:
            llm_messages = llm_messages + \
                [SystemMessage(content=memory_context)]
        llm_messages = llm_messages + self._model_context

        # Generate inference result
=======
        # Generate an inference result based on the current model context.
        llm_messages = self._system_messages + await self._model_context.get_messages()
>>>>>>> a4c13144
        result = await self._model_client.create(
            llm_messages, tools=self._tools + self._handoff_tools, cancellation_token=cancellation_token
        )

        # Add the response to the model context.
<<<<<<< HEAD
        self._model_context.append(AssistantMessage(
            content=result.content, source=self.name))
=======
        await self._model_context.add_message(AssistantMessage(content=result.content, source=self.name))
>>>>>>> a4c13144

        # Check if the response is a string and return it.
        if isinstance(result.content, str):
            yield Response(
                chat_message=TextMessage(
                    content=result.content, source=self.name, models_usage=result.usage),
                inner_messages=inner_messages,
            )
            return

        # Process tool calls.
        assert isinstance(result.content, list) and all(
            isinstance(item, FunctionCall) for item in result.content)
        tool_call_msg = ToolCallRequestEvent(
            content=result.content, source=self.name, models_usage=result.usage)
        event_logger.debug(tool_call_msg)
        # Add the tool call message to the output.
        inner_messages.append(tool_call_msg)
        yield tool_call_msg

        # Execute the tool calls.
        results = await asyncio.gather(*[self._execute_tool_call(call, cancellation_token) for call in result.content])
        tool_call_result_msg = ToolCallExecutionEvent(
            content=results, source=self.name)
        event_logger.debug(tool_call_result_msg)
<<<<<<< HEAD
        self._model_context.append(
            FunctionExecutionResultMessage(content=results))
=======
        await self._model_context.add_message(FunctionExecutionResultMessage(content=results))
>>>>>>> a4c13144
        inner_messages.append(tool_call_result_msg)
        yield tool_call_result_msg

        # Detect handoff requests.
        handoffs: List[HandoffBase] = []
        for call in result.content:
            if call.name in self._handoffs:
                handoffs.append(self._handoffs[call.name])
        if len(handoffs) > 0:
            if len(handoffs) > 1:
                # show warning if multiple handoffs detected
                warnings.warn(
                    f"Multiple handoffs detected only the first is executed: {[handoff.name for handoff in handoffs]}",
                    stacklevel=2,
                )
            # Return the output messages to signal the handoff.
            yield Response(
                chat_message=HandoffMessage(
                    content=handoffs[0].message, target=handoffs[0].target, source=self.name),
                inner_messages=inner_messages,
            )
            return

        if self._reflect_on_tool_use:
            # Generate another inference result based on the tool call and result.
            llm_messages = self._system_messages + await self._model_context.get_messages()
            result = await self._model_client.create(llm_messages, cancellation_token=cancellation_token)
            assert isinstance(result.content, str)
            # Add the response to the model context.
<<<<<<< HEAD
            self._model_context.append(AssistantMessage(
                content=result.content, source=self.name))
=======
            await self._model_context.add_message(AssistantMessage(content=result.content, source=self.name))
>>>>>>> a4c13144
            # Yield the response.
            yield Response(
                chat_message=TextMessage(
                    content=result.content, source=self.name, models_usage=result.usage),
                inner_messages=inner_messages,
            )
        else:
            # Return tool call result as the response.
            tool_call_summaries: List[str] = []
            for i in range(len(tool_call_msg.content)):
                tool_call_summaries.append(
                    self._tool_call_summary_format.format(
                        tool_name=tool_call_msg.content[i].name,
                        arguments=tool_call_msg.content[i].arguments,
                        result=tool_call_result_msg.content[i].content,
                    ),
                )
            tool_call_summary = "\n".join(tool_call_summaries)
            yield Response(
<<<<<<< HEAD
                chat_message=TextMessage(
                    content=tool_call_summary, source=self.name),
=======
                chat_message=ToolCallSummaryMessage(content=tool_call_summary, source=self.name),
>>>>>>> a4c13144
                inner_messages=inner_messages,
            )

    async def _execute_tool_call(
        self, tool_call: FunctionCall, cancellation_token: CancellationToken
    ) -> FunctionExecutionResult:
        """Execute a tool call and return the result."""
        try:
            if not self._tools + self._handoff_tools:
                raise ValueError("No tools are available.")
            tool = next((t for t in self._tools +
                        self._handoff_tools if t.name == tool_call.name), None)
            if tool is None:
                raise ValueError(
                    f"The tool '{tool_call.name}' is not available.")
            arguments = json.loads(tool_call.arguments)
            result = await tool.run_json(arguments, cancellation_token)
            result_as_str = tool.return_value_as_string(result)
            return FunctionExecutionResult(content=result_as_str, call_id=tool_call.id)
        except Exception as e:
            return FunctionExecutionResult(content=f"Error: {e}", call_id=tool_call.id)

    async def on_reset(self, cancellation_token: CancellationToken) -> None:
        """Reset the assistant agent to its initialization state."""
        await self._model_context.clear()

    async def save_state(self) -> Mapping[str, Any]:
        """Save the current state of the assistant agent."""
        model_context_state = await self._model_context.save_state()
        return AssistantAgentState(llm_context=model_context_state).model_dump()

    async def load_state(self, state: Mapping[str, Any]) -> None:
        """Load the state of the assistant agent"""
        assistant_agent_state = AssistantAgentState.model_validate(state)
        # Load the model context state.
        await self._model_context.load_state(assistant_agent_state.llm_context)<|MERGE_RESOLUTION|>--- conflicted
+++ resolved
@@ -328,40 +328,19 @@
         for msg in messages:
             if isinstance(msg, MultiModalMessage) and self._model_client.capabilities["vision"] is False:
                 raise ValueError("The model does not support vision.")
-<<<<<<< HEAD
-            self._model_context.append(UserMessage(
-                content=msg.content, source=msg.source))
-=======
             await self._model_context.add_message(UserMessage(content=msg.content, source=msg.source))
->>>>>>> a4c13144
 
         # Inner messages.
         inner_messages: List[AgentEvent | ChatMessage] = []
 
-<<<<<<< HEAD
-        # Prepare messages for model with memory context if available
-        llm_messages = self._system_messages
-        if memory_context:
-            llm_messages = llm_messages + \
-                [SystemMessage(content=memory_context)]
-        llm_messages = llm_messages + self._model_context
-
-        # Generate inference result
-=======
         # Generate an inference result based on the current model context.
         llm_messages = self._system_messages + await self._model_context.get_messages()
->>>>>>> a4c13144
         result = await self._model_client.create(
             llm_messages, tools=self._tools + self._handoff_tools, cancellation_token=cancellation_token
         )
 
         # Add the response to the model context.
-<<<<<<< HEAD
-        self._model_context.append(AssistantMessage(
-            content=result.content, source=self.name))
-=======
         await self._model_context.add_message(AssistantMessage(content=result.content, source=self.name))
->>>>>>> a4c13144
 
         # Check if the response is a string and return it.
         if isinstance(result.content, str):
@@ -387,12 +366,7 @@
         tool_call_result_msg = ToolCallExecutionEvent(
             content=results, source=self.name)
         event_logger.debug(tool_call_result_msg)
-<<<<<<< HEAD
-        self._model_context.append(
-            FunctionExecutionResultMessage(content=results))
-=======
         await self._model_context.add_message(FunctionExecutionResultMessage(content=results))
->>>>>>> a4c13144
         inner_messages.append(tool_call_result_msg)
         yield tool_call_result_msg
 
@@ -422,12 +396,7 @@
             result = await self._model_client.create(llm_messages, cancellation_token=cancellation_token)
             assert isinstance(result.content, str)
             # Add the response to the model context.
-<<<<<<< HEAD
-            self._model_context.append(AssistantMessage(
-                content=result.content, source=self.name))
-=======
             await self._model_context.add_message(AssistantMessage(content=result.content, source=self.name))
->>>>>>> a4c13144
             # Yield the response.
             yield Response(
                 chat_message=TextMessage(
@@ -447,12 +416,8 @@
                 )
             tool_call_summary = "\n".join(tool_call_summaries)
             yield Response(
-<<<<<<< HEAD
-                chat_message=TextMessage(
+                chat_message=ToolCallSummaryMessage(
                     content=tool_call_summary, source=self.name),
-=======
-                chat_message=ToolCallSummaryMessage(content=tool_call_summary, source=self.name),
->>>>>>> a4c13144
                 inner_messages=inner_messages,
             )
 
