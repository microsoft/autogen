import asyncio
import json
import logging
import warnings
from typing import Any, AsyncGenerator, Awaitable, Callable, Dict, List, Mapping, Sequence

from autogen_core import CancellationToken, FunctionCall
from autogen_core.models import (
    AssistantMessage,
    ChatCompletionClient,
    FunctionExecutionResult,
    FunctionExecutionResultMessage,
    LLMMessage,
    SystemMessage,
    UserMessage,
)
from autogen_core.tools import FunctionTool, Tool
from typing_extensions import deprecated

from .. import EVENT_LOGGER_NAME
from ..base import Handoff as HandoffBase
from ..base import Response
from ..messages import (
    AgentEvent,
    ChatMessage,
    HandoffMessage,
    MultiModalMessage,
    TextMessage,
<<<<<<< HEAD
    ToolCallMessage,
    ToolCallResultMessage,
    ToolCallResultSummaryMessage,
=======
    ToolCallExecutionEvent,
    ToolCallRequestEvent,
>>>>>>> c2155529
)
from ..state import AssistantAgentState
from ._base_chat_agent import BaseChatAgent

event_logger = logging.getLogger(EVENT_LOGGER_NAME)


@deprecated("Moved to autogen_agentchat.base.Handoff. Will remove in 0.4.0.", stacklevel=2)
class Handoff(HandoffBase):
    """[DEPRECATED] Handoff configuration. Moved to :class:`autogen_agentchat.base.Handoff`. Will remove in 0.4.0."""

    def model_post_init(self, __context: Any) -> None:
        warnings.warn(
            "Handoff was moved to autogen_agentchat.base.Handoff. Importing from this will be removed in 0.4.0.",
            DeprecationWarning,
            stacklevel=2,
        )


class AssistantAgent(BaseChatAgent):
    """An agent that provides assistance with tool use.

    The :meth:`on_messages` returns a :class:`~autogen_agentchat.base.Response`
    in which :attr:`~autogen_agentchat.base.Response.chat_message` is the final
    response message.

    The :meth:`on_messages_stream` creates an async generator that produces
    the inner messages as they are created, and the :class:`~autogen_agentchat.base.Response`
    object as the last item before closing the generator.

    Tool call behavior:

    * If the model returns no tool call, then the response is immediately returned as a :class:`~autogen_agentchat.messages.TextMessage` in :attr:`~autogen_agentchat.base.Response.chat_message`.
    * When the model returns tool calls, they will be executed right away:
        - When `reflect_on_tool_use` is False (default), the tool call results are returned as a :class:`~autogen_agentchat.messages.ToolCallResultSummaryMessage` in :attr:`~autogen_agentchat.base.Response.chat_message`. `tool_call_summary_format` can be used to customize the tool call summary.
        - When `reflect_on_tool_use` is True, the another model inference is made using the tool calls and results, and the text response is returned as a :class:`~autogen_agentchat.messages.TextMessage` in :attr:`~autogen_agentchat.base.Response.chat_message`.

    Hand off behavior:

    * If a handoff is triggered, a :class:`~autogen_agentchat.messages.HandoffMessage` will be returned in :attr:`~autogen_agentchat.base.Response.chat_message`.
    * If there are tool calls, they will also be executed right away before returning the handoff.


    .. note::
        The assistant agent is not thread-safe or coroutine-safe.
        It should not be shared between multiple tasks or coroutines, and it should
        not call its methods concurrently.

    .. note::
        By default, the tool call results are returned as response when tool calls are made.
        So it is recommended to pay attention to the formatting of the tools return values,
        especially if another agent is expecting them in a specific format.
        Use `tool_call_summary_format` to customize the tool call summary, if needed.

    .. note::
        If multiple handoffs are detected, only the first handoff is executed.



    Args:
        name (str): The name of the agent.
        model_client (ChatCompletionClient): The model client to use for inference.
        tools (List[Tool | Callable[..., Any] | Callable[..., Awaitable[Any]]] | None, optional): The tools to register with the agent.
        handoffs (List[HandoffBase | str] | None, optional): The handoff configurations for the agent,
            allowing it to transfer to other agents by responding with a :class:`HandoffMessage`.
            The transfer is only executed when the team is in :class:`~autogen_agentchat.teams.Swarm`.
            If a handoff is a string, it should represent the target agent's name.
        description (str, optional): The description of the agent.
        system_message (str, optional): The system message for the model.
        reflect_on_tool_use (bool, optional): If `True`, the agent will make another model inference using the tool call and result
            to generate a response. If `False`, the tool call result will be returned as the response. Defaults to `False`.
        tool_call_summary_format (str, optional): The format string used to create a tool call summary for every tool call result.
            Defaults to "{result}".
            When `reflect_on_tool_use` is `False`, a concatenation of all the tool call summaries, separated by a new line character ('\\n')
            will be returned as the response.
            Available variables: `{tool_name}`, `{arguments}`, `{result}`.
            For example, `"{tool_name}: {result}"` will create a summary like `"tool_name: result"`.

    Raises:
        ValueError: If tool names are not unique.
        ValueError: If handoff names are not unique.
        ValueError: If handoff names are not unique from tool names.
        ValueError: If maximum number of tool iterations is less than 1.

    Examples:

        The following example demonstrates how to create an assistant agent with
        a model client and generate a response to a simple task.

        .. code-block:: python

            import asyncio
            from autogen_core import CancellationToken
            from autogen_ext.models.openai import OpenAIChatCompletionClient
            from autogen_agentchat.agents import AssistantAgent
            from autogen_agentchat.messages import TextMessage


            async def main() -> None:
                model_client = OpenAIChatCompletionClient(
                    model="gpt-4o",
                    # api_key = "your_openai_api_key"
                )
                agent = AssistantAgent(name="assistant", model_client=model_client)

                response = await agent.on_messages(
                    [TextMessage(content="What is the capital of France?", source="user")], CancellationToken()
                )
                print(response)


            asyncio.run(main())


        The following example demonstrates how to create an assistant agent with
        a model client and a tool, generate a stream of messages for a task, and
        print the messages to the console.

        .. code-block:: python

            import asyncio
            from autogen_ext.models.openai import OpenAIChatCompletionClient
            from autogen_agentchat.agents import AssistantAgent
            from autogen_agentchat.messages import TextMessage
            from autogen_agentchat.ui import Console
            from autogen_core import CancellationToken


            async def get_current_time() -> str:
                return "The current time is 12:00 PM."


            async def main() -> None:
                model_client = OpenAIChatCompletionClient(
                    model="gpt-4o",
                    # api_key = "your_openai_api_key"
                )
                agent = AssistantAgent(name="assistant", model_client=model_client, tools=[get_current_time])

                await Console(
                    agent.on_messages_stream(
                        [TextMessage(content="What is the current time?", source="user")], CancellationToken()
                    )
                )


            asyncio.run(main())


        The following example shows how to use `o1-mini` model with the assistant agent.

        .. code-block:: python

            import asyncio
            from autogen_core import CancellationToken
            from autogen_ext.models.openai import OpenAIChatCompletionClient
            from autogen_agentchat.agents import AssistantAgent
            from autogen_agentchat.messages import TextMessage


            async def main() -> None:
                model_client = OpenAIChatCompletionClient(
                    model="o1-mini",
                    # api_key = "your_openai_api_key"
                )
                # The system message is not supported by the o1 series model.
                agent = AssistantAgent(name="assistant", model_client=model_client, system_message=None)

                response = await agent.on_messages(
                    [TextMessage(content="What is the capital of France?", source="user")], CancellationToken()
                )
                print(response)


            asyncio.run(main())

        .. note::

            The `o1-preview` and `o1-mini` models do not support system message and function calling.
            So the `system_message` should be set to `None` and the `tools` and `handoffs` should not be set.
            See `o1 beta limitations <https://platform.openai.com/docs/guides/reasoning#beta-limitations>`_ for more details.
    """

    def __init__(
        self,
        name: str,
        model_client: ChatCompletionClient,
        *,
        tools: List[Tool | Callable[..., Any] | Callable[..., Awaitable[Any]]] | None = None,
        handoffs: List[HandoffBase | str] | None = None,
        description: str = "An agent that provides assistance with ability to use tools.",
        system_message: str
        | None = "You are a helpful AI assistant. Solve tasks using your tools. Reply with TERMINATE when the task has been completed.",
        reflect_on_tool_use: bool = False,
        tool_call_summary_format: str = "{result}",
    ):
        super().__init__(name=name, description=description)
        self._model_client = model_client
        if system_message is None:
            self._system_messages = []
        else:
            self._system_messages = [SystemMessage(content=system_message)]
        self._tools: List[Tool] = []
        if tools is not None:
            if model_client.capabilities["function_calling"] is False:
                raise ValueError("The model does not support function calling.")
            for tool in tools:
                if isinstance(tool, Tool):
                    self._tools.append(tool)
                elif callable(tool):
                    if hasattr(tool, "__doc__") and tool.__doc__ is not None:
                        description = tool.__doc__
                    else:
                        description = ""
                    self._tools.append(FunctionTool(tool, description=description))
                else:
                    raise ValueError(f"Unsupported tool type: {type(tool)}")
        # Check if tool names are unique.
        tool_names = [tool.name for tool in self._tools]
        if len(tool_names) != len(set(tool_names)):
            raise ValueError(f"Tool names must be unique: {tool_names}")
        # Handoff tools.
        self._handoff_tools: List[Tool] = []
        self._handoffs: Dict[str, HandoffBase] = {}
        if handoffs is not None:
            if model_client.capabilities["function_calling"] is False:
                raise ValueError("The model does not support function calling, which is needed for handoffs.")
            for handoff in handoffs:
                if isinstance(handoff, str):
                    handoff = HandoffBase(target=handoff)
                if isinstance(handoff, HandoffBase):
                    self._handoff_tools.append(handoff.handoff_tool)
                    self._handoffs[handoff.name] = handoff
                else:
                    raise ValueError(f"Unsupported handoff type: {type(handoff)}")
        # Check if handoff tool names are unique.
        handoff_tool_names = [tool.name for tool in self._handoff_tools]
        if len(handoff_tool_names) != len(set(handoff_tool_names)):
            raise ValueError(f"Handoff names must be unique: {handoff_tool_names}")
        # Check if handoff tool names not in tool names.
        if any(name in tool_names for name in handoff_tool_names):
            raise ValueError(
                f"Handoff names must be unique from tool names. Handoff names: {handoff_tool_names}; tool names: {tool_names}"
            )
        self._model_context: List[LLMMessage] = []
        self._reflect_on_tool_use = reflect_on_tool_use
        self._tool_call_summary_format = tool_call_summary_format
        self._is_running = False

    @property
    def produced_message_types(self) -> List[type[ChatMessage]]:
        """The types of messages that the assistant agent produces."""
        if self._handoffs:
            return [TextMessage, HandoffMessage]
        return [TextMessage]

    async def on_messages(self, messages: Sequence[ChatMessage], cancellation_token: CancellationToken) -> Response:
        async for message in self.on_messages_stream(messages, cancellation_token):
            if isinstance(message, Response):
                return message
        raise AssertionError("The stream should have returned the final result.")

    async def on_messages_stream(
        self, messages: Sequence[ChatMessage], cancellation_token: CancellationToken
    ) -> AsyncGenerator[AgentEvent | ChatMessage | Response, None]:
        # Add messages to the model context.
        for msg in messages:
            if isinstance(msg, MultiModalMessage) and self._model_client.capabilities["vision"] is False:
                raise ValueError("The model does not support vision.")
            self._model_context.append(UserMessage(content=msg.content, source=msg.source))

        # Inner messages.
        inner_messages: List[AgentEvent | ChatMessage] = []

        # Generate an inference result based on the current model context.
        llm_messages = self._system_messages + self._model_context
        result = await self._model_client.create(
            llm_messages, tools=self._tools + self._handoff_tools, cancellation_token=cancellation_token
        )

        # Add the response to the model context.
        self._model_context.append(AssistantMessage(content=result.content, source=self.name))

        # Check if the response is a string and return it.
        if isinstance(result.content, str):
            yield Response(
                chat_message=TextMessage(content=result.content, source=self.name, models_usage=result.usage),
                inner_messages=inner_messages,
            )
            return

        # Process tool calls.
        assert isinstance(result.content, list) and all(isinstance(item, FunctionCall) for item in result.content)
        tool_call_msg = ToolCallRequestEvent(content=result.content, source=self.name, models_usage=result.usage)
        event_logger.debug(tool_call_msg)
        # Add the tool call message to the output.
        inner_messages.append(tool_call_msg)
        yield tool_call_msg

        # Execute the tool calls.
        results = await asyncio.gather(*[self._execute_tool_call(call, cancellation_token) for call in result.content])
        tool_call_result_msg = ToolCallExecutionEvent(content=results, source=self.name)
        event_logger.debug(tool_call_result_msg)
        self._model_context.append(FunctionExecutionResultMessage(content=results))
        inner_messages.append(tool_call_result_msg)
        yield tool_call_result_msg

        # Detect handoff requests.
        handoffs: List[HandoffBase] = []
        for call in result.content:
            if call.name in self._handoffs:
                handoffs.append(self._handoffs[call.name])
        if len(handoffs) > 0:
            if len(handoffs) > 1:
                # show warning if multiple handoffs detected
                warnings.warn(
                    f"Multiple handoffs detected only the first is executed: {[handoff.name for handoff in handoffs]}",
                    stacklevel=2,
                )
            # Return the output messages to signal the handoff.
            yield Response(
                chat_message=HandoffMessage(content=handoffs[0].message, target=handoffs[0].target, source=self.name),
                inner_messages=inner_messages,
            )
            return

        if self._reflect_on_tool_use:
            # Generate another inference result based on the tool call and result.
            llm_messages = self._system_messages + self._model_context
            result = await self._model_client.create(llm_messages, cancellation_token=cancellation_token)
            assert isinstance(result.content, str)
            # Add the response to the model context.
            self._model_context.append(AssistantMessage(content=result.content, source=self.name))
            # Yield the response.
            yield Response(
                chat_message=TextMessage(content=result.content, source=self.name, models_usage=result.usage),
                inner_messages=inner_messages,
            )
        else:
            # Return tool call result as the response.
            tool_call_summaries: List[str] = []
            for i in range(len(tool_call_msg.content)):
                tool_call_summaries.append(
                    self._tool_call_summary_format.format(
                        tool_name=tool_call_msg.content[i].name,
                        arguments=tool_call_msg.content[i].arguments,
                        result=tool_call_result_msg.content[i].content,
                    ),
                )
            tool_call_summary = "\n".join(tool_call_summaries)
            yield Response(
                chat_message=ToolCallResultSummaryMessage(content=tool_call_summary, source=self.name),
                inner_messages=inner_messages,
            )

    async def _execute_tool_call(
        self, tool_call: FunctionCall, cancellation_token: CancellationToken
    ) -> FunctionExecutionResult:
        """Execute a tool call and return the result."""
        try:
            if not self._tools + self._handoff_tools:
                raise ValueError("No tools are available.")
            tool = next((t for t in self._tools + self._handoff_tools if t.name == tool_call.name), None)
            if tool is None:
                raise ValueError(f"The tool '{tool_call.name}' is not available.")
            arguments = json.loads(tool_call.arguments)
            result = await tool.run_json(arguments, cancellation_token)
            result_as_str = tool.return_value_as_string(result)
            return FunctionExecutionResult(content=result_as_str, call_id=tool_call.id)
        except Exception as e:
            return FunctionExecutionResult(content=f"Error: {e}", call_id=tool_call.id)

    async def on_reset(self, cancellation_token: CancellationToken) -> None:
        """Reset the assistant agent to its initialization state."""
        self._model_context.clear()

    async def save_state(self) -> Mapping[str, Any]:
        """Save the current state of the assistant agent."""
        return AssistantAgentState(llm_messages=self._model_context.copy()).model_dump()

    async def load_state(self, state: Mapping[str, Any]) -> None:
        """Load the state of the assistant agent"""
        assistant_agent_state = AssistantAgentState.model_validate(state)
        self._model_context.clear()
        self._model_context.extend(assistant_agent_state.llm_messages)<|MERGE_RESOLUTION|>--- conflicted
+++ resolved
@@ -26,14 +26,9 @@
     HandoffMessage,
     MultiModalMessage,
     TextMessage,
-<<<<<<< HEAD
-    ToolCallMessage,
-    ToolCallResultMessage,
-    ToolCallResultSummaryMessage,
-=======
     ToolCallExecutionEvent,
     ToolCallRequestEvent,
->>>>>>> c2155529
+    ToolCallResultSummaryMessage,
 )
 from ..state import AssistantAgentState
 from ._base_chat_agent import BaseChatAgent
