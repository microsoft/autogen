import asyncio
import json
import logging
from typing import Any, AsyncGenerator, Awaitable, Callable, Dict, List, Sequence

from autogen_core.base import CancellationToken
from autogen_core.components import FunctionCall
from autogen_core.components.models import (
    AssistantMessage,
    ChatCompletionClient,
    FunctionExecutionResult,
    FunctionExecutionResultMessage,
    LLMMessage,
    SystemMessage,
    UserMessage,
)
from autogen_core.components.tools import FunctionTool, Tool
from pydantic import BaseModel, Field, model_validator

from .. import EVENT_LOGGER_NAME
from ..base import Response
from ..messages import (
    AgentMessage,
    ChatMessage,
    HandoffMessage,
    MultiModalMessage,
    TextMessage,
    ToolCallMessage,
    ToolCallResultMessage,
)
from ._base_chat_agent import BaseChatAgent

event_logger = logging.getLogger(EVENT_LOGGER_NAME)


class Handoff(BaseModel):
    """Handoff configuration for :class:`AssistantAgent`."""

    target: str
    """The name of the target agent to handoff to."""

    description: str = Field(default=None)
    """The description of the handoff such as the condition under which it should happen and the target agent's ability.
    If not provided, it is generated from the target agent's name."""

    name: str = Field(default=None)
    """The name of this handoff configuration. If not provided, it is generated from the target agent's name."""

    message: str = Field(default=None)
    """The message to the target agent.
    If not provided, it is generated from the target agent's name."""

    @model_validator(mode="before")
    @classmethod
    def set_defaults(cls, values: Dict[str, Any]) -> Dict[str, Any]:
        if values.get("description") is None:
            values["description"] = f"Handoff to {values['target']}."
        if values.get("name") is None:
            values["name"] = f"transfer_to_{values['target']}".lower()
        else:
            name = values["name"]
            if not isinstance(name, str):
                raise ValueError(f"Handoff name must be a string: {values['name']}")
            # Check if name is a valid identifier.
            if not name.isidentifier():
                raise ValueError(f"Handoff name must be a valid identifier: {values['name']}")
        if values.get("message") is None:
            values["message"] = (
                f"Transferred to {values['target']}, adopting the role of {values['target']} immediately."
            )
        return values

    @property
    def handoff_tool(self) -> Tool:
        """Create a handoff tool from this handoff configuration."""

        def _handoff_tool() -> str:
            return self.message

        return FunctionTool(_handoff_tool, name=self.name, description=self.description)


class AssistantAgent(BaseChatAgent):
    """An agent that provides assistance with tool use.

    Args:
        name (str): The name of the agent.
        model_client (ChatCompletionClient): The model client to use for inference.
        tools (List[Tool | Callable[..., Any] | Callable[..., Awaitable[Any]]] | None, optional): The tools to register with the agent.
        handoffs (List[Handoff | str] | None, optional): The handoff configurations for the agent,
            allowing it to transfer to other agents by responding with a :class:`HandoffMessage`.
            The transfer is only executed when the team is in :class:`~autogen_agentchat.teams.Swarm`.
            If a handoff is a string, it should represent the target agent's name.
        description (str, optional): The description of the agent.
        system_message (str, optional): The system message for the model.

    Raises:
        ValueError: If tool names are not unique.
        ValueError: If handoff names are not unique.
        ValueError: If handoff names are not unique from tool names.

    Examples:

        The following example demonstrates how to create an assistant agent with
        a model client and generate a response to a simple task.

        .. code-block:: python

            import asyncio
            from autogen_core.base import CancellationToken
            from autogen_ext.models import OpenAIChatCompletionClient
            from autogen_agentchat.agents import AssistantAgent
            from autogen_agentchat.messages import TextMessage


            async def main() -> None:
                model_client = OpenAIChatCompletionClient(
                    model="gpt-4o",
                    # api_key = "your_openai_api_key"
                )
                agent = AssistantAgent(name="assistant", model_client=model_client)

                response = await agent.on_messages(
                    [TextMessage(content="What is the capital of France?", source="user")], CancellationToken()
                )
                print(response)


            asyncio.run(main())


        The following example demonstrates how to create an assistant agent with
        a model client and a tool, generate a stream of messages for a task, and
        print the messages to the console.

        .. code-block:: python

            import asyncio
            from autogen_ext.models import OpenAIChatCompletionClient
            from autogen_agentchat.agents import AssistantAgent
            from autogen_agentchat.messages import TextMessage
            from autogen_agentchat.task import Console
            from autogen_core.base import CancellationToken


            async def get_current_time() -> str:
                return "The current time is 12:00 PM."


            async def main() -> None:
                model_client = OpenAIChatCompletionClient(
                    model="gpt-4o",
                    # api_key = "your_openai_api_key"
                )
                agent = AssistantAgent(name="assistant", model_client=model_client, tools=[get_current_time])

                await Console(
                    agent.on_messages_stream(
                        [TextMessage(content="What is the current time?", source="user")], CancellationToken()
                    )
                )


            asyncio.run(main())


        The following example shows how to use `o1-mini` model with the assistant agent.

        .. code-block:: python

            import asyncio
            from autogen_core.base import CancellationToken
            from autogen_ext.models import OpenAIChatCompletionClient
            from autogen_agentchat.agents import AssistantAgent
            from autogen_agentchat.messages import TextMessage


            async def main() -> None:
                model_client = OpenAIChatCompletionClient(
                    model="o1-mini",
                    # api_key = "your_openai_api_key"
                )
                # The system message is not supported by the o1 series model.
                agent = AssistantAgent(name="assistant", model_client=model_client, system_message=None)

                response = await agent.on_messages(
                    [TextMessage(content="What is the capital of France?", source="user")], CancellationToken()
                )
                print(response)


            asyncio.run(main())

        .. note::

            The `o1-preview` and `o1-mini` models do not support system message and function calling.
            So the `system_message` should be set to `None` and the `tools` and `handoffs` should not be set.
            See `o1 beta limitations <https://platform.openai.com/docs/guides/reasoning#beta-limitations>`_ for more details.
    """

    def __init__(
        self,
        name: str,
        model_client: ChatCompletionClient,
        *,
        tools: List[Tool | Callable[..., Any] | Callable[..., Awaitable[Any]]] | None = None,
        handoffs: List[Handoff | str] | None = None,
        description: str = "An agent that provides assistance with ability to use tools.",
<<<<<<< HEAD
        system_message: str = "You are a helpful AI assistant. Solve tasks using your tools. Reply with TERMINATE when the task has been completed.",
         token_callback: Callable | None = None,
=======
        system_message: str
        | None = "You are a helpful AI assistant. Solve tasks using your tools. Reply with TERMINATE when the task has been completed.",
>>>>>>> ac3424d6
    ):
        super().__init__(name=name, description=description)
        self._model_client = model_client
        if system_message is None:
            self._system_messages = []
        else:
            self._system_messages = [SystemMessage(content=system_message)]
        self._tools: List[Tool] = []
        self._token_callback = token_callback
        if tools is not None:
            if model_client.capabilities["function_calling"] is False:
                raise ValueError("The model does not support function calling.")
            for tool in tools:
                if isinstance(tool, Tool):
                    self._tools.append(tool)
                elif callable(tool):
                    if hasattr(tool, "__doc__") and tool.__doc__ is not None:
                        description = tool.__doc__
                    else:
                        description = ""
                    self._tools.append(FunctionTool(tool, description=description))
                else:
                    raise ValueError(f"Unsupported tool type: {type(tool)}")
        # Check if tool names are unique.
        tool_names = [tool.name for tool in self._tools]
        if len(tool_names) != len(set(tool_names)):
            raise ValueError(f"Tool names must be unique: {tool_names}")
        # Handoff tools.
        self._handoff_tools: List[Tool] = []
        self._handoffs: Dict[str, Handoff] = {}
        if handoffs is not None:
            if model_client.capabilities["function_calling"] is False:
                raise ValueError("The model does not support function calling, which is needed for handoffs.")
            for handoff in handoffs:
                if isinstance(handoff, str):
                    handoff = Handoff(target=handoff)
                if isinstance(handoff, Handoff):
                    self._handoff_tools.append(handoff.handoff_tool)
                    self._handoffs[handoff.name] = handoff
                else:
                    raise ValueError(f"Unsupported handoff type: {type(handoff)}")
        # Check if handoff tool names are unique.
        handoff_tool_names = [tool.name for tool in self._handoff_tools]
        if len(handoff_tool_names) != len(set(handoff_tool_names)):
            raise ValueError(f"Handoff names must be unique: {handoff_tool_names}")
        # Check if handoff tool names not in tool names.
        if any(name in tool_names for name in handoff_tool_names):
            raise ValueError(
                f"Handoff names must be unique from tool names. Handoff names: {handoff_tool_names}; tool names: {tool_names}"
            )
        self._model_context: List[LLMMessage] = []

    @property
    def produced_message_types(self) -> List[type[ChatMessage]]:
        """The types of messages that the assistant agent produces."""
        if self._handoffs:
            return [TextMessage, HandoffMessage]
        return [TextMessage]

    async def on_messages(self, messages: Sequence[ChatMessage], cancellation_token: CancellationToken) -> Response:
        async for message in self.on_messages_stream(messages, cancellation_token):
            if isinstance(message, Response):
                return message
        raise AssertionError("The stream should have returned the final result.")

    async def on_messages_stream(
        self, messages: Sequence[ChatMessage], cancellation_token: CancellationToken
    ) -> AsyncGenerator[AgentMessage | Response, None]:
        # Add messages to the model context.
        for msg in messages:
            if isinstance(msg, MultiModalMessage) and self._model_client.capabilities["vision"] is False:
                raise ValueError("The model does not support vision.")
            self._model_context.append(UserMessage(content=msg.content, source=msg.source))

        # Inner messages.
        inner_messages: List[AgentMessage] = []

        # Generate an inference result based on the current model context.
        llm_messages = self._system_messages + self._model_context

        # if token_callback is set, use create_stream to get the tokens as they are
        # generated and call the token_callback with the tokens
        if self._token_callback is not None:
            async for result in self._model_client.create_stream(
                llm_messages,
                tools=self._tools + self._handoff_tools,
                cancellation_token=cancellation_token,
            ):
                # if the result is a string, it is a token to be streamed back
                if isinstance(result, str):
                    await self._token_callback(result)
                else:
                    break
        else:
            result = await self._model_client.create(
                llm_messages, tools=self._tools + self._handoff_tools, cancellation_token=cancellation_token,
            )

        # Add the response to the model context.
        self._model_context.append(AssistantMessage(content=result.content, source=self.name))

        # Run tool calls until the model produces a string response.
        while isinstance(result.content, list) and all(isinstance(item, FunctionCall) for item in result.content):
            tool_call_msg = ToolCallMessage(content=result.content, source=self.name, models_usage=result.usage)
            event_logger.debug(tool_call_msg)
            # Add the tool call message to the output.
            inner_messages.append(tool_call_msg)
            yield tool_call_msg

            # Execute the tool calls.
            results = await asyncio.gather(
                *[self._execute_tool_call(call, cancellation_token) for call in result.content]
            )
            tool_call_result_msg = ToolCallResultMessage(content=results, source=self.name)
            event_logger.debug(tool_call_result_msg)
            self._model_context.append(FunctionExecutionResultMessage(content=results))
            inner_messages.append(tool_call_result_msg)
            yield tool_call_result_msg

            # Detect handoff requests.
            handoffs: List[Handoff] = []
            for call in result.content:
                if call.name in self._handoffs:
                    handoffs.append(self._handoffs[call.name])
            if len(handoffs) > 0:
                if len(handoffs) > 1:
                    raise ValueError(f"Multiple handoffs detected: {[handoff.name for handoff in handoffs]}")
                # Return the output messages to signal the handoff.
                yield Response(
                    chat_message=HandoffMessage(
                        content=handoffs[0].message, target=handoffs[0].target, source=self.name
                    ),
                    inner_messages=inner_messages,
                )
                return

            # Generate an inference result based on the current model context.
<<<<<<< HEAD

            # if token_callback is set, use create_stream to get the tokens as they are
            # generated and call the token_callback with the tokens
            if self._token_callback is not None:
                async for result in self._model_client.create_stream(
                    self._model_context,
                    tools=self._tools + self._handoff_tools,
                    cancellation_token=cancellation_token,
                ):
                    # if the result is a string, it is a token to be streamed back
                    if isinstance(result, str):
                        await self._token_callback(result)
                    else:
                        break
            else:
                result = await self._model_client.create(
                    self._model_context,tools=self._tools + self._handoff_tools, cancellation_token=cancellation_token,
                )
=======
            llm_messages = self._system_messages + self._model_context
            result = await self._model_client.create(
                llm_messages, tools=self._tools + self._handoff_tools, cancellation_token=cancellation_token
            )
>>>>>>> ac3424d6
            self._model_context.append(AssistantMessage(content=result.content, source=self.name))

        assert isinstance(result.content, str)
        yield Response(
            chat_message=TextMessage(content=result.content, source=self.name, models_usage=result.usage),
            inner_messages=inner_messages,
        )

    async def _execute_tool_call(
        self, tool_call: FunctionCall, cancellation_token: CancellationToken
    ) -> FunctionExecutionResult:
        """Execute a tool call and return the result."""
        try:
            if not self._tools + self._handoff_tools:
                raise ValueError("No tools are available.")
            tool = next((t for t in self._tools + self._handoff_tools if t.name == tool_call.name), None)
            if tool is None:
                raise ValueError(f"The tool '{tool_call.name}' is not available.")
            arguments = json.loads(tool_call.arguments)
            result = await tool.run_json(arguments, cancellation_token)
            result_as_str = tool.return_value_as_string(result)
            return FunctionExecutionResult(content=result_as_str, call_id=tool_call.id)
        except Exception as e:
            return FunctionExecutionResult(content=f"Error: {e}", call_id=tool_call.id)

    async def on_reset(self, cancellation_token: CancellationToken) -> None:
        """Reset the assistant agent to its initialization state."""
        self._model_context.clear()<|MERGE_RESOLUTION|>--- conflicted
+++ resolved
@@ -206,13 +206,9 @@
         tools: List[Tool | Callable[..., Any] | Callable[..., Awaitable[Any]]] | None = None,
         handoffs: List[Handoff | str] | None = None,
         description: str = "An agent that provides assistance with ability to use tools.",
-<<<<<<< HEAD
-        system_message: str = "You are a helpful AI assistant. Solve tasks using your tools. Reply with TERMINATE when the task has been completed.",
-         token_callback: Callable | None = None,
-=======
         system_message: str
         | None = "You are a helpful AI assistant. Solve tasks using your tools. Reply with TERMINATE when the task has been completed.",
->>>>>>> ac3424d6
+        token_callback: Callable | None = None,
     ):
         super().__init__(name=name, description=description)
         self._model_client = model_client
@@ -350,13 +346,13 @@
                 return
 
             # Generate an inference result based on the current model context.
-<<<<<<< HEAD
+            llm_messages = self._system_messages + self._model_context
 
             # if token_callback is set, use create_stream to get the tokens as they are
             # generated and call the token_callback with the tokens
             if self._token_callback is not None:
                 async for result in self._model_client.create_stream(
-                    self._model_context,
+                    llm_messages,
                     tools=self._tools + self._handoff_tools,
                     cancellation_token=cancellation_token,
                 ):
@@ -367,14 +363,8 @@
                         break
             else:
                 result = await self._model_client.create(
-                    self._model_context,tools=self._tools + self._handoff_tools, cancellation_token=cancellation_token,
-                )
-=======
-            llm_messages = self._system_messages + self._model_context
-            result = await self._model_client.create(
-                llm_messages, tools=self._tools + self._handoff_tools, cancellation_token=cancellation_token
-            )
->>>>>>> ac3424d6
+                    llm_messages, tools=self._tools + self._handoff_tools, cancellation_token=cancellation_token,
+                )
             self._model_context.append(AssistantMessage(content=result.content, source=self.name))
 
         assert isinstance(result.content, str)
