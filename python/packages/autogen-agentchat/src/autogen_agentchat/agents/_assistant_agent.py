import asyncio
import json
import logging
import warnings
from typing import (
    Any,
    AsyncGenerator,
    Awaitable,
    Callable,
    Dict,
    List,
    Mapping,
    Sequence,
)

from autogen_core import CancellationToken, Component, ComponentModel, FunctionCall
from autogen_core.memory import Memory
from autogen_core.model_context import (
    ChatCompletionContext,
    UnboundedChatCompletionContext,
)
from autogen_core.models import (
    AssistantMessage,
    ChatCompletionClient,
    FunctionExecutionResult,
    FunctionExecutionResultMessage,
    LLMMessage,
    SystemMessage,
    UserMessage,
)
from autogen_core.tools import FunctionTool, BaseTool
from pydantic import BaseModel
from typing_extensions import Self

from .. import EVENT_LOGGER_NAME
from ..base import Handoff as HandoffBase
from ..base import Response
from ..messages import (
    AgentEvent,
    ChatMessage,
    HandoffMessage,
    MemoryQueryEvent,
    MultiModalMessage,
    TextMessage,
    ToolCallExecutionEvent,
    ToolCallRequestEvent,
    ToolCallSummaryMessage,
)
from ..state import AssistantAgentState
from ._base_chat_agent import BaseChatAgent

event_logger = logging.getLogger(EVENT_LOGGER_NAME)


class AssistantAgentConfig(BaseModel):
    """The declarative configuration for the assistant agent."""

    name: str
    model_client: ComponentModel
    tools: List[ComponentModel] | None
    handoffs: List[HandoffBase | str] | None = None
    model_context: ComponentModel | None = None
    description: str
    system_message: str | None = None
    reflect_on_tool_use: bool
    tool_call_summary_format: str


class AssistantAgent(BaseChatAgent, Component[AssistantAgentConfig]):
    """An agent that provides assistance with tool use.

    The :meth:`on_messages` returns a :class:`~autogen_agentchat.base.Response`
    in which :attr:`~autogen_agentchat.base.Response.chat_message` is the final
    response message.

    The :meth:`on_messages_stream` creates an async generator that produces
    the inner messages as they are created, and the :class:`~autogen_agentchat.base.Response`
    object as the last item before closing the generator.

    .. attention::

        The caller must only pass the new messages to the agent on each call
        to the :meth:`on_messages` or :meth:`on_messages_stream` method.
        The agent maintains its state between calls to these methods.
        Do not pass the entire conversation history to the agent on each call.

    .. warning::
        The assistant agent is not thread-safe or coroutine-safe.
        It should not be shared between multiple tasks or coroutines, and it should
        not call its methods concurrently.

    The following diagram shows how the assistant agent works:

    .. image:: ../../images/assistant-agent.svg

    Tool call behavior:

    * If the model returns no tool call, then the response is immediately returned as a :class:`~autogen_agentchat.messages.TextMessage` in :attr:`~autogen_agentchat.base.Response.chat_message`.
    * When the model returns tool calls, they will be executed right away:
        - When `reflect_on_tool_use` is False (default), the tool call results are returned as a :class:`~autogen_agentchat.messages.ToolCallSummaryMessage` in :attr:`~autogen_agentchat.base.Response.chat_message`. `tool_call_summary_format` can be used to customize the tool call summary.
        - When `reflect_on_tool_use` is True, the another model inference is made using the tool calls and results, and the text response is returned as a :class:`~autogen_agentchat.messages.TextMessage` in :attr:`~autogen_agentchat.base.Response.chat_message`.
    * If the model returns multiple tool calls, they will be executed concurrently. To disable parallel tool calls you need to configure the model client. For example, set `parallel_tool_calls=False` for :class:`~autogen_ext.models.openai.OpenAIChatCompletionClient` and :class:`~autogen_ext.models.openai.AzureOpenAIChatCompletionClient`.

    .. tip::
        By default, the tool call results are returned as response when tool calls are made.
        So it is recommended to pay attention to the formatting of the tools return values,
        especially if another agent is expecting them in a specific format.
        Use `tool_call_summary_format` to customize the tool call summary, if needed.

    Hand off behavior:

    * If a handoff is triggered, a :class:`~autogen_agentchat.messages.HandoffMessage` will be returned in :attr:`~autogen_agentchat.base.Response.chat_message`.
    * If there are tool calls, they will also be executed right away before returning the handoff.
    * The tool calls and results are passed to the target agent through :attr:`~autogen_agentchat.messages.HandoffMessage.context`.


    .. note::
        If multiple handoffs are detected, only the first handoff is executed.
        To avoid this, disable parallel tool calls in the model client configuration.


    Limit context size sent to the model:

    You can limit the number of messages sent to the model by setting
    the `model_context` parameter to a :class:`~autogen_core.model_context.BufferedChatCompletionContext`.
    This will limit the number of recent messages sent to the model and can be useful
    when the model has a limit on the number of tokens it can process.


    Args:
        name (str): The name of the agent.
        model_client (ChatCompletionClient): The model client to use for inference.
        tools (List[BaseTool[Any, Any]  | Callable[..., Any] | Callable[..., Awaitable[Any]]] | None, optional): The tools to register with the agent.
        handoffs (List[HandoffBase | str] | None, optional): The handoff configurations for the agent,
            allowing it to transfer to other agents by responding with a :class:`HandoffMessage`.
            The transfer is only executed when the team is in :class:`~autogen_agentchat.teams.Swarm`.
            If a handoff is a string, it should represent the target agent's name.
        model_context (ChatCompletionContext | None, optional): The model context for storing and retrieving :class:`~autogen_core.models.LLMMessage`. It can be preloaded with initial messages. The initial messages will be cleared when the agent is reset.
        description (str, optional): The description of the agent.
        system_message (str, optional): The system message for the model. If provided, it will be prepended to the messages in the model context when making an inference. Set to `None` to disable.
        reflect_on_tool_use (bool, optional): If `True`, the agent will make another model inference using the tool call and result
            to generate a response. If `False`, the tool call result will be returned as the response. Defaults to `False`.
        tool_call_summary_format (str, optional): The format string used to create a tool call summary for every tool call result.
            Defaults to "{result}".
            When `reflect_on_tool_use` is `False`, a concatenation of all the tool call summaries, separated by a new line character ('\\n')
            will be returned as the response.
            Available variables: `{tool_name}`, `{arguments}`, `{result}`.
            For example, `"{tool_name}: {result}"` will create a summary like `"tool_name: result"`.
        memory (Sequence[Memory] | None, optional): The memory store to use for the agent. Defaults to `None`.

    Raises:
        ValueError: If tool names are not unique.
        ValueError: If handoff names are not unique.
        ValueError: If handoff names are not unique from tool names.
        ValueError: If maximum number of tool iterations is less than 1.

    Examples:

        The following example demonstrates how to create an assistant agent with
        a model client and generate a response to a simple task.

        .. code-block:: python

            import asyncio
            from autogen_core import CancellationToken
            from autogen_ext.models.openai import OpenAIChatCompletionClient
            from autogen_agentchat.agents import AssistantAgent
            from autogen_agentchat.messages import TextMessage


            async def main() -> None:
                model_client = OpenAIChatCompletionClient(
                    model="gpt-4o",
                    # api_key = "your_openai_api_key"
                )
                agent = AssistantAgent(name="assistant", model_client=model_client)

                response = await agent.on_messages(
                    [TextMessage(content="What is the capital of France?", source="user")], CancellationToken()
                )
                print(response)


            asyncio.run(main())


        The following example demonstrates how to create an assistant agent with
        a model client and a tool, generate a stream of messages for a task, and
        print the messages to the console.

        .. code-block:: python

            import asyncio
            from autogen_ext.models.openai import OpenAIChatCompletionClient
            from autogen_agentchat.agents import AssistantAgent
            from autogen_agentchat.messages import TextMessage
            from autogen_agentchat.ui import Console
            from autogen_core import CancellationToken


            async def get_current_time() -> str:
                return "The current time is 12:00 PM."


            async def main() -> None:
                model_client = OpenAIChatCompletionClient(
                    model="gpt-4o",
                    # api_key = "your_openai_api_key"
                )
                agent = AssistantAgent(name="assistant", model_client=model_client, tools=[get_current_time])

                await Console(
                    agent.on_messages_stream(
                        [TextMessage(content="What is the current time?", source="user")], CancellationToken()
                    )
                )


            asyncio.run(main())


        The following example shows how to use `o1-mini` model with the assistant agent.

        .. code-block:: python

            import asyncio
            from autogen_core import CancellationToken
            from autogen_ext.models.openai import OpenAIChatCompletionClient
            from autogen_agentchat.agents import AssistantAgent
            from autogen_agentchat.messages import TextMessage


            async def main() -> None:
                model_client = OpenAIChatCompletionClient(
                    model="o1-mini",
                    # api_key = "your_openai_api_key"
                )
                # The system message is not supported by the o1 series model.
                agent = AssistantAgent(name="assistant", model_client=model_client, system_message=None)

                response = await agent.on_messages(
                    [TextMessage(content="What is the capital of France?", source="user")], CancellationToken()
                )
                print(response)


            asyncio.run(main())

        .. note::

            The `o1-preview` and `o1-mini` models do not support system message and function calling.
            So the `system_message` should be set to `None` and the `tools` and `handoffs` should not be set.
            See `o1 beta limitations <https://platform.openai.com/docs/guides/reasoning#beta-limitations>`_ for more details.
    """

    component_config_schema = AssistantAgentConfig
    component_provider_override = "autogen_agentchat.agents.AssistantAgent"

    def __init__(
        self,
        name: str,
        model_client: ChatCompletionClient,
        *,
        tools: List[BaseTool[Any, Any] | Callable[..., Any] | Callable[..., Awaitable[Any]]] | None = None,
        handoffs: List[HandoffBase | str] | None = None,
        model_context: ChatCompletionContext | None = None,
        description: str = "An agent that provides assistance with ability to use tools.",
        system_message: (
            str | None
        ) = "You are a helpful AI assistant. Solve tasks using your tools. Reply with TERMINATE when the task has been completed.",
        token_callback: Callable | None = None,
        reflect_on_tool_use: bool = False,
        tool_call_summary_format: str = "{result}",
        memory: Sequence[Memory] | None = None,
    ):
        super().__init__(name=name, description=description)
        self._model_client = model_client
        self._memory = None
        if memory is not None:
            if isinstance(memory, list):
                self._memory = memory
            else:
                raise TypeError(f"Expected Memory, List[Memory], or None, got {type(memory)}")

        self._system_messages: List[
            SystemMessage | UserMessage | AssistantMessage | FunctionExecutionResultMessage
        ] = []
        if system_message is None:
            self._system_messages = []
        else:
            self._system_messages = [SystemMessage(content=system_message)]
<<<<<<< HEAD
        self._tools: List[Tool] = []
        self._token_callback = token_callback
=======
        self._tools: List[BaseTool[Any, Any]] = []
>>>>>>> bd5a24ba
        if tools is not None:
            if model_client.model_info["function_calling"] is False:
                raise ValueError("The model does not support function calling.")
            for tool in tools:
                if isinstance(tool, BaseTool):
                    self._tools.append(tool)
                elif callable(tool):
                    if hasattr(tool, "__doc__") and tool.__doc__ is not None:
                        description = tool.__doc__
                    else:
                        description = ""
                    self._tools.append(FunctionTool(tool, description=description))
                else:
                    raise ValueError(f"Unsupported tool type: {type(tool)}")
        # Check if tool names are unique.
        tool_names = [tool.name for tool in self._tools]
        if len(tool_names) != len(set(tool_names)):
            raise ValueError(f"Tool names must be unique: {tool_names}")
        # Handoff tools.
        self._handoff_tools: List[BaseTool[Any, Any]] = []
        self._handoffs: Dict[str, HandoffBase] = {}
        if handoffs is not None:
            if model_client.model_info["function_calling"] is False:
                raise ValueError("The model does not support function calling, which is needed for handoffs.")
            for handoff in handoffs:
                if isinstance(handoff, str):
                    handoff = HandoffBase(target=handoff)
                if isinstance(handoff, HandoffBase):
                    self._handoff_tools.append(handoff.handoff_tool)
                    self._handoffs[handoff.name] = handoff
                else:
                    raise ValueError(f"Unsupported handoff type: {type(handoff)}")
        # Check if handoff tool names are unique.
        handoff_tool_names = [tool.name for tool in self._handoff_tools]
        if len(handoff_tool_names) != len(set(handoff_tool_names)):
            raise ValueError(f"Handoff names must be unique: {handoff_tool_names}")
        # Check if handoff tool names not in tool names.
        if any(name in tool_names for name in handoff_tool_names):
            raise ValueError(
                f"Handoff names must be unique from tool names. Handoff names: {handoff_tool_names}; tool names: {tool_names}"
            )
        if model_context is not None:
            self._model_context = model_context
        else:
            self._model_context = UnboundedChatCompletionContext()
        self._reflect_on_tool_use = reflect_on_tool_use
        self._tool_call_summary_format = tool_call_summary_format
        self._is_running = False

    @property
    def produced_message_types(self) -> Sequence[type[ChatMessage]]:
        """The types of messages that the assistant agent produces."""
        message_types: List[type[ChatMessage]] = [TextMessage]
        if self._handoffs:
            message_types.append(HandoffMessage)
        if self._tools:
            message_types.append(ToolCallSummaryMessage)
        return tuple(message_types)

    async def on_messages(self, messages: Sequence[ChatMessage], cancellation_token: CancellationToken) -> Response:
        async for message in self.on_messages_stream(messages, cancellation_token):
            if isinstance(message, Response):
                return message
        raise AssertionError("The stream should have returned the final result.")

    async def on_messages_stream(
        self, messages: Sequence[ChatMessage], cancellation_token: CancellationToken
    ) -> AsyncGenerator[AgentEvent | ChatMessage | Response, None]:
        # Add messages to the model context.
        for msg in messages:
            if isinstance(msg, MultiModalMessage) and self._model_client.model_info["vision"] is False:
                raise ValueError("The model does not support vision.")
            if isinstance(msg, HandoffMessage):
                # Add handoff context to the model context.
                for context_msg in msg.context:
                    await self._model_context.add_message(context_msg)
            await self._model_context.add_message(UserMessage(content=msg.content, source=msg.source))

        # Inner messages.
        inner_messages: List[AgentEvent | ChatMessage] = []

        # Update the model context with memory content.
        if self._memory:
            for memory in self._memory:
                update_context_result = await memory.update_context(self._model_context)
                if update_context_result and len(update_context_result.memories.results) > 0:
                    memory_query_event_msg = MemoryQueryEvent(
                        content=update_context_result.memories.results, source=self.name
                    )
                    inner_messages.append(memory_query_event_msg)
                    yield memory_query_event_msg

        # Generate an inference result based on the current model context.
        llm_messages = self._system_messages + await self._model_context.get_messages()
<<<<<<< HEAD

        # if token_callback is set, use create_stream to get the tokens as they are
        # generated and call the token_callback with the tokens
        if self._token_callback is not None:
            async for result in self._model_client.create_stream(
                llm_messages,
                tools=self._tools + self._handoff_tools,
                cancellation_token=cancellation_token,
            ):
                # if the result is a string, it is a token to be streamed back
                if isinstance(result, str):
                    await self._token_callback(result)
                else:
                    break
        else:
            result = await self._model_client.create(
                llm_messages,
                tools=self._tools + self._handoff_tools,
                cancellation_token=cancellation_token,
            )
=======
        model_result = await self._model_client.create(
            llm_messages, tools=self._tools + self._handoff_tools, cancellation_token=cancellation_token
        )
>>>>>>> bd5a24ba

        # Add the response to the model context.
        await self._model_context.add_message(AssistantMessage(content=model_result.content, source=self.name))

        # Check if the response is a string and return it.
        if isinstance(model_result.content, str):
            yield Response(
                chat_message=TextMessage(
                    content=model_result.content, source=self.name, models_usage=model_result.usage
                ),
                inner_messages=inner_messages,
            )
            return

        # Process tool calls.
        assert isinstance(model_result.content, list) and all(
            isinstance(item, FunctionCall) for item in model_result.content
        )
        tool_call_msg = ToolCallRequestEvent(
            content=model_result.content, source=self.name, models_usage=model_result.usage
        )
        event_logger.debug(tool_call_msg)
        # Add the tool call message to the output.
        inner_messages.append(tool_call_msg)
        yield tool_call_msg

        # Execute the tool calls.
        exec_results = await asyncio.gather(
            *[self._execute_tool_call(call, cancellation_token) for call in model_result.content]
        )
        tool_call_result_msg = ToolCallExecutionEvent(content=exec_results, source=self.name)
        event_logger.debug(tool_call_result_msg)
        await self._model_context.add_message(FunctionExecutionResultMessage(content=exec_results))
        inner_messages.append(tool_call_result_msg)
        yield tool_call_result_msg

        # Correlate tool call results with tool calls.
        tool_calls = [call for call in model_result.content if call.name not in self._handoffs]
        tool_call_results: List[FunctionExecutionResult] = []
        for tool_call in tool_calls:
            found = False
            for exec_result in exec_results:
                if exec_result.call_id == tool_call.id:
                    found = True
                    tool_call_results.append(exec_result)
                    break
            if not found:
                raise RuntimeError(f"Tool call result not found for call id: {tool_call.id}")

        # Detect handoff requests.
        handoff_reqs = [call for call in model_result.content if call.name in self._handoffs]
        if len(handoff_reqs) > 0:
            handoffs = [self._handoffs[call.name] for call in handoff_reqs]
            if len(handoffs) > 1:
                # show warning if multiple handoffs detected
                warnings.warn(
                    (
                        f"Multiple handoffs detected only the first is executed: {[handoff.name for handoff in handoffs]}. "
                        "Disable parallel tool call in the model client to avoid this warning."
                    ),
                    stacklevel=2,
                )
            # Current context for handoff.
            handoff_context: List[LLMMessage] = []
            if len(tool_calls) > 0:
                handoff_context.append(AssistantMessage(content=tool_calls, source=self.name))
                handoff_context.append(FunctionExecutionResultMessage(content=tool_call_results))
            # Return the output messages to signal the handoff.
            yield Response(
                chat_message=HandoffMessage(
                    content=handoffs[0].message, target=handoffs[0].target, source=self.name, context=handoff_context
                ),
                inner_messages=inner_messages,
            )
            return

        if self._reflect_on_tool_use:
            # Generate another inference result based on the tool call and result.
            llm_messages = self._system_messages + await self._model_context.get_messages()
<<<<<<< HEAD

            # if token_callback is set, use create_stream to get the tokens as they are
            # generated and call the token_callback with the tokens
            if self._token_callback is not None:
                async for result in self._model_client.create_stream(
                    llm_messages,
                    cancellation_token=cancellation_token,
                ):
                    # if the result is a string, it is a token to be streamed back
                    if isinstance(result, str):
                        await self._token_callback(result)
                    else:
                        break
            else:
                result = await self._model_client.create(
                    llm_messages,
                    cancellation_token=cancellation_token,
                )
            assert isinstance(result.content, str)
=======
            model_result = await self._model_client.create(llm_messages, cancellation_token=cancellation_token)
            assert isinstance(model_result.content, str)
>>>>>>> bd5a24ba
            # Add the response to the model context.
            await self._model_context.add_message(AssistantMessage(content=model_result.content, source=self.name))
            # Yield the response.
            yield Response(
                chat_message=TextMessage(
                    content=model_result.content, source=self.name, models_usage=model_result.usage
                ),
                inner_messages=inner_messages,
            )
        else:
            # Return tool call result as the response.
            tool_call_summaries: List[str] = []
            for tool_call, tool_call_result in zip(tool_calls, tool_call_results, strict=False):
                tool_call_summaries.append(
                    self._tool_call_summary_format.format(
                        tool_name=tool_call.name,
                        arguments=tool_call.arguments,
                        result=tool_call_result.content,
                    ),
                )
            tool_call_summary = "\n".join(tool_call_summaries)
            yield Response(
                chat_message=ToolCallSummaryMessage(content=tool_call_summary, source=self.name),
                inner_messages=inner_messages,
            )

    async def _execute_tool_call(
        self, tool_call: FunctionCall, cancellation_token: CancellationToken
    ) -> FunctionExecutionResult:
        """Execute a tool call and return the result."""
        try:
            if not self._tools + self._handoff_tools:
                raise ValueError("No tools are available.")
            tool = next((t for t in self._tools + self._handoff_tools if t.name == tool_call.name), None)
            if tool is None:
                raise ValueError(f"The tool '{tool_call.name}' is not available.")
            arguments = json.loads(tool_call.arguments)
            result = await tool.run_json(arguments, cancellation_token)
            result_as_str = tool.return_value_as_string(result)
            return FunctionExecutionResult(content=result_as_str, call_id=tool_call.id)
        except Exception as e:
            return FunctionExecutionResult(content=f"Error: {e}", call_id=tool_call.id)

    async def on_reset(self, cancellation_token: CancellationToken) -> None:
        """Reset the assistant agent to its initialization state."""
        await self._model_context.clear()

    async def save_state(self) -> Mapping[str, Any]:
        """Save the current state of the assistant agent."""
        model_context_state = await self._model_context.save_state()
        return AssistantAgentState(llm_context=model_context_state).model_dump()

    async def load_state(self, state: Mapping[str, Any]) -> None:
        """Load the state of the assistant agent"""
        assistant_agent_state = AssistantAgentState.model_validate(state)
        # Load the model context state.
        await self._model_context.load_state(assistant_agent_state.llm_context)

    def _to_config(self) -> AssistantAgentConfig:
        """Convert the assistant agent to a declarative config."""

        return AssistantAgentConfig(
            name=self.name,
            model_client=self._model_client.dump_component(),
            tools=[tool.dump_component() for tool in self._tools],
            handoffs=list(self._handoffs.values()),
            model_context=self._model_context.dump_component(),
            description=self.description,
            system_message=self._system_messages[0].content
            if self._system_messages and isinstance(self._system_messages[0].content, str)
            else None,
            reflect_on_tool_use=self._reflect_on_tool_use,
            tool_call_summary_format=self._tool_call_summary_format,
        )

    @classmethod
    def _from_config(cls, config: AssistantAgentConfig) -> Self:
        """Create an assistant agent from a declarative config."""
        return cls(
            name=config.name,
            model_client=ChatCompletionClient.load_component(config.model_client),
            tools=[BaseTool.load_component(tool) for tool in config.tools] if config.tools else None,
            handoffs=config.handoffs,
            model_context=None,
            description=config.description,
            system_message=config.system_message,
            reflect_on_tool_use=config.reflect_on_tool_use,
            tool_call_summary_format=config.tool_call_summary_format,
        )<|MERGE_RESOLUTION|>--- conflicted
+++ resolved
@@ -28,7 +28,7 @@
     SystemMessage,
     UserMessage,
 )
-from autogen_core.tools import FunctionTool, BaseTool
+from autogen_core.tools import BaseTool, FunctionTool
 from pydantic import BaseModel
 from typing_extensions import Self
 
@@ -289,12 +289,8 @@
             self._system_messages = []
         else:
             self._system_messages = [SystemMessage(content=system_message)]
-<<<<<<< HEAD
-        self._tools: List[Tool] = []
+        self._tools: List[BaseTool[Any, Any]] = []
         self._token_callback = token_callback
-=======
-        self._tools: List[BaseTool[Any, Any]] = []
->>>>>>> bd5a24ba
         if tools is not None:
             if model_client.model_info["function_calling"] is False:
                 raise ValueError("The model does not support function calling.")
@@ -389,32 +385,26 @@
 
         # Generate an inference result based on the current model context.
         llm_messages = self._system_messages + await self._model_context.get_messages()
-<<<<<<< HEAD
 
         # if token_callback is set, use create_stream to get the tokens as they are
         # generated and call the token_callback with the tokens
         if self._token_callback is not None:
-            async for result in self._model_client.create_stream(
+            async for model_result in self._model_client.create_stream(
                 llm_messages,
                 tools=self._tools + self._handoff_tools,
                 cancellation_token=cancellation_token,
             ):
                 # if the result is a string, it is a token to be streamed back
-                if isinstance(result, str):
-                    await self._token_callback(result)
+                if isinstance(model_result, str):
+                    await self._token_callback(model_result)
                 else:
                     break
         else:
-            result = await self._model_client.create(
+            model_result = await self._model_client.create(
                 llm_messages,
                 tools=self._tools + self._handoff_tools,
                 cancellation_token=cancellation_token,
             )
-=======
-        model_result = await self._model_client.create(
-            llm_messages, tools=self._tools + self._handoff_tools, cancellation_token=cancellation_token
-        )
->>>>>>> bd5a24ba
 
         # Add the response to the model context.
         await self._model_context.add_message(AssistantMessage(content=model_result.content, source=self.name))
@@ -494,30 +484,25 @@
         if self._reflect_on_tool_use:
             # Generate another inference result based on the tool call and result.
             llm_messages = self._system_messages + await self._model_context.get_messages()
-<<<<<<< HEAD
 
             # if token_callback is set, use create_stream to get the tokens as they are
             # generated and call the token_callback with the tokens
             if self._token_callback is not None:
-                async for result in self._model_client.create_stream(
+                async for model_result in self._model_client.create_stream(
                     llm_messages,
                     cancellation_token=cancellation_token,
                 ):
                     # if the result is a string, it is a token to be streamed back
-                    if isinstance(result, str):
-                        await self._token_callback(result)
+                    if isinstance(model_result, str):
+                        await self._token_callback(model_result)
                     else:
                         break
             else:
-                result = await self._model_client.create(
+                model_result = await self._model_client.create(
                     llm_messages,
                     cancellation_token=cancellation_token,
                 )
-            assert isinstance(result.content, str)
-=======
-            model_result = await self._model_client.create(llm_messages, cancellation_token=cancellation_token)
             assert isinstance(model_result.content, str)
->>>>>>> bd5a24ba
             # Add the response to the model context.
             await self._model_context.add_message(AssistantMessage(content=model_result.content, source=self.name))
             # Yield the response.
