--- conflicted
+++ resolved
@@ -5,24 +5,7 @@
 import logging
 import uuid
 import warnings
-<<<<<<< HEAD
-from typing import (
-    Any,
-    AsyncGenerator,
-    Awaitable,
-    Callable,
-    Dict,
-    List,
-    Mapping,
-    Optional,
-    Sequence,
-    Tuple,
-    TypeVar,
-    Union,
-)
-=======
-from typing import Any, AsyncGenerator, Awaitable, Callable, Dict, List, Mapping, Optional, Sequence, Tuple, Union
->>>>>>> 2b873a48
+from typing import Any, AsyncGenerator, Awaitable, Callable, Dict, List, Mapping, Optional, Sequence, Tuple, TypeVar, Union
 
 from autogen_core import CancellationToken, Component, ComponentModel, FunctionCall
 from autogen_core.memory import Memory
@@ -40,13 +23,8 @@
     ModelFamily,
     SystemMessage,
 )
-<<<<<<< HEAD
-from autogen_core.tools import BaseTool, FunctionTool, StaticWorkbench, Workbench
+from autogen_core.tools import BaseTool, FunctionTool, StaticStreamWorkbench, ToolResult, Workbench
 from pydantic import BaseModel, Field
-=======
-from autogen_core.tools import BaseTool, FunctionTool, StaticStreamWorkbench, ToolResult, Workbench
-from pydantic import BaseModel
->>>>>>> 2b873a48
 from typing_extensions import Self
 
 from .. import EVENT_LOGGER_NAME
@@ -1023,12 +1001,8 @@
             tool_call_summary_format=tool_call_summary_format,
             tool_call_summary_formatter=tool_call_summary_formatter,
             output_content_type=output_content_type,
-<<<<<<< HEAD
+            message_id=message_id,
             format_string=self._output_content_type_format,
-=======
-            message_id=message_id,
-            format_string=format_string,
->>>>>>> 2b873a48
         ):
             yield output_event
 
@@ -1163,8 +1137,7 @@
         and reflection if needed. Supports tool call loops when enabled.
         """
 
-<<<<<<< HEAD
-        # Tool call loop implementation
+        # Tool call loop implementation with streaming support
         current_model_result = model_result
         # This variable is needed for the final summary/reflection step
         executed_calls_and_results: List[Tuple[FunctionCall, FunctionExecutionResult]] = []
@@ -1172,6 +1145,7 @@
         for loop_iteration in range(max_tool_iterations):
             # If direct text response (string), we're done
             if isinstance(current_model_result.content, str):
+                # Use the passed message ID for the final message
                 if output_content_type:
                     content = output_content_type.model_validate_json(current_model_result.content)
                     yield Response(
@@ -1180,6 +1154,7 @@
                             source=agent_name,
                             models_usage=current_model_result.usage,
                             format_string=format_string,
+                            id=message_id,
                         ),
                         inner_messages=inner_messages,
                     )
@@ -1189,6 +1164,7 @@
                             content=current_model_result.content,
                             source=agent_name,
                             models_usage=current_model_result.usage,
+                            id=message_id,
                         ),
                         inner_messages=inner_messages,
                     )
@@ -1198,90 +1174,6 @@
             assert isinstance(current_model_result.content, list) and all(
                 isinstance(item, FunctionCall) for item in current_model_result.content
             )
-=======
-        # If direct text response (string)
-        if isinstance(model_result.content, str):
-            # Use the passed message ID for the final message
-            if output_content_type:
-                content = output_content_type.model_validate_json(model_result.content)
-                yield Response(
-                    chat_message=StructuredMessage[output_content_type](  # type: ignore[valid-type]
-                        content=content,
-                        source=agent_name,
-                        models_usage=model_result.usage,
-                        format_string=format_string,
-                        id=message_id,
-                    ),
-                    inner_messages=inner_messages,
-                )
-            else:
-                yield Response(
-                    chat_message=TextMessage(
-                        content=model_result.content,
-                        source=agent_name,
-                        models_usage=model_result.usage,
-                        id=message_id,
-                    ),
-                    inner_messages=inner_messages,
-                )
-            return
-
-        # Otherwise, we have function calls
-        assert isinstance(model_result.content, list) and all(
-            isinstance(item, FunctionCall) for item in model_result.content
-        )
-
-        # STEP 4A: Yield ToolCallRequestEvent
-        tool_call_msg = ToolCallRequestEvent(
-            content=model_result.content,
-            source=agent_name,
-            models_usage=model_result.usage,
-        )
-        event_logger.debug(tool_call_msg)
-        inner_messages.append(tool_call_msg)
-        yield tool_call_msg
-
-        # STEP 4B: Execute tool calls
-        # Use a queue to handle streaming results from tool calls.
-        stream = asyncio.Queue[BaseAgentEvent | BaseChatMessage | None]()
-
-        async def _execute_tool_calls(
-            function_calls: List[FunctionCall],
-        ) -> List[Tuple[FunctionCall, FunctionExecutionResult]]:
-            results = await asyncio.gather(
-                *[
-                    cls._execute_tool_call(
-                        tool_call=call,
-                        workbench=workbench,
-                        handoff_tools=handoff_tools,
-                        agent_name=agent_name,
-                        cancellation_token=cancellation_token,
-                        stream=stream,
-                    )
-                    for call in function_calls
-                ]
-            )
-            # Signal the end of streaming by putting None in the queue.
-            stream.put_nowait(None)
-            return results
-
-        task = asyncio.create_task(_execute_tool_calls(model_result.content))
-
-        while True:
-            event = await stream.get()
-            if event is None:
-                # End of streaming, break the loop.
-                break
-            if isinstance(event, BaseAgentEvent) or isinstance(event, BaseChatMessage):
-                yield event
-                inner_messages.append(event)
-            else:
-                raise RuntimeError(f"Unexpected event type: {type(event)}")
-
-        # Wait for all tool calls to complete.
-        executed_calls_and_results = await task
-        exec_results = [result for _, result in executed_calls_and_results]
->>>>>>> 2b873a48
 
             # STEP 4A: Yield ToolCallRequestEvent
             tool_call_msg = ToolCallRequestEvent(
@@ -1293,19 +1185,46 @@
             inner_messages.append(tool_call_msg)
             yield tool_call_msg
 
-            # STEP 4B: Execute tool calls
-            executed_calls_and_results = await asyncio.gather(
-                *[
-                    cls._execute_tool_call(
-                        tool_call=call,
-                        workbench=workbench,
-                        handoff_tools=handoff_tools,
-                        agent_name=agent_name,
-                        cancellation_token=cancellation_token,
-                    )
-                    for call in current_model_result.content
-                ]
-            )
+            # STEP 4B: Execute tool calls with streaming support
+            # Use a queue to handle streaming results from tool calls.
+            stream = asyncio.Queue[BaseAgentEvent | BaseChatMessage | None]()
+
+            async def _execute_tool_calls(
+                function_calls: List[FunctionCall],
+                stream_queue: asyncio.Queue[BaseAgentEvent | BaseChatMessage | None],
+            ) -> List[Tuple[FunctionCall, FunctionExecutionResult]]:
+                results = await asyncio.gather(
+                    *[
+                        cls._execute_tool_call(
+                            tool_call=call,
+                            workbench=workbench,
+                            handoff_tools=handoff_tools,
+                            agent_name=agent_name,
+                            cancellation_token=cancellation_token,
+                            stream=stream_queue,
+                        )
+                        for call in function_calls
+                    ]
+                )
+                # Signal the end of streaming by putting None in the queue.
+                stream_queue.put_nowait(None)
+                return results
+
+            task = asyncio.create_task(_execute_tool_calls(current_model_result.content, stream))
+
+            while True:
+                event = await stream.get()
+                if event is None:
+                    # End of streaming, break the loop.
+                    break
+                if isinstance(event, BaseAgentEvent) or isinstance(event, BaseChatMessage):
+                    yield event
+                    inner_messages.append(event)
+                else:
+                    raise RuntimeError(f"Unexpected event type: {type(event)}")
+
+            # Wait for all tool calls to complete.
+            executed_calls_and_results = await task
             exec_results = [result for _, result in executed_calls_and_results]
 
             # Yield ToolCallExecutionEvent
@@ -1347,6 +1266,7 @@
                 agent_name=agent_name,
                 cancellation_token=cancellation_token,
                 output_content_type=output_content_type,
+                message_id=str(uuid.uuid4()),  # Generate new ID for continuation
             ):
                 if isinstance(llm_output, CreateResult):
                     next_model_result = llm_output
