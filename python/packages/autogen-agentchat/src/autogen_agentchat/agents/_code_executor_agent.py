import logging
import re
import uuid
from typing import (
    AsyncGenerator,
    List,
    Optional,
    Sequence,
    Tuple,
    Union,
)

from autogen_core import CancellationToken, Component, ComponentModel
from autogen_core.code_executor import CodeBlock, CodeExecutor, CodeResult
from autogen_core.model_context import (
    ChatCompletionContext,
    UnboundedChatCompletionContext,
)
from autogen_core.models import (
    AssistantMessage,
    ChatCompletionClient,
    CreateResult,
    LLMMessage,
    SystemMessage,
    UserMessage,
)
from pydantic import BaseModel
from typing_extensions import Self

from .. import EVENT_LOGGER_NAME
from ..base import Response
from ..messages import (
    BaseAgentEvent,
    BaseChatMessage,
    CodeExecutionEvent,
    CodeGenerationEvent,
    HandoffMessage,
    ModelClientStreamingChunkEvent,
    TextMessage,
    ThoughtEvent,
)
from ..utils import remove_images
from ._base_chat_agent import BaseChatAgent

event_logger = logging.getLogger(EVENT_LOGGER_NAME)


class CodeExecutorAgentConfig(BaseModel):
    """Configuration for CodeExecutorAgent"""

    name: str
    code_executor: ComponentModel
    model_client: ComponentModel | None = None
    description: str | None = None
    sources: List[str] | None = None
    system_message: str | None = None
    model_client_stream: bool = False
    model_context: ComponentModel | None = None


class RetryDecision(BaseModel):
    reason: str
    retry: bool


class CodeExecutorAgent(BaseChatAgent, Component[CodeExecutorAgentConfig]):
    """(Experimental) An agent that generates and executes code snippets based on user instructions.

    .. note::

        This agent is experimental and may change in future releases.

    It is typically used within a team with another agent that generates code snippets
    to be executed or alone with `model_client` provided so that it can generate code
    based on user query, execute it and reflect on the code result.

    When used with `model_client`, it will generate code snippets using the model
    and execute them using the provided `code_executor`. The model will also reflect on the
    code execution results. The agent will yield the final reflection result from the model
    as the final response.

    When used without `model_client`, it will only execute code blocks found in
    :class:`~autogen_agentchat.messages.TextMessage` messages and returns the output
    of the code execution.

    .. note::

        Using :class:`~autogen_agentchat.agents.AssistantAgent` with
        :class:`~autogen_ext.tools.code_execution.PythonCodeExecutionTool`
        is an alternative to this agent. However, the model for that agent will
        have to generate properly escaped code string as a parameter to the tool.

    Args:
        name (str): The name of the agent.
        code_executor (CodeExecutor): The code executor responsible for executing code received in messages
            (:py:class:`~autogen_ext.code_executors.docker.DockerCommandLineCodeExecutor` recommended. See example below)
        model_client (ChatCompletionClient, optional): The model client to use for inference and generating code.
            If not provided, the agent will only execute code blocks found in input messages.
            Currently, the model must support structured output mode, which is required for
            the automatic retry mechanism to work.
        model_client_stream (bool, optional): If `True`, the model client will be used in streaming mode.
            :meth:`on_messages_stream` and :meth:`BaseChatAgent.run_stream` methods will
            also yield :class:`~autogen_agentchat.messages.ModelClientStreamingChunkEvent`
            messages as the model client produces chunks of response. Defaults to `False`.
        description (str, optional): The description of the agent. If not provided,
            :class:`~autogen_agentchat.agents.CodeExecutorAgent.DEFAULT_AGENT_DESCRIPTION` will be used.
        system_message (str, optional): The system message for the model. If provided, it will be prepended to the messages in the model context when making an inference. Set to `None` to disable.
            Defaults to :class:`~autogen_agentchat.agents.CodeExecutorAgent.DEFAULT_SYSTEM_MESSAGE`. This is only used if `model_client` is provided.
        sources (Sequence[str], optional): Check only messages from the specified agents for the code to execute.
            This is useful when the agent is part of a group chat and you want to limit the code execution to messages from specific agents.
            If not provided, all messages will be checked for code blocks.
            This is only used if `model_client` is not provided.
        max_retries_on_error (int, optional): The maximum number of retries on error. If the code execution fails, the agent will retry up to this number of times.
            If the code execution fails after this number of retries, the agent will yield a reflection result.


    .. note::

        It is recommended that the `CodeExecutorAgent` agent uses a Docker container to execute code. This ensures that model-generated code is executed in an isolated environment. To use Docker, your environment must have Docker installed and running.
        Follow the installation instructions for `Docker <https://docs.docker.com/get-docker/>`_.

    .. note::

        The code executor only processes code that is properly formatted in markdown code blocks using triple backticks.
        For example:

        .. code-block:: text

            ```python
            print("Hello World")
            ```

            # or

            ```sh
            echo "Hello World"
            ```

    In this example, we show how to set up a `CodeExecutorAgent` agent that uses the
    :py:class:`~autogen_ext.code_executors.docker.DockerCommandLineCodeExecutor`
    to execute code snippets in a Docker container. The `work_dir` parameter indicates where all executed files are first saved locally before being executed in the Docker container.

        .. code-block:: python

            import asyncio
            from autogen_agentchat.agents import CodeExecutorAgent
            from autogen_agentchat.messages import TextMessage
            from autogen_ext.code_executors.docker import DockerCommandLineCodeExecutor
            from autogen_core import CancellationToken


            async def run_code_executor_agent() -> None:
                # Create a code executor agent that uses a Docker container to execute code.
                code_executor = DockerCommandLineCodeExecutor(work_dir="coding")
                await code_executor.start()
                code_executor_agent = CodeExecutorAgent("code_executor", code_executor=code_executor)

                # Run the agent with a given code snippet.
                task = TextMessage(
                    content='''Here is some code
            ```python
            print('Hello world')
            ```
            ''',
                    source="user",
                )
                response = await code_executor_agent.on_messages([task], CancellationToken())
                print(response.chat_message)

                # Stop the code executor.
                await code_executor.stop()


            asyncio.run(run_code_executor_agent())

    In this example, we show how to set up a `CodeExecutorAgent` agent that uses the
    :py:class:`~docker.types.DeviceRequest` to expose a GPU to the container for cuda-accelerated code execution.

        .. code-block:: python

            import asyncio
            from autogen_agentchat.agents import CodeExecutorAgent
            from autogen_agentchat.messages import TextMessage
            from autogen_ext.code_executors.docker import DockerCommandLineCodeExecutor
            from autogen_core import CancellationToken
            from docker.types import DeviceRequest


            async def run_code_executor_agent() -> None:
                # Create a code executor agent that uses a Docker container to execute code.
                code_executor = DockerCommandLineCodeExecutor(
                    work_dir="coding", device_requests=[DeviceRequest(count=-1, capabilities=[["gpu"]])]
                )
                await code_executor.start()
                code_executor_agent = CodeExecutorAgent("code_executor", code_executor=code_executor)

                # Display the GPU information
                task = TextMessage(
                    content='''Here is some code
            ```bash
            nvidia-smi
            ```
            ''',
                    source="user",
                )
                response = await code_executor_agent.on_messages([task], CancellationToken())
                print(response.chat_message)

                # Stop the code executor.
                await code_executor.stop()


            asyncio.run(run_code_executor_agent())

    In the following example, we show how to setup `CodeExecutorAgent` without `model_client` parameter for executing code blocks generated by other agents in a group chat using :py:class:`~autogen_ext.code_executors.docker.DockerCommandLineCodeExecutor`

        .. code-block:: python

            import asyncio

            from autogen_ext.code_executors.docker import DockerCommandLineCodeExecutor
            from autogen_ext.models.openai import OpenAIChatCompletionClient

            from autogen_agentchat.agents import AssistantAgent, CodeExecutorAgent
            from autogen_agentchat.conditions import MaxMessageTermination
            from autogen_agentchat.teams import RoundRobinGroupChat
            from autogen_agentchat.ui import Console

            termination_condition = MaxMessageTermination(3)


            async def main() -> None:
                model_client = OpenAIChatCompletionClient(model="gpt-4o")

                # define the Docker CLI Code Executor
                code_executor = DockerCommandLineCodeExecutor(work_dir="coding")

                # start the execution container
                await code_executor.start()

                code_executor_agent = CodeExecutorAgent("code_executor_agent", code_executor=code_executor)
                coder_agent = AssistantAgent("coder_agent", model_client=model_client)

                groupchat = RoundRobinGroupChat(
                    participants=[coder_agent, code_executor_agent], termination_condition=termination_condition
                )

                task = "Write python code to print Hello World!"
                await Console(groupchat.run_stream(task=task))

                # stop the execution container
                await code_executor.stop()


            asyncio.run(main())

        .. code-block:: text

            ---------- user ----------
            Write python code to print Hello World!
            ---------- coder_agent ----------
            Certainly! Here's a simple Python code to print "Hello World!":

            ```python
            print("Hello World!")
            ```

            You can run this code in any Python environment to display the message.
            ---------- code_executor_agent ----------
            Hello World!

    In the following example, we show how to setup `CodeExecutorAgent` with `model_client` that can generate its own code without the help of any other agent and executing it in :py:class:`~autogen_ext.code_executors.docker.DockerCommandLineCodeExecutor`

        .. code-block:: python

            import asyncio

            from autogen_ext.code_executors.docker import DockerCommandLineCodeExecutor
            from autogen_ext.models.openai import OpenAIChatCompletionClient

            from autogen_agentchat.agents import CodeExecutorAgent
            from autogen_agentchat.conditions import TextMessageTermination
            from autogen_agentchat.ui import Console

            termination_condition = TextMessageTermination("code_executor_agent")


            async def main() -> None:
                model_client = OpenAIChatCompletionClient(model="gpt-4o")

                # define the Docker CLI Code Executor
                code_executor = DockerCommandLineCodeExecutor(work_dir="coding")

                # start the execution container
                await code_executor.start()

                code_executor_agent = CodeExecutorAgent(
                    "code_executor_agent", code_executor=code_executor, model_client=model_client
                )

                task = "Write python code to print Hello World!"
                await Console(code_executor_agent.run_stream(task=task))

                # stop the execution container
                await code_executor.stop()


            asyncio.run(main())

        .. code-block:: text

            ---------- user ----------
            Write python code to print Hello World!
            ---------- code_executor_agent ----------
            Certainly! Here is a simple Python code to print "Hello World!" to the console:

            ```python
            print("Hello World!")
            ```

            Let's execute it to confirm the output.
            ---------- code_executor_agent ----------
            Hello World!

            ---------- code_executor_agent ----------
            The code has been executed successfully, and it printed "Hello World!" as expected. If you have any more requests or questions, feel free to ask!

    """

    DEFAULT_TERMINAL_DESCRIPTION = "A computer terminal that performs no other action than running Python scripts (provided to it quoted in ```python code blocks), or sh shell scripts (provided to it quoted in ```sh code blocks)."
    DEFAULT_AGENT_DESCRIPTION = "A Code Execution Agent that generates and executes Python and shell scripts based on user instructions. Python code should be provided in ```python code blocks, and sh shell scripts should be provided in ```sh code blocks for execution. It ensures correctness, efficiency, and minimal errors while gracefully handling edge cases."
    DEFAULT_SYSTEM_MESSAGE = "You are a Code Execution Agent. Your role is to generate and execute Python code based on user instructions, ensuring correctness, efficiency, and minimal errors. Handle edge cases gracefully."
    NO_CODE_BLOCKS_FOUND_MESSAGE = "No code blocks found in the thread. Please provide at least one markdown-encoded code block to execute (i.e., quoting code in ```python or ```sh code blocks)."

    component_config_schema = CodeExecutorAgentConfig
    component_provider_override = "autogen_agentchat.agents.CodeExecutorAgent"

    def __init__(
        self,
        name: str,
        code_executor: CodeExecutor,
        *,
        model_client: ChatCompletionClient | None = None,
        model_context: ChatCompletionContext | None = None,
        model_client_stream: bool = False,
        max_retries_on_error: int = 0,
        description: str | None = None,
        system_message: str | None = DEFAULT_SYSTEM_MESSAGE,
        sources: Sequence[str] | None = None,
    ) -> None:
        if description is None:
            if model_client is None:
                description = CodeExecutorAgent.DEFAULT_TERMINAL_DESCRIPTION
            else:
                description = CodeExecutorAgent.DEFAULT_AGENT_DESCRIPTION

        super().__init__(name=name, description=description)
        self._code_executor = code_executor
        self._sources = sources
        self._model_client_stream = model_client_stream
        self._max_retries_on_error = max_retries_on_error

        self._model_client = None
        if model_client is not None:
            self._model_client = model_client

        if model_context is not None:
            self._model_context = model_context
        else:
            self._model_context = UnboundedChatCompletionContext()

        self._system_messaages: List[SystemMessage] = []
        if system_message is None:
            self._system_messages = []
        else:
            self._system_messages = [SystemMessage(content=system_message)]

        if self._max_retries_on_error > 0:
            if not self._model_client or not self._model_client.model_info:
                raise ValueError("model_client.model_info must be provided when max_retries_on_error > 0")
            if not self._model_client.model_info["structured_output"]:
                raise ValueError("Specified model_client doesn't support structured output mode.")

    @property
    def produced_message_types(self) -> Sequence[type[BaseChatMessage]]:
        """The types of messages that the code executor agent produces."""
        return (TextMessage,)

    @property
    def model_context(self) -> ChatCompletionContext:
        """
        The model context in use by the agent.
        """
        return self._model_context

    async def on_messages(self, messages: Sequence[BaseChatMessage], cancellation_token: CancellationToken) -> Response:
        async for message in self.on_messages_stream(messages, cancellation_token):
            if isinstance(message, Response):
                return message
        raise AssertionError("The stream should have returned the final result.")

    async def on_messages_stream(
        self, messages: Sequence[BaseChatMessage], cancellation_token: CancellationToken
    ) -> AsyncGenerator[BaseAgentEvent | BaseChatMessage | Response, None]:
        """
        Process the incoming messages with the assistant agent and yield events/responses as they happen.
        """

        # Gather all relevant state here
        agent_name = self.name
        model_context = self._model_context
        system_messages = self._system_messages
        model_client = self._model_client
        model_client_stream = self._model_client_stream
        max_retries_on_error = self._max_retries_on_error

        execution_result: CodeResult | None = None
        if model_client is None:  # default behaviour for backward compatibility
            # execute generated code if present
            code_blocks: List[CodeBlock] = await self.extract_code_blocks_from_messages(messages)
            if not code_blocks:
                yield Response(
                    chat_message=TextMessage(
                        content=self.NO_CODE_BLOCKS_FOUND_MESSAGE,
                        source=agent_name,
                    )
                )
                return
            execution_result = await self.execute_code_block(code_blocks, cancellation_token)
            yield Response(chat_message=TextMessage(content=execution_result.output, source=self.name))
            return

        inner_messages: List[BaseAgentEvent | BaseChatMessage] = []

<<<<<<< HEAD
        # STEP 3: Run the first inference
        model_result = None
        async for inference_output in self._call_llm(
            model_client=model_client,
            model_client_stream=model_client_stream,
            system_messages=system_messages,
            model_context=model_context,
            agent_name=agent_name,
            cancellation_token=cancellation_token,
        ):
            if isinstance(inference_output, CreateResult):
                model_result = inference_output
            elif isinstance(inference_output, tuple):
                model_result, _ = inference_output
            else:
                # Streaming chunk event
                yield inference_output
=======
        for nth_try in range(max_retries_on_error + 1):  # Do one default generation, execution and inference loop
            # Step 1: Add new user/handoff messages to the model context
            await self._add_messages_to_context(
                model_context=model_context,
                messages=messages,
            )

            # Step 2: Run inference with the model context
            model_result = None
            async for inference_output in self._call_llm(
                model_client=model_client,
                model_client_stream=model_client_stream,
                system_messages=system_messages,
                model_context=model_context,
                agent_name=agent_name,
                cancellation_token=cancellation_token,
            ):
                if isinstance(inference_output, CreateResult):
                    model_result = inference_output
                else:
                    # Streaming chunk event
                    yield inference_output
>>>>>>> 085ff3dd

            assert model_result is not None, "No model result was produced."

            # Step 3: [NEW] If the model produced a hidden "thought," yield it as an event
            if model_result.thought:
                thought_event = ThoughtEvent(content=model_result.thought, source=agent_name)
                yield thought_event
                inner_messages.append(thought_event)

            # Step 4: Add the assistant message to the model context (including thought if present)
            await model_context.add_message(
                AssistantMessage(
                    content=model_result.content,
                    source=agent_name,
                    thought=getattr(model_result, "thought", None),
                )
            )

            # Step 5: Extract the code blocks from inferred text
            assert isinstance(model_result.content, str), "Expected inferred model_result.content to be of type str."
            code_blocks = self._extract_markdown_code_blocks(str(model_result.content))

            # Step 6: Exit the loop if no code blocks found
            if not code_blocks:
                yield Response(
                    chat_message=TextMessage(
                        content=str(model_result.content),
                        source=agent_name,
                    )
                )
                return

            # Step 7: Yield a CodeGenerationEvent
            inferred_text_message: CodeGenerationEvent = CodeGenerationEvent(
                retry_attempt=nth_try,
                content=model_result.content,
                code_blocks=code_blocks,
                source=agent_name,
            )

            yield inferred_text_message

            # Step 8: Execute the extracted code blocks
            execution_result = await self.execute_code_block(inferred_text_message.code_blocks, cancellation_token)

            # Step 9: Update model context with the code execution result
            await model_context.add_message(
                UserMessage(
                    content=execution_result.output,
                    source=agent_name,
                )
            )

            # Step 10: Yield a CodeExecutionEvent
            yield CodeExecutionEvent(retry_attempt=nth_try, result=execution_result, source=self.name)

            # If execution was successful or last retry, then exit
            if execution_result.exit_code == 0 or nth_try == max_retries_on_error:
                break

            # Step 11: If exit code is non-zero and retries are available then
            #          make an inference asking if we should retry or not
            chat_context = await model_context.get_messages()

            retry_prompt = (
                f"The most recent code execution resulted in an error:\n{execution_result.output}\n\n"
                "Should we attempt to resolve it? Please respond with:\n"
                "- A boolean value for 'retry' indicating whether it should be retried.\n"
                "- A detailed explanation in 'reason' that identifies the issue, justifies your decision to retry or not, and outlines how you would resolve the error if a retry is attempted."
            )

            chat_context = chat_context + [
                UserMessage(
                    content=retry_prompt,
                    source=agent_name,
                )
            ]

            response = await model_client.create(messages=chat_context, json_output=RetryDecision)

            assert isinstance(
                response.content, str
            ), "Expected structured response for retry decision to be of type str."
            should_retry_generation = RetryDecision.model_validate_json(str(response.content))

            # Exit if no-retry is needed
            if not should_retry_generation.retry:
                break

            yield CodeGenerationEvent(
                retry_attempt=nth_try,
                content=f"Attempt number: {nth_try + 1}\nProposed correction: {should_retry_generation.reason}",
                code_blocks=[],
                source=agent_name,
            )

        # Always reflect on the execution result
        async for reflection_response in CodeExecutorAgent._reflect_on_code_block_results_flow(
            system_messages=system_messages,
            model_client=model_client,
            model_client_stream=model_client_stream,
            model_context=model_context,
            agent_name=agent_name,
            inner_messages=inner_messages,
        ):
            yield reflection_response  # Last reflection_response is of type Response so it will finish the routine

    async def extract_code_blocks_from_messages(self, messages: Sequence[BaseChatMessage]) -> List[CodeBlock]:
        # Extract code blocks from the messages.
        code_blocks: List[CodeBlock] = []
        for msg in messages:
            if self._sources is None or msg.source in self._sources:
                if isinstance(msg, TextMessage):
                    code_blocks.extend(self._extract_markdown_code_blocks(msg.content))
                # TODO: handle other message types if needed
        return code_blocks

    async def execute_code_block(
        self, code_blocks: List[CodeBlock], cancellation_token: CancellationToken
    ) -> CodeResult:
        # Execute the code blocks.
        result = await self._code_executor.execute_code_blocks(code_blocks, cancellation_token=cancellation_token)

        if result.output.strip() == "":
            # No output
            result.output = f"The script ran but produced no output to console. The POSIX exit code was: {result.exit_code}. If you were expecting output, consider revising the script to ensure content is printed to stdout."
        elif result.exit_code != 0:
            # Error
            result.output = f"The script ran, then exited with an error (POSIX exit code: {result.exit_code})\nIts output was:\n{result.output}"

        return result

    async def on_reset(self, cancellation_token: CancellationToken) -> None:
        """Its a no-op as the code executor agent has no mutable state."""
        pass

    def _extract_markdown_code_blocks(self, markdown_text: str) -> List[CodeBlock]:
        pattern = re.compile(r"```(?:\s*([\w\+\-]+))?\n([\s\S]*?)```")
        matches = pattern.findall(markdown_text)
        code_blocks: List[CodeBlock] = []
        for match in matches:
            language = match[0].strip() if match[0] else ""
            code_content = match[1]
            code_blocks.append(CodeBlock(code=code_content, language=language))
        return code_blocks

    def _to_config(self) -> CodeExecutorAgentConfig:
        return CodeExecutorAgentConfig(
            name=self.name,
            model_client=(self._model_client.dump_component() if self._model_client is not None else None),
            code_executor=self._code_executor.dump_component(),
            description=self.description,
            sources=list(self._sources) if self._sources is not None else None,
            system_message=(
                self._system_messages[0].content
                if self._system_messages and isinstance(self._system_messages[0].content, str)
                else None
            ),
            model_client_stream=self._model_client_stream,
            model_context=self._model_context.dump_component(),
        )

    @classmethod
    def _from_config(cls, config: CodeExecutorAgentConfig) -> Self:
        return cls(
            name=config.name,
            model_client=(
                ChatCompletionClient.load_component(config.model_client) if config.model_client is not None else None
            ),
            code_executor=CodeExecutor.load_component(config.code_executor),
            description=config.description,
            sources=config.sources,
            system_message=config.system_message,
            model_client_stream=config.model_client_stream,
            model_context=ChatCompletionContext.load_component(config.model_context) if config.model_context else None,
        )

    @staticmethod
    def _get_compatible_context(model_client: ChatCompletionClient, messages: List[LLMMessage]) -> Sequence[LLMMessage]:
        """Ensure that the messages are compatible with the underlying client, by removing images if needed."""
        if model_client.model_info["vision"]:
            return messages
        else:
            return remove_images(messages)

    @classmethod
    async def _call_llm(
        cls,
        model_client: ChatCompletionClient,
        model_client_stream: bool,
        system_messages: List[SystemMessage],
        model_context: ChatCompletionContext,
        agent_name: str,
        cancellation_token: CancellationToken,
    ) -> AsyncGenerator[Union[CreateResult, Tuple[CreateResult, str], ModelClientStreamingChunkEvent], None]:
        """
        Perform a model inference and yield either streaming chunk events or the final CreateResult.
        """
        all_messages = await model_context.get_messages()
        llm_messages = cls._get_compatible_context(model_client=model_client, messages=system_messages + all_messages)

        if model_client_stream:
            full_message_id = str(uuid.uuid4())
            model_result: Optional[CreateResult] = None
            async for chunk in model_client.create_stream(
                llm_messages, tools=[], cancellation_token=cancellation_token
            ):
                if isinstance(chunk, CreateResult):
                    model_result = chunk
                elif isinstance(chunk, str):
                    yield ModelClientStreamingChunkEvent(
                        content=chunk, source=agent_name, full_message_id=full_message_id
                    )
                else:
                    raise RuntimeError(f"Invalid chunk type: {type(chunk)}")
            if model_result is None:
                raise RuntimeError("No final model result in streaming mode.")
            yield (model_result, full_message_id)
        else:
            model_result = await model_client.create(llm_messages, tools=[], cancellation_token=cancellation_token)
            yield model_result

    @staticmethod
    async def _add_messages_to_context(
        model_context: ChatCompletionContext,
        messages: Sequence[BaseChatMessage],
    ) -> None:
        """
        Add incoming messages to the model context.
        """
        for msg in messages:
            if isinstance(msg, HandoffMessage):
                for llm_msg in msg.context:
                    await model_context.add_message(llm_msg)
            await model_context.add_message(msg.to_model_message())

    @classmethod
    async def _reflect_on_code_block_results_flow(
        cls,
        system_messages: List[SystemMessage],
        model_client: ChatCompletionClient,
        model_client_stream: bool,
        model_context: ChatCompletionContext,
        agent_name: str,
        inner_messages: List[BaseAgentEvent | BaseChatMessage],
    ) -> AsyncGenerator[Response | ModelClientStreamingChunkEvent | ThoughtEvent, None]:
        """
        If reflect_on_code_block_results=True, we do another inference based on tool results
        and yield the final text response (or streaming chunks).
        """
        all_messages = system_messages + await model_context.get_messages()
        llm_messages = cls._get_compatible_context(model_client=model_client, messages=all_messages)

        reflection_result: Optional[CreateResult] = None

        if model_client_stream:
            async for chunk in model_client.create_stream(llm_messages):
                if isinstance(chunk, CreateResult):
                    reflection_result = chunk
                elif isinstance(chunk, str):
                    yield ModelClientStreamingChunkEvent(content=chunk, source=agent_name)
                else:
                    raise RuntimeError(f"Invalid chunk type: {type(chunk)}")
        else:
            reflection_result = await model_client.create(llm_messages)

        if not reflection_result or not isinstance(reflection_result.content, str):
            raise RuntimeError("Reflect on tool use produced no valid text response.")

        # --- NEW: If the reflection produced a thought, yield it ---
        if reflection_result.thought:
            thought_event = ThoughtEvent(content=reflection_result.thought, source=agent_name)
            yield thought_event
            inner_messages.append(thought_event)

        # Add to context (including thought if present)
        await model_context.add_message(
            AssistantMessage(
                content=reflection_result.content,
                source=agent_name,
                thought=getattr(reflection_result, "thought", None),
            )
        )

        yield Response(
            chat_message=TextMessage(
                content=reflection_result.content,
                source=agent_name,
                models_usage=reflection_result.usage,
            ),
            inner_messages=inner_messages,
        )<|MERGE_RESOLUTION|>--- conflicted
+++ resolved
@@ -432,25 +432,6 @@
 
         inner_messages: List[BaseAgentEvent | BaseChatMessage] = []
 
-<<<<<<< HEAD
-        # STEP 3: Run the first inference
-        model_result = None
-        async for inference_output in self._call_llm(
-            model_client=model_client,
-            model_client_stream=model_client_stream,
-            system_messages=system_messages,
-            model_context=model_context,
-            agent_name=agent_name,
-            cancellation_token=cancellation_token,
-        ):
-            if isinstance(inference_output, CreateResult):
-                model_result = inference_output
-            elif isinstance(inference_output, tuple):
-                model_result, _ = inference_output
-            else:
-                # Streaming chunk event
-                yield inference_output
-=======
         for nth_try in range(max_retries_on_error + 1):  # Do one default generation, execution and inference loop
             # Step 1: Add new user/handoff messages to the model context
             await self._add_messages_to_context(
@@ -470,10 +451,11 @@
             ):
                 if isinstance(inference_output, CreateResult):
                     model_result = inference_output
+                elif isinstance(inference_output, tuple):
+                    model_result, _ = inference_output
                 else:
                     # Streaming chunk event
                     yield inference_output
->>>>>>> 085ff3dd
 
             assert model_result is not None, "No model result was produced."
 
