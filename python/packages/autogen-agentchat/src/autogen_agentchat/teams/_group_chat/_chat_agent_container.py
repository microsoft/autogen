from typing import Any, List, Mapping

from autogen_core import DefaultTopicId, MessageContext, event, rpc

from autogen_agentchat.messages import AgentEvent, ChatMessage, MessageFactory

from ...base import ChatAgent, Response
from ...state import ChatAgentContainerState
from ._events import (
    GroupChatAgentResponse,
    GroupChatMessage,
    GroupChatPause,
    GroupChatRequestPublish,
    GroupChatReset,
    GroupChatResume,
    GroupChatStart,
    GroupChatError,
    SerializableException,
)
from ._sequential_routed_agent import SequentialRoutedAgent


class ChatAgentContainer(SequentialRoutedAgent):
    """A core agent class that delegates message handling to an
    :class:`autogen_agentchat.base.ChatAgent` so that it can be used in a
    group chat team.

    Args:
        parent_topic_type (str): The topic type of the parent orchestrator.
        output_topic_type (str): The topic type for the output.
        agent (ChatAgent): The agent to delegate message handling to.
        message_factory (MessageFactory): The message factory to use for
            creating messages from JSON data.
    """

    def __init__(
        self, parent_topic_type: str, output_topic_type: str, agent: ChatAgent, message_factory: MessageFactory
    ) -> None:
        super().__init__(
            description=agent.description,
            sequential_message_types=[
                GroupChatStart,
                GroupChatRequestPublish,
                GroupChatReset,
                GroupChatAgentResponse,
            ],
        )
        self._parent_topic_type = parent_topic_type
        self._output_topic_type = output_topic_type
        self._agent = agent
        self._message_buffer: List[ChatMessage] = []
        self._message_factory = message_factory

    @event
    async def handle_start(self, message: GroupChatStart, ctx: MessageContext) -> None:
        """Handle a start event by appending the content to the buffer."""
        if message.messages is not None:
            for msg in message.messages:
                self._buffer_message(msg)

    @event
    async def handle_agent_response(self, message: GroupChatAgentResponse, ctx: MessageContext) -> None:
        """Handle an agent response event by appending the content to the buffer."""
        self._buffer_message(message.agent_response.chat_message)

    @rpc
    async def handle_reset(self, message: GroupChatReset, ctx: MessageContext) -> None:
        """Handle a reset event by resetting the agent."""
        self._message_buffer.clear()
        await self._agent.on_reset(ctx.cancellation_token)

    @event
    async def handle_request(self, message: GroupChatRequestPublish, ctx: MessageContext) -> None:
        """Handle a content request event by passing the messages in the buffer
        to the delegate agent and publish the response."""
<<<<<<< HEAD
        try:
            # Pass the messages in the buffer to the delegate agent.
            response: Response | None = None
            async for msg in self._agent.on_messages_stream(self._message_buffer, ctx.cancellation_token):
                if isinstance(msg, Response):
                    # Log the response.
                    await self.publish_message(
                        GroupChatMessage(message=msg.chat_message),
                        topic_id=DefaultTopicId(type=self._output_topic_type),
                    )
                    response = msg
                else:
                    # Log the message.
                    await self.publish_message(
                        GroupChatMessage(message=msg), topic_id=DefaultTopicId(type=self._output_topic_type)
                    )
            if response is None:
                raise ValueError("The agent did not produce a final response. Check the agent's on_messages_stream method.")

            # Publish the response to the group chat.
            self._message_buffer.clear()
            await self.publish_message(
                GroupChatAgentResponse(agent_response=response),
                topic_id=DefaultTopicId(type=self._parent_topic_type),
                cancellation_token=ctx.cancellation_token,
            )
        except Exception as e:
            # Publish the error to the group chat.
            error_message = SerializableException.from_exception(e)
            await self.publish_message(
                GroupChatError(error=error_message),
                topic_id=DefaultTopicId(type=self._parent_topic_type),
                cancellation_token=ctx.cancellation_token,
            )
            # Raise the error to the runtime.
            raise e

=======
        # Pass the messages in the buffer to the delegate agent.
        response: Response | None = None
        async for msg in self._agent.on_messages_stream(self._message_buffer, ctx.cancellation_token):
            if isinstance(msg, Response):
                await self._log_message(msg.chat_message)
                response = msg
            else:
                await self._log_message(msg)
        if response is None:
            raise ValueError("The agent did not produce a final response. Check the agent's on_messages_stream method.")

        # Publish the response to the group chat.
        self._message_buffer.clear()
        await self.publish_message(
            GroupChatAgentResponse(agent_response=response),
            topic_id=DefaultTopicId(type=self._parent_topic_type),
            cancellation_token=ctx.cancellation_token,
        )
>>>>>>> 0cd3ff46

    def _buffer_message(self, message: ChatMessage) -> None:
        if not self._message_factory.is_registered(message.__class__):
            raise ValueError(f"Message type {message.__class__} is not registered.")
        # Buffer the message.
        self._message_buffer.append(message)

    async def _log_message(self, message: AgentEvent | ChatMessage) -> None:
        if not self._message_factory.is_registered(message.__class__):
            raise ValueError(f"Message type {message.__class__} is not registered.")
        # Log the message.
        await self.publish_message(
            GroupChatMessage(message=message),
            topic_id=DefaultTopicId(type=self._output_topic_type),
        )

    @rpc
    async def handle_pause(self, message: GroupChatPause, ctx: MessageContext) -> None:
        """Handle a pause event by pausing the agent."""
        await self._agent.on_pause(ctx.cancellation_token)

    @rpc
    async def handle_resume(self, message: GroupChatResume, ctx: MessageContext) -> None:
        """Handle a resume event by resuming the agent."""
        await self._agent.on_resume(ctx.cancellation_token)

    async def on_unhandled_message(self, message: Any, ctx: MessageContext) -> None:
        raise ValueError(f"Unhandled message in agent container: {type(message)}")

    async def save_state(self) -> Mapping[str, Any]:
        agent_state = await self._agent.save_state()
        state = ChatAgentContainerState(
            agent_state=agent_state, message_buffer=[message.dump() for message in self._message_buffer]
        )
        return state.model_dump()

    async def load_state(self, state: Mapping[str, Any]) -> None:
        container_state = ChatAgentContainerState.model_validate(state)
        self._message_buffer = []
        for message_data in container_state.message_buffer:
            message = self._message_factory.create(message_data)
            if isinstance(message, ChatMessage):
                self._message_buffer.append(message)
            else:
                raise ValueError(f"Invalid message type in message buffer: {type(message)}")
        await self._agent.load_state(container_state.agent_state)<|MERGE_RESOLUTION|>--- conflicted
+++ resolved
@@ -73,26 +73,17 @@
     async def handle_request(self, message: GroupChatRequestPublish, ctx: MessageContext) -> None:
         """Handle a content request event by passing the messages in the buffer
         to the delegate agent and publish the response."""
-<<<<<<< HEAD
         try:
             # Pass the messages in the buffer to the delegate agent.
             response: Response | None = None
             async for msg in self._agent.on_messages_stream(self._message_buffer, ctx.cancellation_token):
                 if isinstance(msg, Response):
-                    # Log the response.
-                    await self.publish_message(
-                        GroupChatMessage(message=msg.chat_message),
-                        topic_id=DefaultTopicId(type=self._output_topic_type),
-                    )
+                    await self._log_message(msg.chat_message)
                     response = msg
                 else:
-                    # Log the message.
-                    await self.publish_message(
-                        GroupChatMessage(message=msg), topic_id=DefaultTopicId(type=self._output_topic_type)
-                    )
+                    await self._log_message(msg)
             if response is None:
                 raise ValueError("The agent did not produce a final response. Check the agent's on_messages_stream method.")
-
             # Publish the response to the group chat.
             self._message_buffer.clear()
             await self.publish_message(
@@ -110,27 +101,6 @@
             )
             # Raise the error to the runtime.
             raise e
-
-=======
-        # Pass the messages in the buffer to the delegate agent.
-        response: Response | None = None
-        async for msg in self._agent.on_messages_stream(self._message_buffer, ctx.cancellation_token):
-            if isinstance(msg, Response):
-                await self._log_message(msg.chat_message)
-                response = msg
-            else:
-                await self._log_message(msg)
-        if response is None:
-            raise ValueError("The agent did not produce a final response. Check the agent's on_messages_stream method.")
-
-        # Publish the response to the group chat.
-        self._message_buffer.clear()
-        await self.publish_message(
-            GroupChatAgentResponse(agent_response=response),
-            topic_id=DefaultTopicId(type=self._parent_topic_type),
-            cancellation_token=ctx.cancellation_token,
-        )
->>>>>>> 0cd3ff46
 
     def _buffer_message(self, message: ChatMessage) -> None:
         if not self._message_factory.is_registered(message.__class__):
