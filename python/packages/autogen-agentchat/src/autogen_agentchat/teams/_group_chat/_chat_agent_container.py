--- conflicted
+++ resolved
@@ -1,14 +1,11 @@
-from contextlib import contextmanager
-from contextvars import ContextVar
-from typing import Any, ClassVar, Generator, List, Mapping
+from typing import Any, List, Mapping
 
-from autogen_core import AgentId, AgentRuntime, DefaultTopicId, MessageContext, TopicId, event, rpc
+from autogen_core import DefaultTopicId, MessageContext, event, rpc
 
 from autogen_agentchat.messages import BaseAgentEvent, BaseChatMessage, MessageFactory
 
 from ...base import ChatAgent, Response
 from ...state import ChatAgentContainerState
-from ._context import AgentChatRuntimeContext
 from ._events import (
     GroupChatAgentResponse,
     GroupChatError,
@@ -76,42 +73,19 @@
     async def handle_request(self, message: GroupChatRequestPublish, ctx: MessageContext) -> None:
         """Handle a content request event by passing the messages in the buffer
         to the delegate agent and publish the response."""
-<<<<<<< HEAD
-        with AgentChatRuntimeContext.populate_context((self._runtime, DefaultTopicId(type=self._output_topic_type))):
-=======
         try:
->>>>>>> 973774b2
             # Pass the messages in the buffer to the delegate agent.
             response: Response | None = None
             async for msg in self._agent.on_messages_stream(self._message_buffer, ctx.cancellation_token):
                 if isinstance(msg, Response):
-<<<<<<< HEAD
-                    # Log the response.
-                    await self.publish_message(
-                        GroupChatMessage(message=msg.chat_message),
-                        topic_id=DefaultTopicId(type=self._output_topic_type),
-                    )
-                    response = msg
-                else:
-                    # Log the message.
-                    await self.publish_message(
-                        GroupChatMessage(message=msg), topic_id=DefaultTopicId(type=self._output_topic_type)
-                    )
-=======
                     await self._log_message(msg.chat_message)
                     response = msg
                 else:
                     await self._log_message(msg)
->>>>>>> 973774b2
             if response is None:
                 raise ValueError(
                     "The agent did not produce a final response. Check the agent's on_messages_stream method."
                 )
-<<<<<<< HEAD
-
-        # Publish the response to the group chat.
-        self._message_buffer.clear()
-=======
             # Publish the response to the group chat.
             self._message_buffer.clear()
             await self.publish_message(
@@ -140,7 +114,6 @@
         if not self._message_factory.is_registered(message.__class__):
             raise ValueError(f"Message type {message.__class__} is not registered.")
         # Log the message.
->>>>>>> 973774b2
         await self.publish_message(
             GroupChatMessage(message=message),
             topic_id=DefaultTopicId(type=self._output_topic_type),
@@ -161,13 +134,9 @@
 
     async def save_state(self) -> Mapping[str, Any]:
         agent_state = await self._agent.save_state()
-<<<<<<< HEAD
-        state = ChatAgentContainerState(agent_state=agent_state)
-=======
         state = ChatAgentContainerState(
             agent_state=agent_state, message_buffer=[message.dump() for message in self._message_buffer]
         )
->>>>>>> 973774b2
         return state.model_dump()
 
     async def load_state(self, state: Mapping[str, Any]) -> None:
