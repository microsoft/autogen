import asyncio
import logging
import re
from inspect import iscoroutinefunction
from typing import Any, Awaitable, Callable, Dict, List, Mapping, Optional, Sequence, Union, cast

from autogen_core import AgentRuntime, Component, ComponentModel
from autogen_core.logging import LLMStreamEndEvent
from autogen_core.models import (
    AssistantMessage,
    ChatCompletionClient,
    CreateResult,
    ModelFamily,
    SystemMessage,
    UserMessage,
)
from pydantic import BaseModel
from typing_extensions import Self

from ... import TRACE_LOGGER_NAME
from ...agents import BaseChatAgent
from ...base import ChatAgent, TerminationCondition
from ...messages import (
    BaseAgentEvent,
    BaseChatMessage,
    MessageFactory,
)
from ...state import SelectorManagerState
from ._base_group_chat import BaseGroupChat
from ._base_group_chat_manager import BaseGroupChatManager
from ._events import GroupChatTermination

trace_logger = logging.getLogger(TRACE_LOGGER_NAME)

SyncSelectorFunc = Callable[[Sequence[BaseAgentEvent | BaseChatMessage]], str | None]
AsyncSelectorFunc = Callable[[Sequence[BaseAgentEvent | BaseChatMessage]], Awaitable[str | None]]
SelectorFuncType = Union[SyncSelectorFunc | AsyncSelectorFunc]

SyncCandidateFunc = Callable[[Sequence[BaseAgentEvent | BaseChatMessage]], List[str]]
AsyncCandidateFunc = Callable[[Sequence[BaseAgentEvent | BaseChatMessage]], Awaitable[List[str]]]
CandidateFuncType = Union[SyncCandidateFunc | AsyncCandidateFunc]


class SelectorGroupChatManager(BaseGroupChatManager):
    """A group chat manager that selects the next speaker using a ChatCompletion
    model and a custom selector function."""

    def __init__(
        self,
        name: str,
        group_topic_type: str,
        output_topic_type: str,
        participant_topic_types: List[str],
        participant_names: List[str],
        participant_descriptions: List[str],
        output_message_queue: asyncio.Queue[BaseAgentEvent | BaseChatMessage | GroupChatTermination],
        termination_condition: TerminationCondition | None,
        max_turns: int | None,
        message_factory: MessageFactory,
        model_client: ChatCompletionClient,
        selector_prompt: str,
        allow_repeated_speaker: bool,
        selector_func: Optional[SelectorFuncType],
        max_selector_attempts: int,
        candidate_func: Optional[CandidateFuncType],
<<<<<<< HEAD
        streaming: bool = False,
=======
        emit_team_events: bool,
>>>>>>> 629fb86e
    ) -> None:
        super().__init__(
            name,
            group_topic_type,
            output_topic_type,
            participant_topic_types,
            participant_names,
            participant_descriptions,
            output_message_queue,
            termination_condition,
            max_turns,
            message_factory,
            emit_team_events,
        )
        self._model_client = model_client
        self._selector_prompt = selector_prompt
        self._previous_speaker: str | None = None
        self._allow_repeated_speaker = allow_repeated_speaker
        self._selector_func = selector_func
        self._is_selector_func_async = iscoroutinefunction(self._selector_func)
        self._max_selector_attempts = max_selector_attempts
        self._candidate_func = candidate_func
        self._is_candidate_func_async = iscoroutinefunction(self._candidate_func)
        self._streaming = streaming

    async def validate_group_state(self, messages: List[BaseChatMessage] | None) -> None:
        pass

    async def reset(self) -> None:
        self._current_turn = 0
        self._message_thread.clear()
        if self._termination_condition is not None:
            await self._termination_condition.reset()
        self._previous_speaker = None

    async def save_state(self) -> Mapping[str, Any]:
        state = SelectorManagerState(
            message_thread=[msg.dump() for msg in self._message_thread],
            current_turn=self._current_turn,
            previous_speaker=self._previous_speaker,
        )
        return state.model_dump()

    async def load_state(self, state: Mapping[str, Any]) -> None:
        selector_state = SelectorManagerState.model_validate(state)
        self._message_thread = [self._message_factory.create(msg) for msg in selector_state.message_thread]
        self._current_turn = selector_state.current_turn
        self._previous_speaker = selector_state.previous_speaker

    async def select_speaker(self, thread: List[BaseAgentEvent | BaseChatMessage]) -> str:
        """Selects the next speaker in a group chat using a ChatCompletion client,
        with the selector function as override if it returns a speaker name.

        A key assumption is that the agent type is the same as the topic type, which we use as the agent name.
        """

        # Use the selector function if provided.
        if self._selector_func is not None:
            if self._is_selector_func_async:
                async_selector_func = cast(AsyncSelectorFunc, self._selector_func)
                speaker = await async_selector_func(thread)
            else:
                sync_selector_func = cast(SyncSelectorFunc, self._selector_func)
                speaker = sync_selector_func(thread)
            if speaker is not None:
                if speaker not in self._participant_names:
                    raise ValueError(
                        f"Selector function returned an invalid speaker name: {speaker}. "
                        f"Expected one of: {self._participant_names}."
                    )
                # Skip the model based selection.
                return speaker

        # Use the candidate function to filter participants if provided
        if self._candidate_func is not None:
            if self._is_candidate_func_async:
                async_candidate_func = cast(AsyncCandidateFunc, self._candidate_func)
                participants = await async_candidate_func(thread)
            else:
                sync_candidate_func = cast(SyncCandidateFunc, self._candidate_func)
                participants = sync_candidate_func(thread)
            if not participants:
                raise ValueError("Candidate function must return a non-empty list of participant names.")
            if not all(p in self._participant_names for p in participants):
                raise ValueError(
                    f"Candidate function returned invalid participant names: {participants}. "
                    f"Expected one of: {self._participant_names}."
                )
        else:
            # Construct the candidate agent list to be selected from, skip the previous speaker if not allowed.
            if self._previous_speaker is not None and not self._allow_repeated_speaker:
                participants = [p for p in self._participant_names if p != self._previous_speaker]
            else:
                participants = list(self._participant_names)

        assert len(participants) > 0

        # Construct the history of the conversation.
        history_messages: List[str] = []
        for msg in thread:
            if not isinstance(msg, BaseChatMessage):
                # Only process chat messages.
                continue
            message = f"{msg.source}: {msg.to_model_text()}"
            history_messages.append(
                message.rstrip() + "\n\n"
            )  # Create some consistency for how messages are separated in the transcript
        history = "\n".join(history_messages)

        # Construct agent roles.
        # Each agent sould appear on a single line.
        roles = ""
        for topic_type, description in zip(self._participant_names, self._participant_descriptions, strict=True):
            roles += re.sub(r"\s+", " ", f"{topic_type}: {description}").strip() + "\n"
        roles = roles.strip()

        # Select the next speaker.
        if len(participants) > 1:
            agent_name = await self._select_speaker(roles, participants, history, self._max_selector_attempts)
        else:
            agent_name = participants[0]
        self._previous_speaker = agent_name
        trace_logger.debug(f"Selected speaker: {agent_name}")
        return agent_name

    async def _select_speaker(self, roles: str, participants: List[str], history: str, max_attempts: int) -> str:
        select_speaker_prompt = self._selector_prompt.format(
            roles=roles, participants=str(participants), history=history
        )
        select_speaker_messages: List[SystemMessage | UserMessage | AssistantMessage]
        if ModelFamily.is_openai(self._model_client.model_info["family"]):
            select_speaker_messages = [SystemMessage(content=select_speaker_prompt)]
        else:
            # Many other models need a UserMessage to respond to
            select_speaker_messages = [UserMessage(content=select_speaker_prompt, source="user")]

        num_attempts = 0
        while num_attempts < max_attempts:
            num_attempts += 1
            if self._streaming:
                message: CreateResult | str = ""
                async for _message in self._model_client.create_stream(messages=select_speaker_messages):
                    message = _message
                if isinstance(message, CreateResult):
                    response = message
                else:
                    raise ValueError("Model failed to select a speaker.")
            else:
                response = await self._model_client.create(messages=select_speaker_messages)
            assert isinstance(response.content, str)
            select_speaker_messages.append(AssistantMessage(content=response.content, source="selector"))
            # NOTE: we use all participant names to check for mentions, even if the previous speaker is not allowed.
            # This is because the model may still select the previous speaker, and we want to catch that.
            mentions = self._mentioned_agents(response.content, self._participant_names)
            if len(mentions) == 0:
                trace_logger.debug(f"Model failed to select a valid name: {response.content} (attempt {num_attempts})")
                feedback = f"No valid name was mentioned. Please select from: {str(participants)}."
                select_speaker_messages.append(UserMessage(content=feedback, source="user"))
            elif len(mentions) > 1:
                trace_logger.debug(f"Model selected multiple names: {str(mentions)} (attempt {num_attempts})")
                feedback = (
                    f"Expected exactly one name to be mentioned. Please select only one from: {str(participants)}."
                )
                select_speaker_messages.append(UserMessage(content=feedback, source="user"))
            else:
                agent_name = list(mentions.keys())[0]
                if (
                    not self._allow_repeated_speaker
                    and self._previous_speaker is not None
                    and agent_name == self._previous_speaker
                ):
                    trace_logger.debug(f"Model selected the previous speaker: {agent_name} (attempt {num_attempts})")
                    feedback = (
                        f"Repeated speaker is not allowed, please select a different name from: {str(participants)}."
                    )
                    select_speaker_messages.append(UserMessage(content=feedback, source="user"))
                else:
                    # Valid selection
                    trace_logger.debug(f"Model selected a valid name: {agent_name} (attempt {num_attempts})")
                    return agent_name

        if self._previous_speaker is not None:
            trace_logger.warning(f"Model failed to select a speaker after {max_attempts}, using the previous speaker.")
            return self._previous_speaker
        trace_logger.warning(
            f"Model failed to select a speaker after {max_attempts} and there was no previous speaker, using the first participant."
        )
        return participants[0]

    def _mentioned_agents(self, message_content: str, agent_names: List[str]) -> Dict[str, int]:
        """Counts the number of times each agent is mentioned in the provided message content.
        Agent names will match under any of the following conditions (all case-sensitive):
        - Exact name match
        - If the agent name has underscores it will match with spaces instead (e.g. 'Story_writer' == 'Story writer')
        - If the agent name has underscores it will match with '\\_' instead of '_' (e.g. 'Story_writer' == 'Story\\_writer')

        Args:
            message_content (Union[str, List]): The content of the message, either as a single string or a list of strings.
            agents (List[Agent]): A list of Agent objects, each having a 'name' attribute to be searched in the message content.

        Returns:
            Dict: a counter for mentioned agents.
        """
        mentions: Dict[str, int] = dict()
        for name in agent_names:
            # Finds agent mentions, taking word boundaries into account,
            # accommodates escaping underscores and underscores as spaces
            regex = (
                r"(?<=\W)("
                + re.escape(name)
                + r"|"
                + re.escape(name.replace("_", " "))
                + r"|"
                + re.escape(name.replace("_", r"\_"))
                + r")(?=\W)"
            )
            # Pad the message to help with matching
            count = len(re.findall(regex, f" {message_content} "))
            if count > 0:
                mentions[name] = count
        return mentions


class SelectorGroupChatConfig(BaseModel):
    """The declarative configuration for SelectorGroupChat."""

    participants: List[ComponentModel]
    model_client: ComponentModel
    termination_condition: ComponentModel | None = None
    max_turns: int | None = None
    selector_prompt: str
    allow_repeated_speaker: bool
    # selector_func: ComponentModel | None
    max_selector_attempts: int = 3
<<<<<<< HEAD
    streaming: bool = False
=======
    emit_team_events: bool = False
>>>>>>> 629fb86e


class SelectorGroupChat(BaseGroupChat, Component[SelectorGroupChatConfig]):
    """A group chat team that have participants takes turn to publish a message
    to all, using a ChatCompletion model to select the next speaker after each message.

    Args:
        participants (List[ChatAgent]): The participants in the group chat,
            must have unique names and at least two participants.
        model_client (ChatCompletionClient): The ChatCompletion model client used
            to select the next speaker.
        termination_condition (TerminationCondition, optional): The termination condition for the group chat. Defaults to None.
            Without a termination condition, the group chat will run indefinitely.
        max_turns (int, optional): The maximum number of turns in the group chat before stopping. Defaults to None, meaning no limit.
        selector_prompt (str, optional): The prompt template to use for selecting the next speaker.
            Available fields: '{roles}', '{participants}', and '{history}'.
        allow_repeated_speaker (bool, optional): Whether to include the previous speaker in the list of candidates to be selected for the next turn.
            Defaults to False. The model may still select the previous speaker -- a warning will be logged if this happens.
        max_selector_attempts (int, optional): The maximum number of attempts to select a speaker using the model. Defaults to 3.
            If the model fails to select a speaker after the maximum number of attempts, the previous speaker will be used if available,
            otherwise the first participant will be used.
        selector_func (Callable[[Sequence[BaseAgentEvent | BaseChatMessage]], str | None], Callable[[Sequence[BaseAgentEvent | BaseChatMessage]], Awaitable[str | None]], optional): A custom selector
            function that takes the conversation history and returns the name of the next speaker.
            If provided, this function will be used to override the model to select the next speaker.
            If the function returns None, the model will be used to select the next speaker.
        candidate_func (Callable[[Sequence[BaseAgentEvent | BaseChatMessage]], List[str]], Callable[[Sequence[BaseAgentEvent | BaseChatMessage]], Awaitable[List[str]]], optional):
            A custom function that takes the conversation history and returns a filtered list of candidates for the next speaker
            selection using model. If the function returns an empty list or `None`, `SelectorGroupChat` will raise a `ValueError`.
            This function is only used if `selector_func` is not set. The `allow_repeated_speaker` will be ignored if set.
<<<<<<< HEAD
        streaming (bool, optional): Whether to use streaming for the model.(Only use for specify case e.g. QwQ) Defaults to False.
=======
        emit_team_events (bool, optional): Whether to emit team events through :meth:`BaseGroupChat.run_stream`. Defaults to False.
>>>>>>> 629fb86e

    Raises:
        ValueError: If the number of participants is less than two or if the selector prompt is invalid.

    Examples:

    A team with multiple participants:

        .. code-block:: python

            import asyncio
            from autogen_ext.models.openai import OpenAIChatCompletionClient
            from autogen_agentchat.agents import AssistantAgent
            from autogen_agentchat.teams import SelectorGroupChat
            from autogen_agentchat.conditions import TextMentionTermination
            from autogen_agentchat.ui import Console


            async def main() -> None:
                model_client = OpenAIChatCompletionClient(model="gpt-4o")

                async def lookup_hotel(location: str) -> str:
                    return f"Here are some hotels in {location}: hotel1, hotel2, hotel3."

                async def lookup_flight(origin: str, destination: str) -> str:
                    return f"Here are some flights from {origin} to {destination}: flight1, flight2, flight3."

                async def book_trip() -> str:
                    return "Your trip is booked!"

                travel_advisor = AssistantAgent(
                    "Travel_Advisor",
                    model_client,
                    tools=[book_trip],
                    description="Helps with travel planning.",
                )
                hotel_agent = AssistantAgent(
                    "Hotel_Agent",
                    model_client,
                    tools=[lookup_hotel],
                    description="Helps with hotel booking.",
                )
                flight_agent = AssistantAgent(
                    "Flight_Agent",
                    model_client,
                    tools=[lookup_flight],
                    description="Helps with flight booking.",
                )
                termination = TextMentionTermination("TERMINATE")
                team = SelectorGroupChat(
                    [travel_advisor, hotel_agent, flight_agent],
                    model_client=model_client,
                    termination_condition=termination,
                )
                await Console(team.run_stream(task="Book a 3-day trip to new york."))


            asyncio.run(main())

    A team with a custom selector function:

        .. code-block:: python

            import asyncio
            from typing import Sequence
            from autogen_ext.models.openai import OpenAIChatCompletionClient
            from autogen_agentchat.agents import AssistantAgent
            from autogen_agentchat.teams import SelectorGroupChat
            from autogen_agentchat.conditions import TextMentionTermination
            from autogen_agentchat.ui import Console
            from autogen_agentchat.messages import BaseAgentEvent, BaseChatMessage


            async def main() -> None:
                model_client = OpenAIChatCompletionClient(model="gpt-4o")

                def check_calculation(x: int, y: int, answer: int) -> str:
                    if x + y == answer:
                        return "Correct!"
                    else:
                        return "Incorrect!"

                agent1 = AssistantAgent(
                    "Agent1",
                    model_client,
                    description="For calculation",
                    system_message="Calculate the sum of two numbers",
                )
                agent2 = AssistantAgent(
                    "Agent2",
                    model_client,
                    tools=[check_calculation],
                    description="For checking calculation",
                    system_message="Check the answer and respond with 'Correct!' or 'Incorrect!'",
                )

                def selector_func(messages: Sequence[BaseAgentEvent | BaseChatMessage]) -> str | None:
                    if len(messages) == 1 or messages[-1].to_text() == "Incorrect!":
                        return "Agent1"
                    if messages[-1].source == "Agent1":
                        return "Agent2"
                    return None

                termination = TextMentionTermination("Correct!")
                team = SelectorGroupChat(
                    [agent1, agent2],
                    model_client=model_client,
                    selector_func=selector_func,
                    termination_condition=termination,
                )

                await Console(team.run_stream(task="What is 1 + 1?"))


            asyncio.run(main())
    """

    component_config_schema = SelectorGroupChatConfig
    component_provider_override = "autogen_agentchat.teams.SelectorGroupChat"

    def __init__(
        self,
        participants: List[ChatAgent],
        model_client: ChatCompletionClient,
        *,
        termination_condition: TerminationCondition | None = None,
        max_turns: int | None = None,
        runtime: AgentRuntime | None = None,
        selector_prompt: str = """You are in a role play game. The following roles are available:
{roles}.
Read the following conversation. Then select the next role from {participants} to play. Only return the role.

{history}

Read the above conversation. Then select the next role from {participants} to play. Only return the role.
""",
        allow_repeated_speaker: bool = False,
        max_selector_attempts: int = 3,
        selector_func: Optional[SelectorFuncType] = None,
        candidate_func: Optional[CandidateFuncType] = None,
        custom_message_types: List[type[BaseAgentEvent | BaseChatMessage]] | None = None,
<<<<<<< HEAD
        streaming: bool = False,
=======
        emit_team_events: bool = False,
>>>>>>> 629fb86e
    ):
        super().__init__(
            participants,
            group_chat_manager_name="SelectorGroupChatManager",
            group_chat_manager_class=SelectorGroupChatManager,
            termination_condition=termination_condition,
            max_turns=max_turns,
            runtime=runtime,
            custom_message_types=custom_message_types,
            emit_team_events=emit_team_events,
        )
        # Validate the participants.
        if len(participants) < 2:
            raise ValueError("At least two participants are required for SelectorGroupChat.")
        self._selector_prompt = selector_prompt
        self._model_client = model_client
        self._allow_repeated_speaker = allow_repeated_speaker
        self._selector_func = selector_func
        self._max_selector_attempts = max_selector_attempts
        self._candidate_func = candidate_func
        self._streaming = streaming

    def _create_group_chat_manager_factory(
        self,
        name: str,
        group_topic_type: str,
        output_topic_type: str,
        participant_topic_types: List[str],
        participant_names: List[str],
        participant_descriptions: List[str],
        output_message_queue: asyncio.Queue[BaseAgentEvent | BaseChatMessage | GroupChatTermination],
        termination_condition: TerminationCondition | None,
        max_turns: int | None,
        message_factory: MessageFactory,
    ) -> Callable[[], BaseGroupChatManager]:
        return lambda: SelectorGroupChatManager(
            name,
            group_topic_type,
            output_topic_type,
            participant_topic_types,
            participant_names,
            participant_descriptions,
            output_message_queue,
            termination_condition,
            max_turns,
            message_factory,
            self._model_client,
            self._selector_prompt,
            self._allow_repeated_speaker,
            self._selector_func,
            self._max_selector_attempts,
            self._candidate_func,
<<<<<<< HEAD
            self._streaming,
=======
            self._emit_team_events,
>>>>>>> 629fb86e
        )

    def _to_config(self) -> SelectorGroupChatConfig:
        return SelectorGroupChatConfig(
            participants=[participant.dump_component() for participant in self._participants],
            model_client=self._model_client.dump_component(),
            termination_condition=self._termination_condition.dump_component() if self._termination_condition else None,
            max_turns=self._max_turns,
            selector_prompt=self._selector_prompt,
            allow_repeated_speaker=self._allow_repeated_speaker,
            max_selector_attempts=self._max_selector_attempts,
            # selector_func=self._selector_func.dump_component() if self._selector_func else None,
            emit_team_events=self._emit_team_events,
        )

    @classmethod
    def _from_config(cls, config: SelectorGroupChatConfig) -> Self:
        return cls(
            participants=[BaseChatAgent.load_component(participant) for participant in config.participants],
            model_client=ChatCompletionClient.load_component(config.model_client),
            termination_condition=TerminationCondition.load_component(config.termination_condition)
            if config.termination_condition
            else None,
            max_turns=config.max_turns,
            selector_prompt=config.selector_prompt,
            allow_repeated_speaker=config.allow_repeated_speaker,
            max_selector_attempts=config.max_selector_attempts,
            # selector_func=ComponentLoader.load_component(config.selector_func, Callable[[Sequence[BaseAgentEvent | BaseChatMessage]], str | None])
            # if config.selector_func
            # else None,
            emit_team_events=config.emit_team_events,
        )<|MERGE_RESOLUTION|>--- conflicted
+++ resolved
@@ -63,11 +63,8 @@
         selector_func: Optional[SelectorFuncType],
         max_selector_attempts: int,
         candidate_func: Optional[CandidateFuncType],
-<<<<<<< HEAD
+        emit_team_events: bool,
         streaming: bool = False,
-=======
-        emit_team_events: bool,
->>>>>>> 629fb86e
     ) -> None:
         super().__init__(
             name,
@@ -302,11 +299,8 @@
     allow_repeated_speaker: bool
     # selector_func: ComponentModel | None
     max_selector_attempts: int = 3
-<<<<<<< HEAD
+    emit_team_events: bool = False
     streaming: bool = False
-=======
-    emit_team_events: bool = False
->>>>>>> 629fb86e
 
 
 class SelectorGroupChat(BaseGroupChat, Component[SelectorGroupChatConfig]):
@@ -336,11 +330,8 @@
             A custom function that takes the conversation history and returns a filtered list of candidates for the next speaker
             selection using model. If the function returns an empty list or `None`, `SelectorGroupChat` will raise a `ValueError`.
             This function is only used if `selector_func` is not set. The `allow_repeated_speaker` will be ignored if set.
-<<<<<<< HEAD
+        emit_team_events (bool, optional): Whether to emit team events through :meth:`BaseGroupChat.run_stream`. Defaults to False.
         streaming (bool, optional): Whether to use streaming for the model.(Only use for specify case e.g. QwQ) Defaults to False.
-=======
-        emit_team_events (bool, optional): Whether to emit team events through :meth:`BaseGroupChat.run_stream`. Defaults to False.
->>>>>>> 629fb86e
 
     Raises:
         ValueError: If the number of participants is less than two or if the selector prompt is invalid.
@@ -482,11 +473,8 @@
         selector_func: Optional[SelectorFuncType] = None,
         candidate_func: Optional[CandidateFuncType] = None,
         custom_message_types: List[type[BaseAgentEvent | BaseChatMessage]] | None = None,
-<<<<<<< HEAD
+        emit_team_events: bool = False,
         streaming: bool = False,
-=======
-        emit_team_events: bool = False,
->>>>>>> 629fb86e
     ):
         super().__init__(
             participants,
@@ -539,11 +527,8 @@
             self._selector_func,
             self._max_selector_attempts,
             self._candidate_func,
-<<<<<<< HEAD
+            self._emit_team_events,
             self._streaming,
-=======
-            self._emit_team_events,
->>>>>>> 629fb86e
         )
 
     def _to_config(self) -> SelectorGroupChatConfig:
@@ -557,6 +542,7 @@
             max_selector_attempts=self._max_selector_attempts,
             # selector_func=self._selector_func.dump_component() if self._selector_func else None,
             emit_team_events=self._emit_team_events,
+            streaming=self._streaming,
         )
 
     @classmethod
@@ -575,4 +561,5 @@
             # if config.selector_func
             # else None,
             emit_team_events=config.emit_team_events,
+            streaming=config.streaming,
         )