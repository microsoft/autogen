import asyncio
import logging
import re
<<<<<<< HEAD
import warnings
from enum import Enum
from typing import Any, Callable, Dict, List, Mapping, Sequence
=======
from inspect import iscoroutinefunction
from typing import Any, Awaitable, Callable, Dict, List, Mapping, Optional, Sequence, Union, cast
>>>>>>> ec5da1ef

from autogen_core import AgentRuntime, CancellationToken, Component, ComponentModel
from autogen_core.model_context import (
    ChatCompletionContext,
    UnboundedChatCompletionContext,
)
from autogen_core.models import (
    AssistantMessage,
    ChatCompletionClient,
    CreateResult,
    LLMMessage,
    ModelFamily,
    SystemMessage,
    UserMessage,
)
from pydantic import BaseModel
from typing_extensions import Self

from ... import TRACE_LOGGER_NAME
from ...base import ChatAgent, Team, TerminationCondition
from ...messages import (
    BaseAgentEvent,
    BaseChatMessage,
    HandoffMessage,
    MessageFactory,
    ModelClientStreamingChunkEvent,
    SelectorEvent,
)
from ...state import SelectorManagerState
from ._base_group_chat import BaseGroupChat
from ._base_group_chat_manager import BaseGroupChatManager
from ._events import GroupChatTermination

trace_logger = logging.getLogger(TRACE_LOGGER_NAME)

SyncSelectorFunc = Callable[[Sequence[BaseAgentEvent | BaseChatMessage]], str | None]
AsyncSelectorFunc = Callable[[Sequence[BaseAgentEvent | BaseChatMessage]], Awaitable[str | None]]
SelectorFuncType = Union[SyncSelectorFunc | AsyncSelectorFunc]

SyncCandidateFunc = Callable[[Sequence[BaseAgentEvent | BaseChatMessage]], List[str]]
AsyncCandidateFunc = Callable[[Sequence[BaseAgentEvent | BaseChatMessage]], Awaitable[List[str]]]
CandidateFuncType = Union[SyncCandidateFunc | AsyncCandidateFunc]


class SelectorGroupChatManager(BaseGroupChatManager):
    """A group chat manager that selects the next speaker using a ChatCompletion
    model and a custom selector function."""

    def __init__(
        self,
        name: str,
        group_topic_type: str,
        output_topic_type: str,
        participant_topic_types: List[str],
        participant_names: List[str],
        participant_descriptions: List[str],
        output_message_queue: asyncio.Queue[BaseAgentEvent | BaseChatMessage | GroupChatTermination],
        termination_condition: TerminationCondition | None,
        max_turns: int | None,
        message_factory: MessageFactory,
        model_client: ChatCompletionClient,
        selector_prompt: str,
        allow_repeated_speaker: bool,
        selector_func: Optional[SelectorFuncType],
        max_selector_attempts: int,
        candidate_func: Optional[CandidateFuncType],
        emit_team_events: bool,
        model_context: ChatCompletionContext | None,
        model_client_streaming: bool = False,
    ) -> None:
        super().__init__(
            name,
            group_topic_type,
            output_topic_type,
            participant_topic_types,
            participant_names,
            participant_descriptions,
            output_message_queue,
            termination_condition,
            max_turns,
            message_factory,
            emit_team_events,
        )
        self._model_client = model_client
        self._selector_prompt = selector_prompt
        self._previous_speaker: str | None = None
        self._allow_repeated_speaker = allow_repeated_speaker
        self._selector_func = selector_func
        self._is_selector_func_async = iscoroutinefunction(self._selector_func)
        self._max_selector_attempts = max_selector_attempts
        self._candidate_func = candidate_func
        self._is_candidate_func_async = iscoroutinefunction(self._candidate_func)
        self._model_client_streaming = model_client_streaming
        if model_context is not None:
            self._model_context = model_context
        else:
            self._model_context = UnboundedChatCompletionContext()
        self._cancellation_token = CancellationToken()

    async def validate_group_state(self, messages: List[BaseChatMessage] | None) -> None:
        pass

    async def reset(self) -> None:
        self._current_turn = 0
        self._message_thread.clear()
        await self._model_context.clear()
        if self._termination_condition is not None:
            await self._termination_condition.reset()
        self._previous_speaker = None

    async def save_state(self) -> Mapping[str, Any]:
        state = SelectorManagerState(
            message_thread=[msg.dump() for msg in self._message_thread],
            current_turn=self._current_turn,
            previous_speaker=self._previous_speaker,
        )
        return state.model_dump()

    async def load_state(self, state: Mapping[str, Any]) -> None:
        selector_state = SelectorManagerState.model_validate(state)
        self._message_thread = [self._message_factory.create(msg) for msg in selector_state.message_thread]
        await self._add_messages_to_context(
            self._model_context, [msg for msg in self._message_thread if isinstance(msg, BaseChatMessage)]
        )
        self._current_turn = selector_state.current_turn
        self._previous_speaker = selector_state.previous_speaker

    @staticmethod
    async def _add_messages_to_context(
        model_context: ChatCompletionContext,
        messages: Sequence[BaseChatMessage],
    ) -> None:
        """
        Add incoming messages to the model context.
        """
        for msg in messages:
            if isinstance(msg, HandoffMessage):
                for llm_msg in msg.context:
                    await model_context.add_message(llm_msg)
            await model_context.add_message(msg.to_model_message())

    async def update_message_thread(self, messages: Sequence[BaseAgentEvent | BaseChatMessage]) -> None:
        self._message_thread.extend(messages)
        base_chat_messages = [m for m in messages if isinstance(m, BaseChatMessage)]
        await self._add_messages_to_context(self._model_context, base_chat_messages)

    async def select_speaker(self, thread: Sequence[BaseAgentEvent | BaseChatMessage]) -> List[str] | str:
        """Selects the next speaker in a group chat using a ChatCompletion client,
        with the selector function as override if it returns a speaker name.

        .. note::

            This method always returns a single speaker name.

        A key assumption is that the agent type is the same as the topic type, which we use as the agent name.
        """
        # Use the selector function if provided.
        if self._selector_func is not None:
            if self._is_selector_func_async:
                async_selector_func = cast(AsyncSelectorFunc, self._selector_func)
                speaker = await async_selector_func(thread)
            else:
                sync_selector_func = cast(SyncSelectorFunc, self._selector_func)
                speaker = sync_selector_func(thread)
            if speaker is not None:
                if speaker not in self._participant_names:
                    raise ValueError(
                        f"Selector function returned an invalid speaker name: {speaker}. "
                        f"Expected one of: {self._participant_names}."
                    )
                # Skip the model based selection.
                return [speaker]

        # Use the candidate function to filter participants if provided
        if self._candidate_func is not None:
            if self._is_candidate_func_async:
                async_candidate_func = cast(AsyncCandidateFunc, self._candidate_func)
                participants = await async_candidate_func(thread)
            else:
                sync_candidate_func = cast(SyncCandidateFunc, self._candidate_func)
                participants = sync_candidate_func(thread)
            if not participants:
                raise ValueError("Candidate function must return a non-empty list of participant names.")
            if not all(p in self._participant_names for p in participants):
                raise ValueError(
                    f"Candidate function returned invalid participant names: {participants}. "
                    f"Expected one of: {self._participant_names}."
                )
        else:
            # Construct the candidate agent list to be selected from, skip the previous speaker if not allowed.
            if self._previous_speaker is not None and not self._allow_repeated_speaker:
                participants = [p for p in self._participant_names if p != self._previous_speaker]
            else:
                participants = list(self._participant_names)

        assert len(participants) > 0

        # Construct agent roles.
        # Each agent sould appear on a single line.
        roles = ""
        for topic_type, description in zip(self._participant_names, self._participant_descriptions, strict=True):
            roles += re.sub(r"\s+", " ", f"{topic_type}: {description}").strip() + "\n"
        roles = roles.strip()

        # Select the next speaker.
        if len(participants) > 1:
            agent_name = await self._select_speaker(roles, participants, self._max_selector_attempts)
        else:
            agent_name = participants[0]
        self._previous_speaker = agent_name
        trace_logger.debug(f"Selected speaker: {agent_name}")
        return [agent_name]

    def construct_message_history(self, message_history: List[LLMMessage]) -> str:
        # Construct the history of the conversation.
        history_messages: List[str] = []
        for msg in message_history:
            if isinstance(msg, UserMessage) or isinstance(msg, AssistantMessage):
                message = f"{msg.source}: {msg.content}"
                history_messages.append(
                    message.rstrip() + "\n\n"
                )  # Create some consistency for how messages are separated in the transcript

        history: str = "\n".join(history_messages)
        return history

    async def _select_speaker(self, roles: str, participants: List[str], max_attempts: int) -> str:
        model_context_messages = await self._model_context.get_messages()
        model_context_history = self.construct_message_history(model_context_messages)

        select_speaker_prompt = self._selector_prompt.format(
            roles=roles, participants=str(participants), history=model_context_history
        )

        select_speaker_messages: List[SystemMessage | UserMessage | AssistantMessage]
        if ModelFamily.is_openai(self._model_client.model_info["family"]):
            select_speaker_messages = [SystemMessage(content=select_speaker_prompt)]
        else:
            # Many other models need a UserMessage to respond to
            select_speaker_messages = [UserMessage(content=select_speaker_prompt, source="user")]

        agent_name_map: Dict[str, str] = {agent.upper(): agent for agent in participants}
        AgentName = Enum("AgentName", agent_name_map)  # type: ignore

        class SpeakerSelectionFormat(BaseModel):
            agent_name: AgentName

        num_attempts = 0
        while num_attempts < max_attempts:
            num_attempts += 1
<<<<<<< HEAD
            if (
                "structured_output" in self._model_client.model_info
                and self._model_client.model_info["structured_output"]
            ):
                response = await self._model_client.create(
                    messages=select_speaker_messages, json_output=SpeakerSelectionFormat
                )
                assert isinstance(response.content, str)
                selection = SpeakerSelectionFormat.model_validate_json(response.content)
                return str(selection.agent_name.value)
            else:
                warnings.warn(
                    "The 'structured_output' key is missing from model_info. "
                    "To enable structured outputs for speaker selection, "
                    "please update your model_info when creating your model client if supported.",
                    stacklevel=2,
                )
                response = await self._model_client.create(messages=select_speaker_messages)

=======
            if self._model_client_streaming:
                chunk: CreateResult | str = ""
                async for _chunk in self._model_client.create_stream(messages=select_speaker_messages):
                    chunk = _chunk
                    if self._emit_team_events:
                        if isinstance(chunk, str):
                            await self._output_message_queue.put(
                                ModelClientStreamingChunkEvent(content=cast(str, _chunk), source=self._name)
                            )
                        else:
                            assert isinstance(chunk, CreateResult)
                            assert isinstance(chunk.content, str)
                            await self._output_message_queue.put(
                                SelectorEvent(content=chunk.content, source=self._name)
                            )
                # The last chunk must be CreateResult.
                assert isinstance(chunk, CreateResult)
                response = chunk
            else:
                response = await self._model_client.create(messages=select_speaker_messages)
>>>>>>> ec5da1ef
            assert isinstance(response.content, str)
            select_speaker_messages.append(AssistantMessage(content=response.content, source="selector"))
            # NOTE: we use all participant names to check for mentions, even if the previous speaker is not allowed.
            # This is because the model may still select the previous speaker, and we want to catch that.
            mentions = self._mentioned_agents(response.content, self._participant_names)
            if len(mentions) == 0:
                trace_logger.debug(f"Model failed to select a valid name: {response.content} (attempt {num_attempts})")
                feedback = f"No valid name was mentioned. Please select from: {str(participants)}."
                select_speaker_messages.append(UserMessage(content=feedback, source="user"))
            elif len(mentions) > 1:
                trace_logger.debug(f"Model selected multiple names: {str(mentions)} (attempt {num_attempts})")
                feedback = (
                    f"Expected exactly one name to be mentioned. Please select only one from: {str(participants)}."
                )
                select_speaker_messages.append(UserMessage(content=feedback, source="user"))
            else:
                agent_name = list(mentions.keys())[0]
                if (
                    not self._allow_repeated_speaker
                    and self._previous_speaker is not None
                    and agent_name == self._previous_speaker
                ):
                    trace_logger.debug(f"Model selected the previous speaker: {agent_name} (attempt {num_attempts})")
                    feedback = (
                        f"Repeated speaker is not allowed, please select a different name from: {str(participants)}."
                    )
                    select_speaker_messages.append(UserMessage(content=feedback, source="user"))
                else:
                    # Valid selection
                    trace_logger.debug(f"Model selected a valid name: {agent_name} (attempt {num_attempts})")
                    return agent_name

        if self._previous_speaker is not None:
            trace_logger.warning(f"Model failed to select a speaker after {max_attempts}, using the previous speaker.")
            return self._previous_speaker
        trace_logger.warning(
            f"Model failed to select a speaker after {max_attempts} and there was no previous speaker, using the first participant."
        )
        return participants[0]

    def _mentioned_agents(self, message_content: str, agent_names: List[str]) -> Dict[str, int]:
        """Counts the number of times each agent is mentioned in the provided message content.
        Agent names will match under any of the following conditions (all case-sensitive):
        - Exact name match
        - If the agent name has underscores it will match with spaces instead (e.g. 'Story_writer' == 'Story writer')
        - If the agent name has underscores it will match with '\\_' instead of '_' (e.g. 'Story_writer' == 'Story\\_writer')

        Args:
            message_content (Union[str, List]): The content of the message, either as a single string or a list of strings.
            agents (List[Agent]): A list of Agent objects, each having a 'name' attribute to be searched in the message content.

        Returns:
            Dict: a counter for mentioned agents.
        """
        mentions: Dict[str, int] = dict()
        for name in agent_names:
            # Finds agent mentions, taking word boundaries into account,
            # accommodates escaping underscores and underscores as spaces
            regex = (
                r"(?<=\W)("
                + re.escape(name)
                + r"|"
                + re.escape(name.replace("_", " "))
                + r"|"
                + re.escape(name.replace("_", r"\_"))
                + r")(?=\W)"
            )
            # Pad the message to help with matching
            count = len(re.findall(regex, f" {message_content} "))
            if count > 0:
                mentions[name] = count
        return mentions


class SelectorGroupChatConfig(BaseModel):
    """The declarative configuration for SelectorGroupChat."""

    name: str | None = None
    description: str | None = None
    participants: List[ComponentModel]
    model_client: ComponentModel
    termination_condition: ComponentModel | None = None
    max_turns: int | None = None
    selector_prompt: str
    allow_repeated_speaker: bool
    # selector_func: ComponentModel | None
    max_selector_attempts: int = 3
    emit_team_events: bool = False
    model_client_streaming: bool = False
    model_context: ComponentModel | None = None


class SelectorGroupChat(BaseGroupChat, Component[SelectorGroupChatConfig]):
    """A group chat team that have participants takes turn to publish a message
    to all, using a ChatCompletion model to select the next speaker after each message.

    If an :class:`~autogen_agentchat.base.ChatAgent` is a participant,
    the :class:`~autogen_agentchat.messages.BaseChatMessage` from the agent response's
    :attr:`~autogen_agentchat.base.Response.chat_message` will be published
    to other participants in the group chat.

    If a :class:`~autogen_agentchat.base.Team` is a participant,
    the :class:`~autogen_agentchat.messages.BaseChatMessage`
    from the team result' :attr:`~autogen_agentchat.base.TaskResult.messages` will be published
    to other participants in the group chat.

    Args:
        participants (List[ChatAgent | Team]): The participants in the group chat,
            must have unique names and at least two participants.
        model_client (ChatCompletionClient): The ChatCompletion model client used
            to select the next speaker.
        name (str | None, optional): The name of the group chat, using
            :attr:`~autogen_agentchat.teams.SelectorGroupChat.DEFAULT_NAME` if not provided.
            The name is used by a parent team to identify this group chat so it must
            be unique within the parent team.
        description (str | None, optional): The description of the group chat, using
            :attr:`~autogen_agentchat.teams.SelectorGroupChat.DEFAULT_DESCRIPTION` if not provided.
        termination_condition (TerminationCondition, optional): The termination condition for the group chat. Defaults to None.
            Without a termination condition, the group chat will run indefinitely.
        max_turns (int, optional): The maximum number of turns in the group chat before stopping. Defaults to None, meaning no limit.
        selector_prompt (str, optional): The prompt template to use for selecting the next speaker.
            Available fields: '{roles}', '{participants}', and '{history}'.
            `{participants}` is the names of candidates for selection. The format is `["<name1>", "<name2>", ...]`.
            `{roles}` is a newline-separated list of names and descriptions of the candidate agents. The format for each line is: `"<name> : <description>"`.
            `{history}` is the conversation history formatted as a double newline separated of names and message content. The format for each message is: `"<name> : <message content>"`.
        allow_repeated_speaker (bool, optional): Whether to include the previous speaker in the list of candidates to be selected for the next turn.
            Defaults to False. The model may still select the previous speaker -- a warning will be logged if this happens.
        max_selector_attempts (int, optional): The maximum number of attempts to select a speaker using the model. Defaults to 3.
            If the model fails to select a speaker after the maximum number of attempts, the previous speaker will be used if available,
            otherwise the first participant will be used.
        selector_func (Callable[[Sequence[BaseAgentEvent | BaseChatMessage]], str | None], Callable[[Sequence[BaseAgentEvent | BaseChatMessage]], Awaitable[str | None]], optional): A custom selector
            function that takes the conversation history and returns the name of the next speaker.
            If provided, this function will be used to override the model to select the next speaker.
            If the function returns None, the model will be used to select the next speaker.
            NOTE: `selector_func` is not serializable and will be ignored during serialization and deserialization process.
        candidate_func (Callable[[Sequence[BaseAgentEvent | BaseChatMessage]], List[str]], Callable[[Sequence[BaseAgentEvent | BaseChatMessage]], Awaitable[List[str]]], optional):
            A custom function that takes the conversation history and returns a filtered list of candidates for the next speaker
            selection using model. If the function returns an empty list or `None`, `SelectorGroupChat` will raise a `ValueError`.
            This function is only used if `selector_func` is not set. The `allow_repeated_speaker` will be ignored if set.
        custom_message_types (List[type[BaseAgentEvent | BaseChatMessage]], optional): A list of custom message types that will be used in the group chat.
            If you are using custom message types or your agents produces custom message types, you need to specify them here.
            Make sure your custom message types are subclasses of :class:`~autogen_agentchat.messages.BaseAgentEvent` or :class:`~autogen_agentchat.messages.BaseChatMessage`.
        emit_team_events (bool, optional): Whether to emit team events through :meth:`BaseGroupChat.run_stream`. Defaults to False.
        model_client_streaming (bool, optional): Whether to use streaming for the model client. (This is useful for reasoning models like QwQ). Defaults to False.
        model_context (ChatCompletionContext | None, optional): The model context for storing and retrieving
            :class:`~autogen_core.models.LLMMessage`. It can be preloaded with initial messages. Messages stored in model context will be used for speaker selection. The initial messages will be cleared when the team is reset.

    Raises:
        ValueError: If the number of participants is less than two or if the selector prompt is invalid.

    Examples:

    A team with multiple participants:

        .. code-block:: python

            import asyncio
            from autogen_ext.models.openai import OpenAIChatCompletionClient
            from autogen_agentchat.agents import AssistantAgent
            from autogen_agentchat.teams import SelectorGroupChat
            from autogen_agentchat.conditions import TextMentionTermination
            from autogen_agentchat.ui import Console


            async def main() -> None:
                model_client = OpenAIChatCompletionClient(model="gpt-4o")

                async def lookup_hotel(location: str) -> str:
                    return f"Here are some hotels in {location}: hotel1, hotel2, hotel3."

                async def lookup_flight(origin: str, destination: str) -> str:
                    return f"Here are some flights from {origin} to {destination}: flight1, flight2, flight3."

                async def book_trip() -> str:
                    return "Your trip is booked!"

                travel_advisor = AssistantAgent(
                    "Travel_Advisor",
                    model_client,
                    tools=[book_trip],
                    description="Helps with travel planning.",
                )
                hotel_agent = AssistantAgent(
                    "Hotel_Agent",
                    model_client,
                    tools=[lookup_hotel],
                    description="Helps with hotel booking.",
                )
                flight_agent = AssistantAgent(
                    "Flight_Agent",
                    model_client,
                    tools=[lookup_flight],
                    description="Helps with flight booking.",
                )
                termination = TextMentionTermination("TERMINATE")
                team = SelectorGroupChat(
                    [travel_advisor, hotel_agent, flight_agent],
                    model_client=model_client,
                    termination_condition=termination,
                )
                await Console(team.run_stream(task="Book a 3-day trip to new york."))


            asyncio.run(main())

    A team with a custom selector function:

        .. code-block:: python

            import asyncio
            from typing import Sequence
            from autogen_ext.models.openai import OpenAIChatCompletionClient
            from autogen_agentchat.agents import AssistantAgent
            from autogen_agentchat.teams import SelectorGroupChat
            from autogen_agentchat.conditions import TextMentionTermination
            from autogen_agentchat.ui import Console
            from autogen_agentchat.messages import BaseAgentEvent, BaseChatMessage


            async def main() -> None:
                model_client = OpenAIChatCompletionClient(model="gpt-4o")

                def check_calculation(x: int, y: int, answer: int) -> str:
                    if x + y == answer:
                        return "Correct!"
                    else:
                        return "Incorrect!"

                agent1 = AssistantAgent(
                    "Agent1",
                    model_client,
                    description="For calculation",
                    system_message="Calculate the sum of two numbers",
                )
                agent2 = AssistantAgent(
                    "Agent2",
                    model_client,
                    tools=[check_calculation],
                    description="For checking calculation",
                    system_message="Check the answer and respond with 'Correct!' or 'Incorrect!'",
                )

                def selector_func(messages: Sequence[BaseAgentEvent | BaseChatMessage]) -> str | None:
                    if len(messages) == 1 or messages[-1].to_text() == "Incorrect!":
                        return "Agent1"
                    if messages[-1].source == "Agent1":
                        return "Agent2"
                    return None

                termination = TextMentionTermination("Correct!")
                team = SelectorGroupChat(
                    [agent1, agent2],
                    model_client=model_client,
                    selector_func=selector_func,
                    termination_condition=termination,
                )

                await Console(team.run_stream(task="What is 1 + 1?"))


            asyncio.run(main())

    A team with custom model context:

        .. code-block:: python

            import asyncio

            from autogen_core.model_context import BufferedChatCompletionContext
            from autogen_ext.models.openai import OpenAIChatCompletionClient

            from autogen_agentchat.agents import AssistantAgent
            from autogen_agentchat.conditions import TextMentionTermination
            from autogen_agentchat.teams import SelectorGroupChat
            from autogen_agentchat.ui import Console


            async def main() -> None:
                model_client = OpenAIChatCompletionClient(model="gpt-4o")
                model_context = BufferedChatCompletionContext(buffer_size=5)

                async def lookup_hotel(location: str) -> str:
                    return f"Here are some hotels in {location}: hotel1, hotel2, hotel3."

                async def lookup_flight(origin: str, destination: str) -> str:
                    return f"Here are some flights from {origin} to {destination}: flight1, flight2, flight3."

                async def book_trip() -> str:
                    return "Your trip is booked!"

                travel_advisor = AssistantAgent(
                    "Travel_Advisor",
                    model_client,
                    tools=[book_trip],
                    description="Helps with travel planning.",
                )
                hotel_agent = AssistantAgent(
                    "Hotel_Agent",
                    model_client,
                    tools=[lookup_hotel],
                    description="Helps with hotel booking.",
                )
                flight_agent = AssistantAgent(
                    "Flight_Agent",
                    model_client,
                    tools=[lookup_flight],
                    description="Helps with flight booking.",
                )
                termination = TextMentionTermination("TERMINATE")
                team = SelectorGroupChat(
                    [travel_advisor, hotel_agent, flight_agent],
                    model_client=model_client,
                    termination_condition=termination,
                    model_context=model_context,
                )
                await Console(team.run_stream(task="Book a 3-day trip to new york."))


            asyncio.run(main())
    """

    component_config_schema = SelectorGroupChatConfig
    component_provider_override = "autogen_agentchat.teams.SelectorGroupChat"

    DEFAULT_NAME = "SelectorGroupChat"
    DEFAULT_DESCRIPTION = "A team of agents."

    def __init__(
        self,
        participants: List[ChatAgent | Team],
        model_client: ChatCompletionClient,
        *,
        name: str | None = None,
        description: str | None = None,
        termination_condition: TerminationCondition | None = None,
        max_turns: int | None = None,
        runtime: AgentRuntime | None = None,
        selector_prompt: str = """You are in a role play game. The following roles are available:
{roles}.
Read the following conversation. Then select the next role from {participants} to play. Only return the role.

{history}

Read the above conversation. Then select the next role from {participants} to play. Only return the role.
""",
        allow_repeated_speaker: bool = False,
        max_selector_attempts: int = 3,
        selector_func: Optional[SelectorFuncType] = None,
        candidate_func: Optional[CandidateFuncType] = None,
        custom_message_types: List[type[BaseAgentEvent | BaseChatMessage]] | None = None,
        emit_team_events: bool = False,
        model_client_streaming: bool = False,
        model_context: ChatCompletionContext | None = None,
    ):
        super().__init__(
            name=name or self.DEFAULT_NAME,
            description=description or self.DEFAULT_DESCRIPTION,
            participants=participants,
            group_chat_manager_name="SelectorGroupChatManager",
            group_chat_manager_class=SelectorGroupChatManager,
            termination_condition=termination_condition,
            max_turns=max_turns,
            runtime=runtime,
            custom_message_types=custom_message_types,
            emit_team_events=emit_team_events,
        )
        # Validate the participants.
        if len(participants) < 2:
            raise ValueError("At least two participants are required for SelectorGroupChat.")
        self._selector_prompt = selector_prompt
        self._model_client = model_client
        self._allow_repeated_speaker = allow_repeated_speaker
        self._selector_func = selector_func
        self._max_selector_attempts = max_selector_attempts
        self._candidate_func = candidate_func
        self._model_client_streaming = model_client_streaming
        self._model_context = model_context

    def _create_group_chat_manager_factory(
        self,
        name: str,
        group_topic_type: str,
        output_topic_type: str,
        participant_topic_types: List[str],
        participant_names: List[str],
        participant_descriptions: List[str],
        output_message_queue: asyncio.Queue[BaseAgentEvent | BaseChatMessage | GroupChatTermination],
        termination_condition: TerminationCondition | None,
        max_turns: int | None,
        message_factory: MessageFactory,
    ) -> Callable[[], BaseGroupChatManager]:
        return lambda: SelectorGroupChatManager(
            name,
            group_topic_type,
            output_topic_type,
            participant_topic_types,
            participant_names,
            participant_descriptions,
            output_message_queue,
            termination_condition,
            max_turns,
            message_factory,
            self._model_client,
            self._selector_prompt,
            self._allow_repeated_speaker,
            self._selector_func,
            self._max_selector_attempts,
            self._candidate_func,
            self._emit_team_events,
            self._model_context,
            self._model_client_streaming,
        )

    def _to_config(self) -> SelectorGroupChatConfig:
        return SelectorGroupChatConfig(
            name=self._name,
            description=self._description,
            participants=[participant.dump_component() for participant in self._participants],
            model_client=self._model_client.dump_component(),
            termination_condition=self._termination_condition.dump_component() if self._termination_condition else None,
            max_turns=self._max_turns,
            selector_prompt=self._selector_prompt,
            allow_repeated_speaker=self._allow_repeated_speaker,
            max_selector_attempts=self._max_selector_attempts,
            # selector_func=self._selector_func.dump_component() if self._selector_func else None,
            emit_team_events=self._emit_team_events,
            model_client_streaming=self._model_client_streaming,
            model_context=self._model_context.dump_component() if self._model_context else None,
        )

    @classmethod
    def _from_config(cls, config: SelectorGroupChatConfig) -> Self:
        participants: List[ChatAgent | Team] = []
        for participant in config.participants:
            if participant.component_type == ChatAgent.component_type:
                participants.append(ChatAgent.load_component(participant))
            elif participant.component_type == Team.component_type:
                participants.append(Team.load_component(participant))
            else:
                raise ValueError(
                    f"Invalid participant component type: {participant.component_type}. " "Expected ChatAgent or Team."
                )
        return cls(
            participants=participants,
            model_client=ChatCompletionClient.load_component(config.model_client),
            name=config.name,
            description=config.description,
            termination_condition=TerminationCondition.load_component(config.termination_condition)
            if config.termination_condition
            else None,
            max_turns=config.max_turns,
            selector_prompt=config.selector_prompt,
            allow_repeated_speaker=config.allow_repeated_speaker,
            max_selector_attempts=config.max_selector_attempts,
            # selector_func=ComponentLoader.load_component(config.selector_func, Callable[[Sequence[BaseAgentEvent | BaseChatMessage]], str | None])
            # if config.selector_func
            # else None,
            emit_team_events=config.emit_team_events,
            model_client_streaming=config.model_client_streaming,
            model_context=ChatCompletionContext.load_component(config.model_context) if config.model_context else None,
        )<|MERGE_RESOLUTION|>--- conflicted
+++ resolved
@@ -1,14 +1,9 @@
 import asyncio
 import logging
 import re
-<<<<<<< HEAD
 import warnings
-from enum import Enum
-from typing import Any, Callable, Dict, List, Mapping, Sequence
-=======
 from inspect import iscoroutinefunction
 from typing import Any, Awaitable, Callable, Dict, List, Mapping, Optional, Sequence, Union, cast
->>>>>>> ec5da1ef
 
 from autogen_core import AgentRuntime, CancellationToken, Component, ComponentModel
 from autogen_core.model_context import (
@@ -259,7 +254,6 @@
         num_attempts = 0
         while num_attempts < max_attempts:
             num_attempts += 1
-<<<<<<< HEAD
             if (
                 "structured_output" in self._model_client.model_info
                 and self._model_client.model_info["structured_output"]
@@ -270,16 +264,13 @@
                 assert isinstance(response.content, str)
                 selection = SpeakerSelectionFormat.model_validate_json(response.content)
                 return str(selection.agent_name.value)
-            else:
-                warnings.warn(
-                    "The 'structured_output' key is missing from model_info. "
-                    "To enable structured outputs for speaker selection, "
-                    "please update your model_info when creating your model client if supported.",
-                    stacklevel=2,
-                )
-                response = await self._model_client.create(messages=select_speaker_messages)
-
-=======
+            
+            warnings.warn(
+                "The 'structured_output' key is missing from model_info. "
+                "To enable structured outputs for speaker selection, "
+                "please update your model_info when creating your model client if supported.",
+                stacklevel=2,
+            )
             if self._model_client_streaming:
                 chunk: CreateResult | str = ""
                 async for _chunk in self._model_client.create_stream(messages=select_speaker_messages):
@@ -300,7 +291,6 @@
                 response = chunk
             else:
                 response = await self._model_client.create(messages=select_speaker_messages)
->>>>>>> ec5da1ef
             assert isinstance(response.content, str)
             select_speaker_messages.append(AssistantMessage(content=response.content, source="selector"))
             # NOTE: we use all participant names to check for mentions, even if the previous speaker is not allowed.
