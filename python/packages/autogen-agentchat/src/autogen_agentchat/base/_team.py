--- conflicted
+++ resolved
@@ -1,12 +1,9 @@
 from abc import ABC, abstractmethod
 from typing import Any, Mapping
 
-<<<<<<< HEAD
-=======
 from autogen_core import ComponentBase
 from pydantic import BaseModel
 
->>>>>>> 89631966
 from ._task import TaskRunner
 
 
