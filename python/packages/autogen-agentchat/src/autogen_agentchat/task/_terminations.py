import time
from typing import Sequence, List

from ..base import TerminatedException, TerminationCondition
from ..messages import AgentMessage, HandoffMessage, MultiModalMessage, StopMessage, TextMessage


class StopMessageTermination(TerminationCondition):
    """Terminate the conversation if a StopMessage is received."""

    def __init__(self) -> None:
        self._terminated = False

    @property
    def terminated(self) -> bool:
        return self._terminated

    async def __call__(self, messages: Sequence[AgentMessage]) -> StopMessage | None:
        if self._terminated:
            raise TerminatedException("Termination condition has already been reached")
        for message in messages:
            if isinstance(message, StopMessage):
                self._terminated = True
                return StopMessage(content="Stop message received", source="StopMessageTermination")
        return None

    async def reset(self) -> None:
        self._terminated = False


class MaxMessageTermination(TerminationCondition):
    """Terminate the conversation after a maximum number of messages have been exchanged.

    Args:
        max_messages: The maximum number of messages allowed in the conversation.
    """

    def __init__(self, max_messages: int) -> None:
        self._max_messages = max_messages
        self._message_count = 0

    @property
    def terminated(self) -> bool:
        return self._message_count >= self._max_messages

    async def __call__(self, messages: Sequence[AgentMessage]) -> StopMessage | None:
        if self.terminated:
            raise TerminatedException("Termination condition has already been reached")
        self._message_count += len(messages)
        if self._message_count >= self._max_messages:
            return StopMessage(
                content=f"Maximum number of messages {self._max_messages} reached, current message count: {self._message_count}",
                source="MaxMessageTermination",
            )
        return None

    async def reset(self) -> None:
        self._message_count = 0


class TextMentionTermination(TerminationCondition):
    """Terminate the conversation if a specific text is mentioned.

    Args:
        text: The text to look for in the messages.
    """

    def __init__(self, text: str) -> None:
        self._text = text
        self._terminated = False

    @property
    def terminated(self) -> bool:
        return self._terminated

    async def __call__(self, messages: Sequence[AgentMessage]) -> StopMessage | None:
        if self._terminated:
            raise TerminatedException("Termination condition has already been reached")
        for message in messages:
            if isinstance(message, TextMessage | StopMessage) and self._text in message.content:
                self._terminated = True
                return StopMessage(content=f"Text '{self._text}' mentioned", source="TextMentionTermination")
            elif isinstance(message, MultiModalMessage):
                for item in message.content:
                    if isinstance(item, str) and self._text in item:
                        self._terminated = True
                        return StopMessage(content=f"Text '{self._text}' mentioned", source="TextMentionTermination")
        return None

    async def reset(self) -> None:
        self._terminated = False


class TokenUsageTermination(TerminationCondition):
    """Terminate the conversation if a token usage limit is reached.

    Args:
        max_total_token: The maximum total number of tokens allowed in the conversation.
        max_prompt_token: The maximum number of prompt tokens allowed in the conversation.
        max_completion_token: The maximum number of completion tokens allowed in the conversation.

    Raises:
        ValueError: If none of max_total_token, max_prompt_token, or max_completion_token is provided.
    """

    def __init__(
        self,
        max_total_token: int | None = None,
        max_prompt_token: int | None = None,
        max_completion_token: int | None = None,
    ) -> None:
        if max_total_token is None and max_prompt_token is None and max_completion_token is None:
            raise ValueError(
                "At least one of max_total_token, max_prompt_token, or max_completion_token must be provided"
            )
        self._max_total_token = max_total_token
        self._max_prompt_token = max_prompt_token
        self._max_completion_token = max_completion_token
        self._total_token_count = 0
        self._prompt_token_count = 0
        self._completion_token_count = 0

    @property
    def terminated(self) -> bool:
        return (
            (self._max_total_token is not None and self._total_token_count >= self._max_total_token)
            or (self._max_prompt_token is not None and self._prompt_token_count >= self._max_prompt_token)
            or (self._max_completion_token is not None and self._completion_token_count >= self._max_completion_token)
        )

    async def __call__(self, messages: Sequence[AgentMessage]) -> StopMessage | None:
        if self.terminated:
            raise TerminatedException("Termination condition has already been reached")
        for message in messages:
            if message.models_usage is not None:
                self._prompt_token_count += message.models_usage.prompt_tokens
                self._completion_token_count += message.models_usage.completion_tokens
                self._total_token_count += message.models_usage.prompt_tokens + message.models_usage.completion_tokens
        if self.terminated:
            content = f"Token usage limit reached, total token count: {self._total_token_count}, prompt token count: {self._prompt_token_count}, completion token count: {self._completion_token_count}."
            return StopMessage(content=content, source="TokenUsageTermination")
        return None

    async def reset(self) -> None:
        self._total_token_count = 0
        self._prompt_token_count = 0
        self._completion_token_count = 0


class HandoffTermination(TerminationCondition):
    """Terminate the conversation if a :class:`~autogen_agentchat.messages.HandoffMessage`
    with the given target is received.

    Args:
        target (str): The target of the handoff message.
    """

    def __init__(self, target: str) -> None:
        self._terminated = False
        self._target = target

    @property
    def terminated(self) -> bool:
        return self._terminated

    async def __call__(self, messages: Sequence[AgentMessage]) -> StopMessage | None:
        if self._terminated:
            raise TerminatedException("Termination condition has already been reached")
        for message in messages:
            if isinstance(message, HandoffMessage) and message.target == self._target:
                self._terminated = True
                return StopMessage(
                    content=f"Handoff to {self._target} from {message.source} detected.", source="HandoffTermination"
                )
        return None

    async def reset(self) -> None:
        self._terminated = False


class TimeoutTermination(TerminationCondition):
    """Terminate the conversation after a specified duration has passed.

    Args:
        timeout_seconds: The maximum duration in seconds before terminating the conversation.
    """

    def __init__(self, timeout_seconds: float) -> None:
        self._timeout_seconds = timeout_seconds
        self._start_time = time.monotonic()
        self._terminated = False

    @property
    def terminated(self) -> bool:
        return self._terminated

    async def __call__(self, messages: Sequence[AgentMessage]) -> StopMessage | None:
        if self._terminated:
            raise TerminatedException("Termination condition has already been reached")

        if (time.monotonic() - self._start_time) >= self._timeout_seconds:
            self._terminated = True
            return StopMessage(
                content=f"Timeout of {self._timeout_seconds} seconds reached", source="TimeoutTermination"
            )
        return None

    async def reset(self) -> None:
        self._start_time = time.monotonic()
        self._terminated = False


<<<<<<< HEAD
class SourceMatchTermination(TerminationCondition):
    """Terminate the conversation after a specific source responds.

    Args:
        sources (List[str]): List of source names to terminate the conversation.

    Raises:
        TerminatedException: If the termination condition has already been reached.
    """

    def __init__(self, sources: List[str]) -> None:
        self._sources = sources
        self._terminated = False
=======
class ExternalTermination(TerminationCondition):
    """A termination condition that is externally controlled
    by calling the :meth:`set` method.

    Example:

    .. code-block:: python

        termination = ExternalTermination()

        # Run the team in an asyncio task.
        ...

        # Set the termination condition externally
        termination.set()

    """

    def __init__(self) -> None:
        self._terminated = False
        self._setted = False
>>>>>>> eb67e4ac

    @property
    def terminated(self) -> bool:
        return self._terminated

<<<<<<< HEAD
    async def __call__(self, messages: Sequence[AgentMessage]) -> StopMessage | None:
        if self._terminated:
            raise TerminatedException("Termination condition has already been reached")
        if not messages:
            return None
        for message in messages:
            if message.source in self._sources:
                self._terminated = True
                return StopMessage(content=f"'{message.source}' answered", source="SourceMatchTermination")
        return None

    async def reset(self) -> None:
        self._terminated = False
=======
    def set(self) -> None:
        """Set the termination condition to terminated."""
        self._setted = True

    async def __call__(self, messages: Sequence[AgentMessage]) -> StopMessage | None:
        if self._terminated:
            raise TerminatedException("Termination condition has already been reached")
        if self._setted:
            self._terminated = True
            return StopMessage(content="External termination requested", source="ExternalTermination")
        return None

    async def reset(self) -> None:
        self._terminated = False
        self._setted = False
>>>>>>> eb67e4ac
<|MERGE_RESOLUTION|>--- conflicted
+++ resolved
@@ -210,21 +210,6 @@
         self._terminated = False
 
 
-<<<<<<< HEAD
-class SourceMatchTermination(TerminationCondition):
-    """Terminate the conversation after a specific source responds.
-
-    Args:
-        sources (List[str]): List of source names to terminate the conversation.
-
-    Raises:
-        TerminatedException: If the termination condition has already been reached.
-    """
-
-    def __init__(self, sources: List[str]) -> None:
-        self._sources = sources
-        self._terminated = False
-=======
 class ExternalTermination(TerminationCondition):
     """A termination condition that is externally controlled
     by calling the :meth:`set` method.
@@ -246,27 +231,11 @@
     def __init__(self) -> None:
         self._terminated = False
         self._setted = False
->>>>>>> eb67e4ac
-
-    @property
-    def terminated(self) -> bool:
-        return self._terminated
-
-<<<<<<< HEAD
-    async def __call__(self, messages: Sequence[AgentMessage]) -> StopMessage | None:
-        if self._terminated:
-            raise TerminatedException("Termination condition has already been reached")
-        if not messages:
-            return None
-        for message in messages:
-            if message.source in self._sources:
-                self._terminated = True
-                return StopMessage(content=f"'{message.source}' answered", source="SourceMatchTermination")
-        return None
-
-    async def reset(self) -> None:
-        self._terminated = False
-=======
+
+    @property
+    def terminated(self) -> bool:
+        return self._terminated
+
     def set(self) -> None:
         """Set the termination condition to terminated."""
         self._setted = True
@@ -282,4 +251,36 @@
     async def reset(self) -> None:
         self._terminated = False
         self._setted = False
->>>>>>> eb67e4ac
+
+
+class SourceMatchTermination(TerminationCondition):
+    """Terminate the conversation after a specific source responds.
+
+    Args:
+        sources (List[str]): List of source names to terminate the conversation.
+
+    Raises:
+        TerminatedException: If the termination condition has already been reached.
+    """
+
+    def __init__(self, sources: List[str]) -> None:
+        self._sources = sources
+        self._terminated = False
+
+    @property
+    def terminated(self) -> bool:
+        return self._terminated
+
+    async def __call__(self, messages: Sequence[AgentMessage]) -> StopMessage | None:
+        if self._terminated:
+            raise TerminatedException("Termination condition has already been reached")
+        if not messages:
+            return None
+        for message in messages:
+            if message.source in self._sources:
+                self._terminated = True
+                return StopMessage(content=f"'{message.source}' answered", source="SourceMatchTermination")
+        return None
+
+    async def reset(self) -> None:
+        self._terminated = False