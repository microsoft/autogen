--- conflicted
+++ resolved
@@ -15,12 +15,7 @@
     "Operating System :: OS Independent",
 ]
 dependencies = [
-<<<<<<< HEAD
-    "autogen-core==0.4.8",
-    "colorama>=0.4.6",
-=======
     "autogen-core==0.4.9",
->>>>>>> 69292e6f
 ]
 
 [tool.ruff]
