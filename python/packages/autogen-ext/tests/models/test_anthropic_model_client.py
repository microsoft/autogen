--- conflicted
+++ resolved
@@ -337,27 +337,8 @@
 
 
 @pytest.mark.asyncio
-<<<<<<< HEAD
 async def test_anthropic_message_serialization_with_tools(caplog: pytest.LogCaptureFixture) -> None:
     """Test that complex messages with tool calls are properly serialized in logs."""
-=======
-async def test_anthropic_muliple_system_message() -> None:
-    """Test multiple system messages in a single request."""
->>>>>>> 0d9b574d
-    api_key = os.getenv("ANTHROPIC_API_KEY")
-    if not api_key:
-        pytest.skip("ANTHROPIC_API_KEY not found in environment variables")
-
-<<<<<<< HEAD
-    # Create client
-=======
->>>>>>> 0d9b574d
-    client = AnthropicChatCompletionClient(
-        model="claude-3-haiku-20240307",
-        api_key=api_key,
-    )
-
-<<<<<<< HEAD
     # Use existing tools from the test file
     pass_tool = FunctionTool(_pass_function, description="Process input text", name="process_text")
     add_tool = FunctionTool(_add_numbers, description="Add two numbers together", name="add_numbers")
@@ -380,7 +361,19 @@
 
         # Verify we have at least one log with serialized messages
         assert len(serialized_message_logs) > 0, "No logs with serialized messages found"
-=======
+
+
+@pytest.mark.asyncio
+async def test_anthropic_muliple_system_message() -> None:
+    """Test multiple system messages in a single request."""
+    api_key = os.getenv("ANTHROPIC_API_KEY")
+    if not api_key:
+        pytest.skip("ANTHROPIC_API_KEY not found in environment variables")
+
+    client = AnthropicChatCompletionClient(
+        model="claude-3-haiku-20240307",
+        api_key=api_key,
+    )
     # Test multiple system messages
     messages: List[LLMMessage] = [
         SystemMessage(content="When you say anything Start with 'FOO'"),
@@ -653,5 +646,4 @@
     result = dummy_client._rstrip_last_assistant_message(messages)  # pyright: ignore[reportPrivateUsage]
 
     assert isinstance(result[-1].content, str)
-    assert result[-1].content == "foobar"
->>>>>>> 0d9b574d
+    assert result[-1].content == "foobar"