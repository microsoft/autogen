import asyncio
import logging
import os
from datetime import datetime
from typing import Any, AsyncGenerator, List, Type, Union
from unittest.mock import AsyncMock, MagicMock, patch

import pytest
from autogen_core import CancellationToken, FunctionCall, Image
from autogen_core.models import CreateResult, ModelFamily, UserMessage
from autogen_core.tools import FunctionTool
from autogen_ext.models.azure import AzureAIChatCompletionClient
from autogen_ext.models.azure.config import GITHUB_MODELS_ENDPOINT
from azure.ai.inference.aio import (
    ChatCompletionsClient,
)
from azure.ai.inference.models import (
    ChatChoice,
    ChatCompletions,
    ChatCompletionsToolCall,
    ChatResponseMessage,
    CompletionsFinishReason,
    CompletionsUsage,
    StreamingChatChoiceUpdate,
    StreamingChatCompletionsUpdate,
    StreamingChatResponseMessageUpdate,
)
from azure.ai.inference.models import (
    FunctionCall as AzureFunctionCall,
)
from azure.core.credentials import AzureKeyCredential


async def _mock_create_stream(*args: Any, **kwargs: Any) -> AsyncGenerator[StreamingChatCompletionsUpdate, None]:
    mock_chunks_content = ["Hello", " Another Hello", " Yet Another Hello"]

    mock_chunks = [
        StreamingChatChoiceUpdate(
            index=0,
            finish_reason="stop",
            delta=StreamingChatResponseMessageUpdate(role="assistant", content=chunk_content),
        )
        for chunk_content in mock_chunks_content
    ]

    for mock_chunk in mock_chunks:
        await asyncio.sleep(0.1)
        yield StreamingChatCompletionsUpdate(
            id="id",
            choices=[mock_chunk],
            created=datetime.now(),
            model="model",
            usage=CompletionsUsage(prompt_tokens=0, completion_tokens=0, total_tokens=0),
        )


async def _mock_create(
    *args: Any, **kwargs: Any
) -> ChatCompletions | AsyncGenerator[StreamingChatCompletionsUpdate, None]:
    stream = kwargs.get("stream", False)

    if not stream:
        await asyncio.sleep(0.1)
        return ChatCompletions(
            id="id",
            created=datetime.now(),
            model="model",
            choices=[
                ChatChoice(
                    index=0, finish_reason="stop", message=ChatResponseMessage(content="Hello", role="assistant")
                )
            ],
            usage=CompletionsUsage(prompt_tokens=0, completion_tokens=0, total_tokens=0),
        )
    else:
        return _mock_create_stream(*args, **kwargs)


@pytest.fixture
def azure_client(monkeypatch: pytest.MonkeyPatch) -> AzureAIChatCompletionClient:
    endpoint = os.getenv("AZURE_AI_INFERENCE_ENDPOINT")
    api_key = os.getenv("AZURE_AI_INFERENCE_API_KEY")

    if endpoint and api_key:
        return AzureAIChatCompletionClient(
            endpoint=endpoint,
            credential=AzureKeyCredential(api_key),
            model_info={
                "json_output": False,
                "function_calling": False,
                "vision": False,
                "family": "unknown",
                "structured_output": False,
            },
            model="model",
        )

    monkeypatch.setattr(ChatCompletionsClient, "complete", _mock_create)
    return AzureAIChatCompletionClient(
        endpoint="endpoint",
        credential=AzureKeyCredential("api_key"),
        model_info={
            "json_output": False,
            "function_calling": False,
            "vision": False,
            "family": "unknown",
            "structured_output": False,
        },
        model="model",
    )


@pytest.mark.asyncio
async def test_azure_ai_chat_completion_client_validation() -> None:
    with pytest.raises(ValueError, match="endpoint is required"):
        AzureAIChatCompletionClient(
            model="model",
            credential=AzureKeyCredential("api_key"),
            model_info={
                "json_output": False,
                "function_calling": False,
                "vision": False,
                "family": "unknown",
                "structured_output": False,
            },
        )

    with pytest.raises(ValueError, match="credential is required"):
        AzureAIChatCompletionClient(
            model="model",
            endpoint="endpoint",
            model_info={
                "json_output": False,
                "function_calling": False,
                "vision": False,
                "family": "unknown",
                "structured_output": False,
            },
        )

    with pytest.raises(ValueError, match="model is required"):
        AzureAIChatCompletionClient(
            endpoint=GITHUB_MODELS_ENDPOINT,
            credential=AzureKeyCredential("api_key"),
            model_info={
                "json_output": False,
                "function_calling": False,
                "vision": False,
                "family": "unknown",
                "structured_output": False,
            },
        )

    with pytest.raises(ValueError, match="model_info is required"):
        AzureAIChatCompletionClient(
            model="model",
            endpoint="endpoint",
            credential=AzureKeyCredential("api_key"),
        )

    with pytest.raises(ValueError, match="Missing required field 'family'"):
        AzureAIChatCompletionClient(
            model="model",
            endpoint="endpoint",
            credential=AzureKeyCredential("api_key"),
            model_info={
                "json_output": False,
                "function_calling": False,
                "vision": False,
                # Missing family.
            },  # type: ignore
        )


@pytest.mark.asyncio
async def test_azure_ai_chat_completion_client(azure_client: AzureAIChatCompletionClient) -> None:
    assert azure_client


@pytest.mark.asyncio
async def test_azure_ai_chat_completion_client_create(
    azure_client: AzureAIChatCompletionClient, caplog: pytest.LogCaptureFixture
) -> None:
    with caplog.at_level(logging.INFO):
        result = await azure_client.create(messages=[UserMessage(content="Hello", source="user")])
        assert result.content == "Hello"
        assert "LLMCall" in caplog.text and "Hello" in caplog.text


@pytest.mark.asyncio
async def test_azure_ai_chat_completion_client_create_stream(
    azure_client: AzureAIChatCompletionClient, caplog: pytest.LogCaptureFixture
) -> None:
    with caplog.at_level(logging.INFO):
        chunks: List[str | CreateResult] = []
        async for chunk in azure_client.create_stream(messages=[UserMessage(content="Hello", source="user")]):
            chunks.append(chunk)

        assert "LLMStreamStart" in caplog.text
        assert "LLMStreamEnd" in caplog.text

        final_result: str | CreateResult = chunks[-1]
        assert isinstance(final_result, CreateResult)
        assert isinstance(final_result.content, str)
        assert final_result.content in caplog.text

    assert chunks[0] == "Hello"
    assert chunks[1] == " Another Hello"
    assert chunks[2] == " Yet Another Hello"


@pytest.mark.asyncio
async def test_azure_ai_chat_completion_client_create_cancel(azure_client: AzureAIChatCompletionClient) -> None:
    cancellation_token = CancellationToken()
    task = asyncio.create_task(
        azure_client.create(
            messages=[UserMessage(content="Hello", source="user")], cancellation_token=cancellation_token
        )
    )
    cancellation_token.cancel()
    with pytest.raises(asyncio.CancelledError):
        await task


@pytest.mark.asyncio
async def test_azure_ai_chat_completion_client_create_stream_cancel(azure_client: AzureAIChatCompletionClient) -> None:
    cancellation_token = CancellationToken()
    stream = azure_client.create_stream(
        messages=[UserMessage(content="Hello", source="user")], cancellation_token=cancellation_token
    )
    cancellation_token.cancel()
    with pytest.raises(asyncio.CancelledError):
        async for _ in stream:
            pass


@pytest.fixture
def function_calling_client(monkeypatch: pytest.MonkeyPatch) -> AzureAIChatCompletionClient:
    """
    Returns a client that supports function calling.
    """

    async def _mock_function_call_create(*args: Any, **kwargs: Any) -> ChatCompletions:
        await asyncio.sleep(0.01)
        return ChatCompletions(
            id="id",
            created=datetime.now(),
            model="model",
            choices=[
                ChatChoice(
                    index=0,
                    finish_reason=CompletionsFinishReason.TOOL_CALLS,
                    message=ChatResponseMessage(
                        role="assistant",
                        content="",
                        tool_calls=[
                            ChatCompletionsToolCall(
                                id="tool_call_id",
                                function=AzureFunctionCall(name="some_function", arguments='{"foo": "bar"}'),
                            )
                        ],
                    ),
                )
            ],
            usage=CompletionsUsage(prompt_tokens=5, completion_tokens=2, total_tokens=7),
        )

    monkeypatch.setattr(ChatCompletionsClient, "complete", _mock_function_call_create)
    return AzureAIChatCompletionClient(
        endpoint="endpoint",
        credential=AzureKeyCredential("api_key"),
        model_info={
            "json_output": False,
            "function_calling": True,
            "vision": False,
            "family": "function_calling_model",
            "structured_output": False,
        },
        model="model",
    )


@pytest.mark.asyncio
async def test_function_calling_not_supported(azure_client: AzureAIChatCompletionClient) -> None:
    """
    Ensures error is raised if we pass tools but the model_info doesn't support function calling.
    """
    with pytest.raises(ValueError) as exc:
        await azure_client.create(
            messages=[UserMessage(content="Hello", source="user")],
            tools=[{"name": "dummy_tool"}],
        )
    assert "Model does not support function calling" in str(exc.value)


@pytest.mark.asyncio
async def test_function_calling_success(function_calling_client: AzureAIChatCompletionClient) -> None:
    """
    Ensures function calling works and returns FunctionCall content.
    """
    result = await function_calling_client.create(
        messages=[UserMessage(content="Please call a function", source="user")],
        tools=[{"name": "test_tool"}],
    )
    assert result.finish_reason == "function_calls"
    assert isinstance(result.content, list)
    assert isinstance(result.content[0], FunctionCall)
    assert result.content[0].name == "some_function"
    assert result.content[0].arguments == '{"foo": "bar"}'


@pytest.mark.asyncio
async def test_multimodal_unsupported_raises_error(azure_client: AzureAIChatCompletionClient) -> None:
    """
    If model does not support vision, providing an image should raise ValueError.
    """
    with pytest.raises(ValueError) as exc:
        await azure_client.create(
            messages=[
                UserMessage(
                    content=[  # type: ignore
                        Image.from_base64(
                            "iVBORw0KGgoAAAANSUhEUgAAAAEAAAABCAQAAAC1HAwCAAAAC0lEQVR4nGNgAAIAAAUAAen6L8YAAAAASUVORK5CYII="
                        )
                    ],
                    source="user",
                )
            ]
        )
    assert "does not support vision and image was provided" in str(exc.value)


@pytest.mark.asyncio
async def test_multimodal_supported(monkeypatch: pytest.MonkeyPatch) -> None:
    """
    If model supports vision, providing an image should not raise.
    """

    async def _mock_create_noop(*args: Any, **kwargs: Any) -> ChatCompletions:
        await asyncio.sleep(0.01)
        return ChatCompletions(
            id="id",
            created=datetime.now(),
            model="model",
            choices=[
                ChatChoice(
                    index=0,
                    finish_reason="stop",
                    message=ChatResponseMessage(content="Handled image", role="assistant"),
                )
            ],
            usage=CompletionsUsage(prompt_tokens=0, completion_tokens=0, total_tokens=0),
        )

    monkeypatch.setattr(ChatCompletionsClient, "complete", _mock_create_noop)

    client = AzureAIChatCompletionClient(
        endpoint="endpoint",
        credential=AzureKeyCredential("api_key"),
        model_info={
            "json_output": False,
            "function_calling": False,
            "vision": True,
            "family": "vision_model",
            "structured_output": False,
        },
        model="model",
    )

    result = await client.create(
        messages=[
            UserMessage(
                content=[
                    Image.from_base64(
                        "iVBORw0KGgoAAAANSUhEUgAAAAEAAAABCAQAAAC1HAwCAAAAC0lEQVR4nGNgAAIAAAUAAen6L8YAAAAASUVORK5CYII="
                    )
                ],
                source="user",
            )
        ]
    )
    assert result.content == "Handled image"


@pytest.mark.asyncio
async def test_r1_content(monkeypatch: pytest.MonkeyPatch) -> None:
    """
    Ensures that the content is parsed correctly when it contains an R1-style think field.
    """

    async def _mock_create_r1_content_stream(
        *args: Any, **kwargs: Any
    ) -> AsyncGenerator[StreamingChatCompletionsUpdate, None]:
        mock_chunks_content = ["<think>Thought</think> Hello", " Another Hello", " Yet Another Hello"]

        mock_chunks = [
            StreamingChatChoiceUpdate(
                index=0,
                finish_reason="stop",
                delta=StreamingChatResponseMessageUpdate(role="assistant", content=chunk_content),
            )
            for chunk_content in mock_chunks_content
        ]

        for mock_chunk in mock_chunks:
            await asyncio.sleep(0.1)
            yield StreamingChatCompletionsUpdate(
                id="id",
                choices=[mock_chunk],
                created=datetime.now(),
                model="model",
                usage=CompletionsUsage(prompt_tokens=0, completion_tokens=0, total_tokens=0),
            )

    async def _mock_create_r1_content(
        *args: Any, **kwargs: Any
    ) -> ChatCompletions | AsyncGenerator[StreamingChatCompletionsUpdate, None]:
        stream = kwargs.get("stream", False)

        if not stream:
            await asyncio.sleep(0.1)
            return ChatCompletions(
                id="id",
                created=datetime.now(),
                model="model",
                choices=[
                    ChatChoice(
                        index=0,
                        finish_reason="stop",
                        message=ChatResponseMessage(content="<think>Thought</think> Hello", role="assistant"),
                    )
                ],
                usage=CompletionsUsage(prompt_tokens=0, completion_tokens=0, total_tokens=0),
            )
        else:
            return _mock_create_r1_content_stream(*args, **kwargs)

    monkeypatch.setattr(ChatCompletionsClient, "complete", _mock_create_r1_content)

    client = AzureAIChatCompletionClient(
        endpoint="endpoint",
        credential=AzureKeyCredential("api_key"),
        model_info={
            "json_output": False,
            "function_calling": False,
            "vision": True,
            "family": ModelFamily.R1,
            "structured_output": False,
        },
        model="model",
    )

    result = await client.create(messages=[UserMessage(content="Hello", source="user")])
    assert result.content == "Hello"
    assert result.thought == "Thought"

    chunks: List[str | CreateResult] = []
    async for chunk in client.create_stream(messages=[UserMessage(content="Hello", source="user")]):
        chunks.append(chunk)
    assert isinstance(chunks[-1], CreateResult)
    assert chunks[-1].content == "Hello Another Hello Yet Another Hello"
    assert chunks[-1].thought == "Thought"


@pytest.fixture
def thought_with_tool_call_client(monkeypatch: pytest.MonkeyPatch) -> AzureAIChatCompletionClient:
    """
    Returns a client that simulates a response with both tool calls and thought content.
    """

    async def _mock_thought_with_tool_call(*args: Any, **kwargs: Any) -> ChatCompletions:
        await asyncio.sleep(0.01)
        return ChatCompletions(
            id="id",
            created=datetime.now(),
            model="model",
            choices=[
                ChatChoice(
                    index=0,
                    finish_reason=CompletionsFinishReason.TOOL_CALLS,
                    message=ChatResponseMessage(
                        role="assistant",
                        content="Let me think about what function to call.",
                        tool_calls=[
                            ChatCompletionsToolCall(
                                id="tool_call_id",
                                function=AzureFunctionCall(name="some_function", arguments='{"foo": "bar"}'),
                            )
                        ],
                    ),
                )
            ],
            usage=CompletionsUsage(prompt_tokens=8, completion_tokens=5, total_tokens=13),
        )

    monkeypatch.setattr(ChatCompletionsClient, "complete", _mock_thought_with_tool_call)
    return AzureAIChatCompletionClient(
        endpoint="endpoint",
        credential=AzureKeyCredential("api_key"),
        model_info={
            "json_output": False,
            "function_calling": True,
            "vision": False,
            "family": "function_calling_model",
            "structured_output": False,
        },
        model="model",
    )


@pytest.mark.asyncio
async def test_thought_field_with_tool_calls(thought_with_tool_call_client: AzureAIChatCompletionClient) -> None:
    """
    Tests that when a model returns both tool calls and text content, the text content is
    preserved in the thought field of the CreateResult.
    """
    result = await thought_with_tool_call_client.create(
        messages=[UserMessage(content="Please call a function", source="user")],
        tools=[{"name": "test_tool"}],
    )

    assert result.finish_reason == "function_calls"
    assert isinstance(result.content, list)
    assert isinstance(result.content[0], FunctionCall)
    assert result.content[0].name == "some_function"
    assert result.content[0].arguments == '{"foo": "bar"}'

    assert result.thought == "Let me think about what function to call."


@pytest.fixture
def thought_with_tool_call_stream_client(monkeypatch: pytest.MonkeyPatch) -> AzureAIChatCompletionClient:
    """
    Returns a client that simulates a streaming response with both tool calls and thought content.
    """
    first_choice = MagicMock()
    first_choice.delta = MagicMock()
    first_choice.delta.content = "Let me think about what function to call."
    first_choice.finish_reason = None

    mock_tool_call = MagicMock()
    mock_tool_call.id = "tool_call_id"
    mock_tool_call.function = MagicMock()
    mock_tool_call.function.name = "some_function"
    mock_tool_call.function.arguments = '{"foo": "bar"}'

    tool_call_choice = MagicMock()
    tool_call_choice.delta = MagicMock()
    tool_call_choice.delta.content = None
    tool_call_choice.delta.tool_calls = [mock_tool_call]
    tool_call_choice.finish_reason = "function_calls"

    async def _mock_thought_with_tool_call_stream(
        *args: Any, **kwargs: Any
    ) -> AsyncGenerator[StreamingChatCompletionsUpdate, None]:
        yield StreamingChatCompletionsUpdate(
            id="id",
            choices=[first_choice],
            created=datetime.now(),
            model="model",
        )

        await asyncio.sleep(0.01)

        yield StreamingChatCompletionsUpdate(
            id="id",
            choices=[tool_call_choice],
            created=datetime.now(),
            model="model",
            usage=CompletionsUsage(prompt_tokens=8, completion_tokens=5, total_tokens=13),
        )

    mock_client = MagicMock()
    mock_client.close = AsyncMock()

    async def mock_complete(*args: Any, **kwargs: Any) -> Any:
        if kwargs.get("stream", False):
            return _mock_thought_with_tool_call_stream(*args, **kwargs)
        return None

    mock_client.complete = mock_complete

    def mock_new(cls: Type[ChatCompletionsClient], *args: Any, **kwargs: Any) -> MagicMock:
        return mock_client

    monkeypatch.setattr(ChatCompletionsClient, "__new__", mock_new)

    return AzureAIChatCompletionClient(
        endpoint="endpoint",
        credential=AzureKeyCredential("api_key"),
        model_info={
            "json_output": False,
            "function_calling": True,
            "vision": False,
            "family": "function_calling_model",
            "structured_output": False,
        },
        model="model",
    )


@pytest.mark.asyncio
async def test_thought_field_with_tool_calls_streaming(
    thought_with_tool_call_stream_client: AzureAIChatCompletionClient,
) -> None:
    """
    Tests that when a model returns both tool calls and text content in a streaming response,
    the text content is preserved in the thought field of the final CreateResult.
    """
    chunks: List[Union[str, CreateResult]] = []
    async for chunk in thought_with_tool_call_stream_client.create_stream(
        messages=[UserMessage(content="Please call a function", source="user")],
        tools=[{"name": "test_tool"}],
    ):
        chunks.append(chunk)

    final_result = chunks[-1]
    assert isinstance(final_result, CreateResult)

    assert final_result.finish_reason == "function_calls"
    assert isinstance(final_result.content, list)
    assert isinstance(final_result.content[0], FunctionCall)
    assert final_result.content[0].name == "some_function"
    assert final_result.content[0].arguments == '{"foo": "bar"}'

    assert final_result.thought == "Let me think about what function to call."


<<<<<<< HEAD
@pytest.mark.asyncio
async def test_azure_ai_chat_completion_client_api_version() -> None:
    """Test that api_version is correctly passed to the ChatCompletionsClient."""
    custom_api_version = "2024-08-01-preview"

    # Use a context manager to patch the _create_client method instead of the constructor
    with patch.object(AzureAIChatCompletionClient, "_create_client") as mock_create_client:
        mock_create_client.return_value = MagicMock()

        _ = AzureAIChatCompletionClient(
            endpoint="endpoint",
            credential=AzureKeyCredential("api_key"),
            model_info={
                "json_output": False,
                "function_calling": False,
                "vision": False,
                "family": "unknown",
                "structured_output": False,
            },
            model="model",
            api_version=custom_api_version,
        )

        # Verify the method was called with a config containing api_version
        mock_create_client.assert_called_once()
        config_arg = mock_create_client.call_args[0][0]
        assert "api_version" in config_arg
        assert config_arg["api_version"] == custom_api_version
=======
def _pass_function(input: str) -> str:
    """Simple passthrough function."""
    return f"Processed: {input}"


def _add_numbers(a: int, b: int) -> int:
    """Add two numbers together."""
    return a + b


@pytest.fixture
def tool_choice_client(monkeypatch: pytest.MonkeyPatch) -> AzureAIChatCompletionClient:
    """
    Returns a client that supports function calling for tool choice tests.
    """

    async def _mock_tool_choice_stream(
        *args: Any, **kwargs: Any
    ) -> AsyncGenerator[StreamingChatCompletionsUpdate, None]:
        mock_chunks_content = ["Hello", " Another Hello", " Yet Another Hello"]

        mock_chunks = [
            StreamingChatChoiceUpdate(
                index=0,
                finish_reason="stop",
                delta=StreamingChatResponseMessageUpdate(role="assistant", content=chunk_content),
            )
            for chunk_content in mock_chunks_content
        ]

        for mock_chunk in mock_chunks:
            await asyncio.sleep(0.01)
            yield StreamingChatCompletionsUpdate(
                id="id",
                choices=[mock_chunk],
                created=datetime.now(),
                model="model",
                usage=CompletionsUsage(prompt_tokens=10, completion_tokens=5, total_tokens=15),
            )

    mock_client = MagicMock()
    mock_client.close = AsyncMock()

    async def mock_complete(*args: Any, **kwargs: Any) -> Any:
        stream = kwargs.get("stream", False)

        if not stream:
            await asyncio.sleep(0.01)
            return ChatCompletions(
                id="id",
                created=datetime.now(),
                model="model",
                choices=[
                    ChatChoice(
                        index=0,
                        finish_reason=CompletionsFinishReason.TOOL_CALLS,
                        message=ChatResponseMessage(
                            role="assistant",
                            content="",
                            tool_calls=[
                                ChatCompletionsToolCall(
                                    id="call_123",
                                    function=AzureFunctionCall(name="process_text", arguments='{"input": "hello"}'),
                                )
                            ],
                        ),
                    )
                ],
                usage=CompletionsUsage(prompt_tokens=10, completion_tokens=5, total_tokens=15),
            )
        else:
            return _mock_tool_choice_stream(*args, **kwargs)

    mock_client.complete = mock_complete

    def mock_new(cls: Type[ChatCompletionsClient], *args: Any, **kwargs: Any) -> MagicMock:
        return mock_client

    monkeypatch.setattr(ChatCompletionsClient, "__new__", mock_new)

    return AzureAIChatCompletionClient(
        endpoint="endpoint",
        credential=AzureKeyCredential("api_key"),
        model_info={
            "json_output": False,
            "function_calling": True,
            "vision": False,
            "family": "test",
            "structured_output": False,
        },
        model="model",
    )


@pytest.mark.asyncio
async def test_azure_ai_tool_choice_specific_tool(tool_choice_client: AzureAIChatCompletionClient) -> None:
    """Test tool_choice parameter with a specific tool using mocks."""
    # Define tools
    pass_tool = FunctionTool(_pass_function, description="Process input text", name="process_text")
    add_tool = FunctionTool(_add_numbers, description="Add two numbers together", name="add_numbers")

    messages = [
        UserMessage(content="Process the text 'hello'.", source="user"),
    ]

    result = await tool_choice_client.create(
        messages=messages,
        tools=[pass_tool, add_tool],
        tool_choice=pass_tool,  # Force use of specific tool
    )

    # Verify the result
    assert result.finish_reason == "function_calls"
    assert isinstance(result.content, list)
    assert len(result.content) == 1
    assert isinstance(result.content[0], FunctionCall)
    assert result.content[0].name == "process_text"
    assert result.content[0].arguments == '{"input": "hello"}'


@pytest.mark.asyncio
async def test_azure_ai_tool_choice_auto(tool_choice_client: AzureAIChatCompletionClient) -> None:
    """Test tool_choice parameter with 'auto' setting using mocks."""
    # Define tools
    pass_tool = FunctionTool(_pass_function, description="Process input text", name="process_text")
    add_tool = FunctionTool(_add_numbers, description="Add two numbers together", name="add_numbers")

    messages = [
        UserMessage(content="Add 1 and 2.", source="user"),
    ]

    result = await tool_choice_client.create(
        messages=messages,
        tools=[pass_tool, add_tool],
        tool_choice="auto",  # Let the model choose
    )

    # Verify the result
    assert result.finish_reason == "function_calls"
    assert isinstance(result.content, list)
    assert len(result.content) == 1
    assert isinstance(result.content[0], FunctionCall)
    assert result.content[0].name == "process_text"  # Our mock always returns process_text
    assert result.content[0].arguments == '{"input": "hello"}'


@pytest.fixture
def tool_choice_none_client(monkeypatch: pytest.MonkeyPatch) -> AzureAIChatCompletionClient:
    """
    Returns a client that simulates no tool calls for tool_choice='none' tests.
    """

    mock_client = MagicMock()
    mock_client.close = AsyncMock()

    async def mock_complete(*args: Any, **kwargs: Any) -> ChatCompletions:
        await asyncio.sleep(0.01)
        return ChatCompletions(
            id="id",
            created=datetime.now(),
            model="model",
            choices=[
                ChatChoice(
                    index=0,
                    finish_reason="stop",
                    message=ChatResponseMessage(role="assistant", content="I can help you with that."),
                )
            ],
            usage=CompletionsUsage(prompt_tokens=8, completion_tokens=6, total_tokens=14),
        )

    mock_client.complete = mock_complete

    def mock_new(cls: Type[ChatCompletionsClient], *args: Any, **kwargs: Any) -> MagicMock:
        return mock_client

    monkeypatch.setattr(ChatCompletionsClient, "__new__", mock_new)

    return AzureAIChatCompletionClient(
        endpoint="endpoint",
        credential=AzureKeyCredential("api_key"),
        model_info={
            "json_output": False,
            "function_calling": True,
            "vision": False,
            "family": "test",
            "structured_output": False,
        },
        model="model",
    )


@pytest.mark.asyncio
async def test_azure_ai_tool_choice_none(tool_choice_none_client: AzureAIChatCompletionClient) -> None:
    """Test tool_choice parameter with 'none' setting using mocks."""
    # Define tools
    pass_tool = FunctionTool(_pass_function, description="Process input text", name="process_text")
    add_tool = FunctionTool(_add_numbers, description="Add two numbers together", name="add_numbers")

    messages = [
        UserMessage(content="Just say hello.", source="user"),
    ]

    result = await tool_choice_none_client.create(
        messages=messages,
        tools=[pass_tool, add_tool],
        tool_choice="none",  # Prevent tool usage
    )

    # Verify the result
    assert result.finish_reason == "stop"
    assert isinstance(result.content, str)
    assert result.content == "I can help you with that."


@pytest.mark.asyncio
async def test_azure_ai_tool_choice_required(tool_choice_client: AzureAIChatCompletionClient) -> None:
    """Test tool_choice parameter with 'required' setting using mocks."""
    # Define tools
    pass_tool = FunctionTool(_pass_function, description="Process input text", name="process_text")
    add_tool = FunctionTool(_add_numbers, description="Add two numbers together", name="add_numbers")

    messages = [
        UserMessage(content="Process some text.", source="user"),
    ]

    result = await tool_choice_client.create(
        messages=messages,
        tools=[pass_tool, add_tool],
        tool_choice="required",  # Force tool usage
    )

    # Verify the result
    assert result.finish_reason == "function_calls"
    assert isinstance(result.content, list)
    assert len(result.content) == 1
    assert isinstance(result.content[0], FunctionCall)
    assert result.content[0].name == "process_text"
    assert result.content[0].arguments == '{"input": "hello"}'


@pytest.fixture
def tool_choice_stream_client(monkeypatch: pytest.MonkeyPatch) -> AzureAIChatCompletionClient:
    """
    Returns a client that supports function calling for streaming tool choice tests.
    """

    # Mock tool call for streaming
    mock_tool_call = MagicMock()
    mock_tool_call.id = "call_123"
    mock_tool_call.function = MagicMock()
    mock_tool_call.function.name = "process_text"
    mock_tool_call.function.arguments = '{"input": "hello"}'

    # First choice with content
    first_choice = MagicMock()
    first_choice.delta = MagicMock()
    first_choice.delta.content = "Let me process this for you."
    first_choice.finish_reason = None

    # Tool call choice
    tool_call_choice = MagicMock()
    tool_call_choice.delta = MagicMock()
    tool_call_choice.delta.content = None
    tool_call_choice.delta.tool_calls = [mock_tool_call]
    tool_call_choice.finish_reason = "function_calls"

    async def _mock_tool_choice_stream(
        *args: Any, **kwargs: Any
    ) -> AsyncGenerator[StreamingChatCompletionsUpdate, None]:
        yield StreamingChatCompletionsUpdate(
            id="id",
            choices=[first_choice],
            created=datetime.now(),
            model="model",
        )

        await asyncio.sleep(0.01)

        yield StreamingChatCompletionsUpdate(
            id="id",
            choices=[tool_call_choice],
            created=datetime.now(),
            model="model",
            usage=CompletionsUsage(prompt_tokens=10, completion_tokens=5, total_tokens=15),
        )

    mock_client = MagicMock()
    mock_client.close = AsyncMock()

    async def mock_complete(*args: Any, **kwargs: Any) -> Any:
        if kwargs.get("stream", False):
            return _mock_tool_choice_stream(*args, **kwargs)
        return None

    mock_client.complete = mock_complete

    def mock_new(cls: Type[ChatCompletionsClient], *args: Any, **kwargs: Any) -> MagicMock:
        return mock_client

    monkeypatch.setattr(ChatCompletionsClient, "__new__", mock_new)

    return AzureAIChatCompletionClient(
        endpoint="endpoint",
        credential=AzureKeyCredential("api_key"),
        model_info={
            "json_output": False,
            "function_calling": True,
            "vision": False,
            "family": "test",
            "structured_output": False,
        },
        model="model",
    )


@pytest.mark.asyncio
async def test_azure_ai_tool_choice_specific_tool_streaming(
    tool_choice_stream_client: AzureAIChatCompletionClient,
) -> None:
    """Test tool_choice parameter with streaming and a specific tool using mocks."""
    # Define tools
    pass_tool = FunctionTool(_pass_function, description="Process input text", name="process_text")
    add_tool = FunctionTool(_add_numbers, description="Add two numbers together", name="add_numbers")

    messages = [
        UserMessage(content="Process the text 'hello'.", source="user"),
    ]

    chunks: List[Union[str, CreateResult]] = []
    async for chunk in tool_choice_stream_client.create_stream(
        messages=messages,
        tools=[pass_tool, add_tool],
        tool_choice=pass_tool,  # Force use of specific tool
    ):
        chunks.append(chunk)

    # Verify that we got some result
    final_result = chunks[-1]
    assert isinstance(final_result, CreateResult)
    assert final_result.finish_reason == "function_calls"
    assert isinstance(final_result.content, list)
    assert len(final_result.content) == 1
    assert isinstance(final_result.content[0], FunctionCall)
    assert final_result.content[0].name == "process_text"
    assert final_result.content[0].arguments == '{"input": "hello"}'
    assert final_result.thought == "Let me process this for you."
>>>>>>> c150f850
<|MERGE_RESOLUTION|>--- conflicted
+++ resolved
@@ -626,7 +626,7 @@
     assert final_result.thought == "Let me think about what function to call."
 
 
-<<<<<<< HEAD
+
 @pytest.mark.asyncio
 async def test_azure_ai_chat_completion_client_api_version() -> None:
     """Test that api_version is correctly passed to the ChatCompletionsClient."""
@@ -655,7 +655,7 @@
         config_arg = mock_create_client.call_args[0][0]
         assert "api_version" in config_arg
         assert config_arg["api_version"] == custom_api_version
-=======
+        
 def _pass_function(input: str) -> str:
     """Simple passthrough function."""
     return f"Processed: {input}"
@@ -1003,4 +1003,3 @@
     assert final_result.content[0].name == "process_text"
     assert final_result.content[0].arguments == '{"input": "hello"}'
     assert final_result.thought == "Let me process this for you."
->>>>>>> c150f850
