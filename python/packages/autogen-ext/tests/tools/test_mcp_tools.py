--- conflicted
+++ resolved
@@ -1,3 +1,4 @@
+import asyncio
 import asyncio
 import logging
 import os
@@ -607,8 +608,57 @@
     assert workbench._actor is not None  # type: ignore[reportPrivateUsage]
     assert workbench._actor._active is True  # type: ignore[reportPrivateUsage]
 
-<<<<<<< HEAD
+    actor = workbench._actor  # type: ignore[reportPrivateUsage]
     del workbench
+    await asyncio.sleep(0.1)
+    assert actor._active is False
+
+
+@pytest.mark.asyncio
+async def test_del_to_new_event_loop_when_get_event_loop_fails() -> None:
+    params = StdioServerParams(
+        command="npx",
+        args=[
+            "-y",
+            "@modelcontextprotocol/server-filesystem",
+            ".",
+        ],
+        read_timeout_seconds=60,
+    )
+    workbench = McpWorkbench(server_params=params)
+
+    await workbench.list_tools()
+    assert workbench._actor is not None  # type: ignore[reportPrivateUsage]
+    assert workbench._actor._active is True  # type: ignore[reportPrivateUsage]
+
+    actor = workbench._actor  # type: ignore[reportPrivateUsage]
+
+    def cleanup() -> None:
+        nonlocal workbench
+        del workbench
+
+    t = threading.Thread(target=cleanup)
+    t.start()
+    t.join()
+
+    await asyncio.sleep(0.1)
+    assert actor._active is False  # type: ignore[reportPrivateUsage]
+
+
+def test_del_raises_when_loop_closed() -> None:
+    loop = asyncio.new_event_loop()
+    asyncio.set_event_loop(loop)
+
+    params = StdioServerParams(command="echo", args=["ok"])
+    workbench = McpWorkbench(server_params=params)
+
+    workbench._actor_loop = loop  # type: ignore[reportPrivateUsage]
+    workbench._actor = cast(McpSessionActor, object())  # type: ignore[reportPrivateUsage]
+
+    loop.close()
+
+    with pytest.warns(RuntimeWarning, match="loop is closed or not running"):
+        del workbench
 
 
 def test_mcp_tool_adapter_normalize_payload(sample_tool: Tool, sample_server_params: StdioServerParams) -> None:
@@ -718,57 +768,4 @@
     with pytest.raises(asyncio.CancelledError):
         await adapter._run(args=args, cancellation_token=cancellation_token, session=mock_session)  # type: ignore[reportPrivateUsage]
 
-    mock_session.call_tool.assert_called_once_with(name=sample_tool.name, arguments=args)
-=======
-    actor = workbench._actor  # type: ignore[reportPrivateUsage]
-    del workbench
-    await asyncio.sleep(0.1)
-    assert actor._active is False
-
-
-@pytest.mark.asyncio
-async def test_del_to_new_event_loop_when_get_event_loop_fails() -> None:
-    params = StdioServerParams(
-        command="npx",
-        args=[
-            "-y",
-            "@modelcontextprotocol/server-filesystem",
-            ".",
-        ],
-        read_timeout_seconds=60,
-    )
-    workbench = McpWorkbench(server_params=params)
-
-    await workbench.list_tools()
-    assert workbench._actor is not None  # type: ignore[reportPrivateUsage]
-    assert workbench._actor._active is True  # type: ignore[reportPrivateUsage]
-
-    actor = workbench._actor  # type: ignore[reportPrivateUsage]
-
-    def cleanup() -> None:
-        nonlocal workbench
-        del workbench
-
-    t = threading.Thread(target=cleanup)
-    t.start()
-    t.join()
-
-    await asyncio.sleep(0.1)
-    assert actor._active is False  # type: ignore[reportPrivateUsage]
-
-
-def test_del_raises_when_loop_closed() -> None:
-    loop = asyncio.new_event_loop()
-    asyncio.set_event_loop(loop)
-
-    params = StdioServerParams(command="echo", args=["ok"])
-    workbench = McpWorkbench(server_params=params)
-
-    workbench._actor_loop = loop  # type: ignore[reportPrivateUsage]
-    workbench._actor = cast(McpSessionActor, object())  # type: ignore[reportPrivateUsage]
-
-    loop.close()
-
-    with pytest.warns(RuntimeWarning, match="loop is closed or not running"):
-        del workbench
->>>>>>> 9118f9b9
+    mock_session.call_tool.assert_called_once_with(name=sample_tool.name, arguments=args)