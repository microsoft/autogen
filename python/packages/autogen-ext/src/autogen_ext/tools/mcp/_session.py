--- conflicted
+++ resolved
@@ -36,11 +36,7 @@
         params_dict = server_params.model_dump(exclude={"type"})
         params_dict["timeout"] = timedelta(seconds=server_params.timeout)
         params_dict["sse_read_timeout"] = timedelta(seconds=server_params.sse_read_timeout)
-<<<<<<< HEAD
-        
-=======
 
->>>>>>> 83845584
         async with streamablehttp_client(**params_dict) as (
             read,
             write,
