import asyncio
import builtins
from abc import ABC
from typing import Any, Dict, Generic, Type, TypeVar

from autogen_core import CancellationToken
from autogen_core.tools import BaseTool
from autogen_core.utils import schema_to_pydantic_model
from mcp import ClientSession, Tool
from pydantic import BaseModel

from ._config import McpServerParams
from ._session import create_mcp_server_session

TServerParams = TypeVar("TServerParams", bound=McpServerParams)


class McpToolAdapter(BaseTool[BaseModel, Any], ABC, Generic[TServerParams]):
    """
    Base adapter class for MCP tools to make them compatible with AutoGen.

    Args:
        server_params (TServerParams): Parameters for the MCP server connection.
        tool (Tool): The MCP tool to wrap.
    """

    component_type = "tool"

    def __init__(self, server_params: TServerParams, tool: Tool, session: ClientSession | None = None) -> None:
        self._tool = tool
        self._server_params = server_params
        self._session = session

        # Extract name and description
        name = tool.name
        description = tool.description or ""

        # Create the input model from the tool's schema
        input_model = schema_to_pydantic_model(tool.inputSchema)

        # Use Any as return type since MCP tool returns can vary
        return_type: Type[Any] = object

        super().__init__(input_model, return_type, name, description)

    async def run(self, args: BaseModel, cancellation_token: CancellationToken) -> Any:
        """
        Run the MCP tool with the provided arguments.

        Args:
            args (BaseModel): The arguments to pass to the tool.
            cancellation_token (CancellationToken): Token to signal cancellation.

        Returns:
            Any: The result of the tool execution.

        Raises:
            Exception: If the operation is cancelled or the tool execution fails.
        """
        # Convert the input model to a dictionary
        # Exclude unset values to avoid sending them to the MCP servers which may cause errors
        # for many servers.
        kwargs = args.model_dump(exclude_unset=True)

        if self._session is not None:
            # If a session is provided, use it directly.
            session = self._session
            return await self._run(args=kwargs, cancellation_token=cancellation_token, session=session)

        async with create_mcp_server_session(self._server_params) as session:
            await session.initialize()
            return await self._run(args=kwargs, cancellation_token=cancellation_token, session=session)

    async def _run(self, args: Dict[str, Any], cancellation_token: CancellationToken, session: ClientSession) -> Any:
        try:
            if cancellation_token.is_cancelled():
                raise Exception("Operation cancelled")

            result_future = asyncio.ensure_future(session.call_tool(name=self._tool.name, arguments=args))
            cancellation_token.link_future(result_future)
            result = await result_future

<<<<<<< HEAD
                if result.isError:
                    raise Exception(f"MCP tool execution failed: {result.content}")
                return result.content
        except ExceptionGroup as eg:
            # Construct a message with all nested exception messages and args
            exception_msg = "\n".join(
                [f"{e.__class__.__name__}: {str(e)}\n{e.args}" for e in eg.exceptions if e is not None]
            )
            raise Exception(exception_msg) from eg
=======
            if result.isError:
                raise Exception(f"MCP tool execution failed: {result.content}")
            return result.content
>>>>>>> 183dbb8d
        except Exception as e:
            error_message = self._format_errors(e)
            raise Exception(error_message) from e

    @classmethod
    async def from_server_params(cls, server_params: TServerParams, tool_name: str) -> "McpToolAdapter[TServerParams]":
        """
        Create an instance of McpToolAdapter from server parameters and tool name.

        Args:
            server_params (TServerParams): Parameters for the MCP server connection.
            tool_name (str): The name of the tool to wrap.

        Returns:
            McpToolAdapter[TServerParams]: An instance of McpToolAdapter.

        Raises:
            ValueError: If the tool with the specified name is not found.
        """
        async with create_mcp_server_session(server_params) as session:
            await session.initialize()

            tools_response = await session.list_tools()
            matching_tool = next((t for t in tools_response.tools if t.name == tool_name), None)

            if matching_tool is None:
                raise ValueError(
                    f"Tool '{tool_name}' not found, available tools: {', '.join([t.name for t in tools_response.tools])}"
                )

        return cls(server_params=server_params, tool=matching_tool)

    def _format_errors(self, error: Exception) -> str:
        """Recursively format errors into a string."""

        error_message = ""
        if hasattr(builtins, "ExceptionGroup") and isinstance(error, builtins.ExceptionGroup):
            # ExceptionGroup is available in Python 3.11+.
            # TODO: how to make this compatible with Python 3.10?
            for sub_exception in error.exceptions:  # type: ignore
                error_message += self._format_errors(sub_exception)  # type: ignore
        else:
            error_message += f"{str(error)}\n"
        return error_message<|MERGE_RESOLUTION|>--- conflicted
+++ resolved
@@ -79,22 +79,15 @@
             result_future = asyncio.ensure_future(session.call_tool(name=self._tool.name, arguments=args))
             cancellation_token.link_future(result_future)
             result = await result_future
-
-<<<<<<< HEAD
-                if result.isError:
-                    raise Exception(f"MCP tool execution failed: {result.content}")
-                return result.content
+            if result.isError:
+                raise Exception(f"MCP tool execution failed: {result.content}")
+            return result.content
         except ExceptionGroup as eg:
             # Construct a message with all nested exception messages and args
             exception_msg = "\n".join(
                 [f"{e.__class__.__name__}: {str(e)}\n{e.args}" for e in eg.exceptions if e is not None]
             )
             raise Exception(exception_msg) from eg
-=======
-            if result.isError:
-                raise Exception(f"MCP tool execution failed: {result.content}")
-            return result.content
->>>>>>> 183dbb8d
         except Exception as e:
             error_message = self._format_errors(e)
             raise Exception(error_message) from e
