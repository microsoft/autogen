from pathlib import Path

import graphrag.config.defaults as defs
import pandas as pd
import tiktoken
from autogen_core import CancellationToken
from autogen_core.tools import BaseTool
<<<<<<< HEAD
from graphrag.config.load_config import load_config
from graphrag.language_model.manager import ModelManager
=======
from pydantic import BaseModel, Field

from graphrag.config.config_file_loader import load_config_from_file
>>>>>>> ac051ba6
from graphrag.query.indexer_adapters import (
    read_indexer_communities,
    read_indexer_entities,
    read_indexer_reports,
)
from graphrag.language_model.protocol import ChatModel
from graphrag.query.structured_search.global_search.community_context import GlobalCommunityContext
from graphrag.query.structured_search.global_search.search import GlobalSearch

from ._config import GlobalContextConfig as ContextConfig
from ._config import GlobalDataConfig as DataConfig
from ._config import MapReduceConfig

_default_context_config = ContextConfig()
_default_mapreduce_config = MapReduceConfig()


class GlobalSearchToolArgs(BaseModel):
    query: str = Field(..., description="The user query to perform global search on.")


class GlobalSearchToolReturn(BaseModel):
    answer: str


class GlobalSearchTool(BaseTool[GlobalSearchToolArgs, GlobalSearchToolReturn]):
    """Enables running GraphRAG global search queries as an AutoGen tool.

    This tool allows you to perform semantic search over a corpus of documents using the GraphRAG framework.
    The search combines graph-based document relationships with semantic embeddings to find relevant information.

    .. note::
        This tool requires the :code:`graphrag` extra for the :code:`autogen-ext` package.

        To install:

        .. code-block:: bash

            pip install -U "autogen-agentchat" "autogen-ext[graphrag]"

        Before using this tool, you must complete the GraphRAG setup and indexing process:

        1. Follow the GraphRAG documentation to initialize your project and settings
        2. Configure and tune your prompts for the specific use case
        3. Run the indexing process to generate the required data files
        4. Ensure you have the settings.yaml file from the setup process

        Please refer to the [GraphRAG documentation](https://microsoft.github.io/graphrag/)
        for detailed instructions on completing these prerequisite steps.

    Example usage with AssistantAgent:

    .. code-block:: python

        import asyncio
        from autogen_ext.models.openai import OpenAIChatCompletionClient
        from autogen_agentchat.ui import Console
        from autogen_ext.tools.graphrag import GlobalSearchTool
        from autogen_agentchat.agents import AssistantAgent


        async def main():
            # Initialize the OpenAI client
            openai_client = OpenAIChatCompletionClient(
                model="gpt-4o-mini",
                api_key="<api-key>",
            )

            # Set up global search tool
            global_tool = GlobalSearchTool.from_settings(root_dir=Path("./"), config_filepath=Path("./settings.yaml"))

            # Create assistant agent with the global search tool
            assistant_agent = AssistantAgent(
                name="search_assistant",
                tools=[global_tool],
                model_client=openai_client,
                system_message=(
                    "You are a tool selector AI assistant using the GraphRAG framework. "
                    "Your primary task is to determine the appropriate search tool to call based on the user's query. "
                    "For broader, abstract questions requiring a comprehensive understanding of the dataset, call the 'global_search' function."
                ),
            )

            # Run a sample query
            query = "What is the overall sentiment of the community reports?"
            await Console(assistant_agent.run_stream(task=query))


        if __name__ == "__main__":
            asyncio.run(main())
    """

    def __init__(
        self,
        token_encoder: tiktoken.Encoding,
        model: ChatModel,
        data_config: DataConfig,
        context_config: ContextConfig = _default_context_config,
        mapreduce_config: MapReduceConfig = _default_mapreduce_config,
    ):
        super().__init__(
            args_type=GlobalSearchToolArgs,
            return_type=GlobalSearchToolReturn,
            name="global_search_tool",
            description="Perform a global search with given parameters using graphrag.",
        )
        # Use the provided model
        self._model = model

        # Load parquet files
        community_df: pd.DataFrame = pd.read_parquet(f"{data_config.input_dir}/{data_config.community_table}.parquet")  # type: ignore
        entity_df: pd.DataFrame = pd.read_parquet(f"{data_config.input_dir}/{data_config.entity_table}.parquet")  # type: ignore
        report_df: pd.DataFrame = pd.read_parquet(  # type: ignore
            f"{data_config.input_dir}/{data_config.community_report_table}.parquet"
        )

        # Fix: Use correct argument order and types for GraphRAG API
        communities = read_indexer_communities(community_df, report_df)
        reports = read_indexer_reports(report_df, community_df, data_config.community_level)
        entities = read_indexer_entities(entity_df, community_df, data_config.community_level)

        context_builder = GlobalCommunityContext(
            community_reports=reports,
            communities=communities,
            entities=entities,
            token_encoder=token_encoder,
        )

        context_builder_params = {
            "use_community_summary": context_config.use_community_summary,
            "shuffle_data": context_config.shuffle_data,
            "include_community_rank": context_config.include_community_rank,
            "min_community_rank": context_config.min_community_rank,
            "community_rank_name": context_config.community_rank_name,
            "include_community_weight": context_config.include_community_weight,
            "community_weight_name": context_config.community_weight_name,
            "normalize_community_weight": context_config.normalize_community_weight,
            "max_tokens": context_config.max_data_tokens,
            "context_name": "Reports",
        }

        map_llm_params = {
            "max_tokens": mapreduce_config.map_max_tokens,
            "temperature": mapreduce_config.map_temperature,
            "response_format": {"type": "json_object"},
        }

        reduce_llm_params = {
            "max_tokens": mapreduce_config.reduce_max_tokens,
            "temperature": mapreduce_config.reduce_temperature,
        }

        self._search_engine = GlobalSearch(
            model=self._model,
            context_builder=context_builder,
            token_encoder=token_encoder,
            max_data_tokens=context_config.max_data_tokens,
            map_llm_params=map_llm_params,
            reduce_llm_params=reduce_llm_params,
            allow_general_knowledge=mapreduce_config.allow_general_knowledge,
            json_mode=mapreduce_config.json_mode,
            context_builder_params=context_builder_params,
            concurrent_coroutines=32,
            response_type=mapreduce_config.response_type,
        )

    async def run(self, args: GlobalSearchToolArgs, cancellation_token: CancellationToken) -> GlobalSearchToolReturn:
        search_result = await self._search_engine.search(args.query)
        assert isinstance(search_result.response, str), "Expected response to be a string"
        return GlobalSearchToolReturn(answer=search_result.response)

    @classmethod
    def from_settings(cls, root_dir: str | Path, config_filepath: str | Path | None = None) -> "GlobalSearchTool":
        """Create a GlobalSearchTool instance from GraphRAG settings file.

        Args:
            root_dir: Path to the GraphRAG root directory
            config_filepath: Path to the GraphRAG settings file (optional)

        Returns:
            An initialized GlobalSearchTool instance
        """
        # Load GraphRAG config
        if isinstance(root_dir, str):
            root_dir = Path(root_dir)
        if isinstance(config_filepath, str):
            config_filepath = Path(config_filepath)
        config = load_config(root_dir=root_dir, config_filepath=config_filepath)

        # Get the language model configuration for the default chat model
        chat_model_config = config.get_language_model_config(defs.DEFAULT_CHAT_MODEL_ID)

        # Initialize token encoder based on the model being used
        try:
            token_encoder = tiktoken.encoding_for_model(chat_model_config.model)
        except KeyError:
            # Fallback to cl100k_base if model is not recognized by tiktoken
            token_encoder = tiktoken.get_encoding("cl100k_base")

        # Create the LLM using ModelManager
        model = ModelManager().get_or_create_chat_model(
            name="global_search_model",
            model_type=chat_model_config.type,
            config=chat_model_config,
        )

        # Create data config from storage paths
        data_config = DataConfig(
            input_dir=str(Path(config.output.base_dir)),
        )

        return cls(
            token_encoder=token_encoder,
            model=model,
            data_config=data_config,
            context_config=_default_context_config,
            mapreduce_config=_default_mapreduce_config,
        )<|MERGE_RESOLUTION|>--- conflicted
+++ resolved
@@ -5,14 +5,9 @@
 import tiktoken
 from autogen_core import CancellationToken
 from autogen_core.tools import BaseTool
-<<<<<<< HEAD
 from graphrag.config.load_config import load_config
 from graphrag.language_model.manager import ModelManager
-=======
 from pydantic import BaseModel, Field
-
-from graphrag.config.config_file_loader import load_config_from_file
->>>>>>> ac051ba6
 from graphrag.query.indexer_adapters import (
     read_indexer_communities,
     read_indexer_entities,
