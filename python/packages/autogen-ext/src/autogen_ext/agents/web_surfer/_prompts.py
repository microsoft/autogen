WEB_SURFER_TOOL_PROMPT_MM = """
{state_description}

Consider the following screenshot of the page. In this screenshot, interactive elements are outlined in bounding boxes of different colors. Each bounding box has a numeric ID label in the same color. Additional information about each visible label is listed below:

{visible_targets}{other_targets_str}{focused_hint}

You are to respond to my next request by selecting an appropriate tool from the following set, or by answering the question directly if possible:

{tool_names}

When deciding between tools, consider if the request can be best addressed by:
<<<<<<< HEAD
    - the contents of the CURRENT VIEWPORT (in which case actions like clicking links, clicking buttons, inputting text might be most appropriate, or hovering over element)
    - contents found elsewhere on the CURRENT WEBPAGE [{title}]({url}), in which case actions like scrolling, summarization, or full-page Q&A might be most appropriate
    - on ANOTHER WEBSITE entirely (in which case actions like performing a new web search might be the best option)

My request follows. What function will you call?:
=======
    - the contents of the current viewport (in which case actions like clicking links, clicking buttons, inputting text, or hovering over an element might be most appropriate)
    - contents found elsewhere on the full webpage (in which case actions like scrolling, summarization, or full-page Q&A might be most appropriate)
    - on some other website entirely (in which case actions like performing a new web search might be the best option)
>>>>>>> 6dd88ace
"""

WEB_SURFER_TOOL_PROMPT_TEXT = """
{state_description}

You have also identified the following interactive components:

{visible_targets}{other_targets_str}{focused_hint}

You are to respond to my next request by selecting an appropriate tool from the following set, or by answering the question directly if possible:

{tool_names}

When deciding between tools, consider if the request can be best addressed by:
<<<<<<< HEAD
    - the contents of the CURRENT VIEWPORT (in which case actions like clicking links, clicking buttons, inputting text might be most appropriate, or hovering over element)
    - contents found elsewhere on the CURRENT WEBPAGE [{title}]({url}), in which case actions like scrolling, summarization, or full-page Q&A might be most appropriate
    - on ANOTHER WEBSITE entirely (in which case actions like performing a new web search might be the best option)

My request follows. What function will you call?:
=======
    - the contents of the current viewport (in which case actions like clicking links, clicking buttons, inputting text, or hovering over an element might be most appropriate)
    - contents found elsewhere on the full webpage (in which case actions like scrolling, summarization, or full-page Q&A might be most appropriate)
    - on some other website entirely (in which case actions like performing a new web search might be the best option)
>>>>>>> 6dd88ace
"""

WEB_SURFER_OCR_PROMPT = """
Please transcribe all visible text on this page, including both main content and the labels of UI elements.
"""

WEB_SURFER_QA_SYSTEM_MESSAGE = """
You are a helpful assistant that can summarize long documents to answer question.
"""


def WEB_SURFER_QA_PROMPT(title: str, question: str | None = None) -> str:
    base_prompt = f"We are visiting the webpage '{title}'. Its full-text content are pasted below, along with a screenshot of the page's current viewport."
    if question is not None:
        return (
            f"{base_prompt} Please summarize the webpage into one or two paragraphs with respect to '{question}':\n\n"
        )
    else:
        return f"{base_prompt} Please summarize the webpage into one or two paragraphs:\n\n"<|MERGE_RESOLUTION|>--- conflicted
+++ resolved
@@ -10,17 +10,11 @@
 {tool_names}
 
 When deciding between tools, consider if the request can be best addressed by:
-<<<<<<< HEAD
-    - the contents of the CURRENT VIEWPORT (in which case actions like clicking links, clicking buttons, inputting text might be most appropriate, or hovering over element)
+    - the contents of the CURRENT VIEWPORT (in which case actions like clicking links, clicking buttons, inputting text, or hovering over an element, might be more appropriate)
     - contents found elsewhere on the CURRENT WEBPAGE [{title}]({url}), in which case actions like scrolling, summarization, or full-page Q&A might be most appropriate
     - on ANOTHER WEBSITE entirely (in which case actions like performing a new web search might be the best option)
 
-My request follows. What function will you call?:
-=======
-    - the contents of the current viewport (in which case actions like clicking links, clicking buttons, inputting text, or hovering over an element might be most appropriate)
-    - contents found elsewhere on the full webpage (in which case actions like scrolling, summarization, or full-page Q&A might be most appropriate)
-    - on some other website entirely (in which case actions like performing a new web search might be the best option)
->>>>>>> 6dd88ace
+My request follows:
 """
 
 WEB_SURFER_TOOL_PROMPT_TEXT = """
@@ -35,17 +29,11 @@
 {tool_names}
 
 When deciding between tools, consider if the request can be best addressed by:
-<<<<<<< HEAD
-    - the contents of the CURRENT VIEWPORT (in which case actions like clicking links, clicking buttons, inputting text might be most appropriate, or hovering over element)
+    - the contents of the CURRENT VIEWPORT (in which case actions like clicking links, clicking buttons, inputting text, or hovering over an element, might be more appropriate)
     - contents found elsewhere on the CURRENT WEBPAGE [{title}]({url}), in which case actions like scrolling, summarization, or full-page Q&A might be most appropriate
     - on ANOTHER WEBSITE entirely (in which case actions like performing a new web search might be the best option)
 
-My request follows. What function will you call?:
-=======
-    - the contents of the current viewport (in which case actions like clicking links, clicking buttons, inputting text, or hovering over an element might be most appropriate)
-    - contents found elsewhere on the full webpage (in which case actions like scrolling, summarization, or full-page Q&A might be most appropriate)
-    - on some other website entirely (in which case actions like performing a new web search might be the best option)
->>>>>>> 6dd88ace
+My request follows:
 """
 
 WEB_SURFER_OCR_PROMPT = """
