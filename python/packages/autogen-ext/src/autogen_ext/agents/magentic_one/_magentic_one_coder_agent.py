--- conflicted
+++ resolved
@@ -32,12 +32,8 @@
         self,
         name: str,
         model_client: ChatCompletionClient,
-<<<<<<< HEAD
-        *,
+        **kwargs: Any,
         model_context: ChatCompletionContext | None = None,
-=======
-        **kwargs: Any,
->>>>>>> a701e3b4
     ):
         super().__init__(
             name,
