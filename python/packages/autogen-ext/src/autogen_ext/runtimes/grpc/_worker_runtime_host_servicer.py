--- conflicted
+++ resolved
@@ -299,7 +299,6 @@
         ],
     ) -> agent_worker_pb2.GetSubscriptionsResponse:
         _client_id = await get_client_id_or_abort(context)
-<<<<<<< HEAD
         subscriptions = self._subscription_manager.subscriptions
         return agent_worker_pb2.GetSubscriptionsResponse(
             subscriptions=[subscription_to_proto(sub) for sub in subscriptions]
@@ -319,7 +318,4 @@
         context: grpc.aio.ServicerContext[agent_worker_pb2.AgentId, agent_worker_pb2.SaveStateResponse],
     ) -> agent_worker_pb2.SaveStateResponse:
         _client_id = await get_client_id_or_abort(context)
-        raise NotImplementedError("Method not implemented!")
-=======
-        raise NotImplementedError("Method not implemented.")
->>>>>>> 4c1c12d3
+        raise NotImplementedError("Method not implemented!")