--- conflicted
+++ resolved
@@ -192,7 +192,6 @@
 
 
 class GrpcWorkerAgentRuntime(AgentRuntime):
-<<<<<<< HEAD
     """An agent runtime for running remote or cross-language agents.
 
     Agent messaging uses protobufs from `agent_worker.proto`_ and ``CloudEvent`` from `cloudevent.proto`_.
@@ -205,9 +204,7 @@
 
     """
 
-=======
     # TODO: Needs to handle agent close() call
->>>>>>> 973c8b63
     def __init__(
         self,
         host_address: str,
