from __future__ import annotations

import asyncio
import inspect
import json
import logging
import signal
import uuid
import warnings
from asyncio import Future, Task
from collections import defaultdict
from typing import (
    TYPE_CHECKING,
    Any,
    AsyncIterable,
    AsyncIterator,
    Awaitable,
    Callable,
    ClassVar,
    DefaultDict,
    Dict,
    List,
    Literal,
    Mapping,
    ParamSpec,
    Sequence,
    Set,
    Tuple,
    Type,
    TypeVar,
    cast,
)

from autogen_core import (
    JSON_DATA_CONTENT_TYPE,
    PROTOBUF_DATA_CONTENT_TYPE,
    Agent,
    AgentId,
    AgentInstantiationContext,
    AgentMetadata,
    AgentRuntime,
    AgentType,
    CancellationToken,
    MessageContext,
    MessageHandlerContext,
    MessageSerializer,
    Subscription,
    TopicId,
)
from autogen_core._runtime_impl_helpers import SubscriptionManager, get_impl
from autogen_core._serialization import (
    SerializationRegistry,
)
from autogen_core._telemetry import MessageRuntimeTracingConfig, TraceHelper, get_telemetry_grpc_metadata
from google.protobuf import any_pb2
from opentelemetry.trace import TracerProvider
from typing_extensions import Self

from autogen_ext.runtimes.grpc._utils import subscription_to_proto

from . import _constants
from ._constants import GRPC_IMPORT_ERROR_STR
from ._type_helpers import ChannelArgumentType
from .protos import agent_worker_pb2, agent_worker_pb2_grpc, cloudevent_pb2

try:
    import grpc.aio
except ImportError as e:
    raise ImportError(GRPC_IMPORT_ERROR_STR) from e

if TYPE_CHECKING:
    from .protos.agent_worker_pb2_grpc import AgentRpcAsyncStub

logger = logging.getLogger("autogen_core")
event_logger = logging.getLogger("autogen_core.events")

P = ParamSpec("P")
T = TypeVar("T", bound=Agent)


type_func_alias = type


class QueueAsyncIterable(AsyncIterator[Any], AsyncIterable[Any]):
    def __init__(self, queue: asyncio.Queue[Any]) -> None:
        self._queue = queue

    async def __anext__(self) -> Any:
        return await self._queue.get()

    def __aiter__(self) -> AsyncIterator[Any]:
        return self


class HostConnection:
    DEFAULT_GRPC_CONFIG: ClassVar[ChannelArgumentType] = [
        (
            "grpc.service_config",
            json.dumps(
                {
                    "methodConfig": [
                        {
                            "name": [{}],
                            "retryPolicy": {
                                "maxAttempts": 3,
                                "initialBackoff": "0.01s",
                                "maxBackoff": "5s",
                                "backoffMultiplier": 2,
                                "retryableStatusCodes": ["UNAVAILABLE"],
                            },
                        }
                    ],
                }
            ),
        )
    ]

    def __init__(self, channel: grpc.aio.Channel, stub: Any) -> None:  # type: ignore
        self._channel = channel
        self._send_queue = asyncio.Queue[agent_worker_pb2.Message]()
        self._recv_queue = asyncio.Queue[agent_worker_pb2.Message]()
        self._connection_task: Task[None] | None = None
        self._stub: AgentRpcAsyncStub = stub
        self._client_id = str(uuid.uuid4())

    @property
    def stub(self) -> Any:
        return self._stub

    @property
    def metadata(self) -> Sequence[Tuple[str, str]]:
        return [("client-id", self._client_id)]

    @classmethod
    def from_host_address(cls, host_address: str, extra_grpc_config: ChannelArgumentType = DEFAULT_GRPC_CONFIG) -> Self:
        logger.info("Connecting to %s", host_address)
        #  Always use DEFAULT_GRPC_CONFIG and override it with provided grpc_config
        merged_options = [
            (k, v) for k, v in {**dict(HostConnection.DEFAULT_GRPC_CONFIG), **dict(extra_grpc_config)}.items()
        ]

        channel = grpc.aio.insecure_channel(
            host_address,
            options=merged_options,
        )
        stub: AgentRpcAsyncStub = agent_worker_pb2_grpc.AgentRpcStub(channel)  # type: ignore
        instance = cls(channel, stub)
        instance._connection_task = asyncio.create_task(
            instance._connect(stub, instance._send_queue, instance._recv_queue, instance._client_id)
        )
        return instance

    async def close(self) -> None:
        if self._connection_task is None:
            raise RuntimeError("Connection is not open.")
        await self._channel.close()
        await self._connection_task

    @staticmethod
    async def _connect(
        stub: Any,  # AgentRpcAsyncStub
        send_queue: asyncio.Queue[agent_worker_pb2.Message],
        receive_queue: asyncio.Queue[agent_worker_pb2.Message],
        client_id: str,
    ) -> None:
        from grpc.aio import StreamStreamCall

        # TODO: where do exceptions from reading the iterable go? How do we recover from those?
        recv_stream: StreamStreamCall[agent_worker_pb2.Message, agent_worker_pb2.Message] = stub.OpenChannel(  # type: ignore
            QueueAsyncIterable(send_queue), metadata=[("client-id", client_id)]
        )

        while True:
            logger.info("Waiting for message from host")
            message = cast(agent_worker_pb2.Message, await recv_stream.read())  # type: ignore
            if message == grpc.aio.EOF:  # type: ignore
                logger.info("EOF")
                break
            logger.info(f"Received a message from host: {message}")
            await receive_queue.put(message)
            logger.info("Put message in receive queue")

    async def send(self, message: agent_worker_pb2.Message) -> None:
        logger.info(f"Send message to host: {message}")
        await self._send_queue.put(message)
        logger.info("Put message in send queue")

    async def recv(self) -> agent_worker_pb2.Message:
        logger.info("Getting message from queue")
        return await self._recv_queue.get()


# TODO: Lots of types need to have protobuf equivalents:
# Core:
#   - FunctionCall, CodeResult, possibly CodeBlock
#   - All the types in https://github.com/microsoft/autogen/blob/main/python/packages/autogen-core/src/autogen_core/models/_types.py
#
# Agentchat:
#   - All the types in https://github.com/microsoft/autogen/blob/main/python/packages/autogen-agentchat/src/autogen_agentchat/messages.py to protobufs.
#
# Ext --
#   CodeExecutor:
#       - CommandLineCodeResult


class GrpcWorkerAgentRuntime(AgentRuntime):
    """An agent runtime for running remote or cross-language agents.

    Agent messaging uses protobufs from `agent_worker.proto`_ and ``CloudEvent`` from `cloudevent.proto`_.

    Cross-language agents will additionally require all agents use shared protobuf schemas for any message types that are sent between agents.

    .. _agent_worker.proto: https://github.com/microsoft/autogen/blob/main/protos/agent_worker.proto

    .. _cloudevent.proto: https://github.com/microsoft/autogen/blob/main/protos/cloudevent.proto

    """

    # TODO: Needs to handle agent close() call
    def __init__(
        self,
        host_address: str,
        tracer_provider: TracerProvider | None = None,
        extra_grpc_config: ChannelArgumentType | None = None,
        payload_serialization_format: str = JSON_DATA_CONTENT_TYPE,
    ) -> None:
        self._host_address = host_address
        self._trace_helper = TraceHelper(tracer_provider, MessageRuntimeTracingConfig("Worker Runtime"))
        self._per_type_subscribers: DefaultDict[tuple[str, str], Set[AgentId]] = defaultdict(set)
        self._agent_factories: Dict[
            str, Callable[[], Agent | Awaitable[Agent]] | Callable[[AgentRuntime, AgentId], Agent | Awaitable[Agent]]
        ] = {}
        self._instantiated_agents: Dict[AgentId, Agent] = {}
        self._known_namespaces: set[str] = set()
        self._read_task: None | Task[None] = None
        self._running = False
        self._pending_requests: Dict[str, Future[Any]] = {}
        self._pending_requests_lock = asyncio.Lock()
        self._next_request_id = 0
        self._host_connection: HostConnection | None = None
        self._background_tasks: Set[Task[Any]] = set()
        self._subscription_manager = SubscriptionManager()
        self._serialization_registry = SerializationRegistry()
        self._extra_grpc_config = extra_grpc_config or []

        if payload_serialization_format not in {JSON_DATA_CONTENT_TYPE, PROTOBUF_DATA_CONTENT_TYPE}:
            raise ValueError(f"Unsupported payload serialization format: {payload_serialization_format}")

        self._payload_serialization_format = payload_serialization_format

    def start(self) -> None:
        """Start the runtime in a background task."""
        if self._running:
            raise ValueError("Runtime is already running.")
        logger.info(f"Connecting to host: {self._host_address}")
        self._host_connection = HostConnection.from_host_address(
            self._host_address, extra_grpc_config=self._extra_grpc_config
        )
        logger.info("Connection established")
        if self._read_task is None:
            self._read_task = asyncio.create_task(self._run_read_loop())
        self._running = True

    def _raise_on_exception(self, task: Task[Any]) -> None:
        exception = task.exception()
        if exception is not None:
            raise exception

    async def _run_read_loop(self) -> None:
        logger.info("Starting read loop")
        assert self._host_connection is not None
        # TODO: catch exceptions and reconnect
        while self._running:
            try:
                message = await self._host_connection.recv()
                oneofcase = agent_worker_pb2.Message.WhichOneof(message, "message")
                match oneofcase:
                    case "registerAgentTypeRequest" | "SubscriptionRequest":
                        logger.warning(f"Cant handle {oneofcase}, skipping.")
                    case "request":
                        task = asyncio.create_task(self._process_request(message.request))
                        self._background_tasks.add(task)
                        task.add_done_callback(self._raise_on_exception)
                        task.add_done_callback(self._background_tasks.discard)
                    case "response":
                        task = asyncio.create_task(self._process_response(message.response))
                        self._background_tasks.add(task)
                        task.add_done_callback(self._raise_on_exception)
                        task.add_done_callback(self._background_tasks.discard)
                    case "cloudEvent":
                        task = asyncio.create_task(self._process_event(message.cloudEvent))
                        self._background_tasks.add(task)
                        task.add_done_callback(self._raise_on_exception)
                        task.add_done_callback(self._background_tasks.discard)
                    case "registerAgentTypeResponse":
                        task = asyncio.create_task(
                            self._process_register_agent_type_response(message.registerAgentTypeResponse)
                        )
                        self._background_tasks.add(task)
                        task.add_done_callback(self._raise_on_exception)
                        task.add_done_callback(self._background_tasks.discard)
                    case "SubscriptionResponse":
                        task = asyncio.create_task(
                            self._process_add_subscription_response(message.SubscriptionResponse)
                        )
                        self._background_tasks.add(task)
                        task.add_done_callback(self._raise_on_exception)
                        task.add_done_callback(self._background_tasks.discard)
                    case None:
                        logger.warning("No message")
            except Exception as e:
                logger.error("Error in read loop", exc_info=e)

    async def stop(self) -> None:
        """Stop the runtime immediately."""
        if not self._running:
            raise RuntimeError("Runtime is not running.")
        self._running = False
        # Wait for all background tasks to finish.
        final_tasks_results = await asyncio.gather(*self._background_tasks, return_exceptions=True)
        for task_result in final_tasks_results:
            if isinstance(task_result, Exception):
                logger.error("Error in background task", exc_info=task_result)
        # Close the host connection.
        if self._host_connection is not None:
            try:
                await self._host_connection.close()
            except asyncio.CancelledError:
                pass
        # Cancel the read task.
        if self._read_task is not None:
            self._read_task.cancel()
            try:
                await self._read_task
            except asyncio.CancelledError:
                pass

    async def stop_when_signal(self, signals: Sequence[signal.Signals] = (signal.SIGTERM, signal.SIGINT)) -> None:
        """Stop the runtime when a signal is received."""
        loop = asyncio.get_running_loop()
        shutdown_event = asyncio.Event()

        def signal_handler() -> None:
            logger.info("Received exit signal, shutting down gracefully...")
            shutdown_event.set()

        for sig in signals:
            loop.add_signal_handler(sig, signal_handler)

        # Wait for the signal to trigger the shutdown event.
        await shutdown_event.wait()

        # Stop the runtime.
        await self.stop()

    @property
    def _known_agent_names(self) -> Set[str]:
        return set(self._agent_factories.keys())

    async def _send_message(
        self,
        runtime_message: agent_worker_pb2.Message,
        send_type: Literal["send", "publish"],
        recipient: AgentId | TopicId,
        telemetry_metadata: Mapping[str, str],
    ) -> None:
        if self._host_connection is None:
            raise RuntimeError("Host connection is not set.")
        with self._trace_helper.trace_block(send_type, recipient, parent=telemetry_metadata):
            await self._host_connection.send(runtime_message)

    async def send_message(
        self,
        message: Any,
        recipient: AgentId,
        *,
        sender: AgentId | None = None,
        cancellation_token: CancellationToken | None = None,
        message_id: str | None = None,
    ) -> Any:
        # TODO: use message_id
        if not self._running:
            raise ValueError("Runtime must be running when sending message.")
        if self._host_connection is None:
            raise RuntimeError("Host connection is not set.")
        data_type = self._serialization_registry.type_name(message)
        with self._trace_helper.trace_block(
            "create", recipient, parent=None, extraAttributes={"message_type": data_type}
        ):
            # create a new future for the result
            future = asyncio.get_event_loop().create_future()
            request_id = await self._get_new_request_id()
            self._pending_requests[request_id] = future
            serialized_message = self._serialization_registry.serialize(
                message, type_name=data_type, data_content_type=JSON_DATA_CONTENT_TYPE
            )
            telemetry_metadata = get_telemetry_grpc_metadata()
            runtime_message = agent_worker_pb2.Message(
                request=agent_worker_pb2.RpcRequest(
                    request_id=request_id,
                    target=agent_worker_pb2.AgentId(type=recipient.type, key=recipient.key),
                    source=agent_worker_pb2.AgentId(type=sender.type, key=sender.key) if sender is not None else None,
                    metadata=telemetry_metadata,
                    payload=agent_worker_pb2.Payload(
                        data_type=data_type,
                        data=serialized_message,
                        data_content_type=JSON_DATA_CONTENT_TYPE,
                    ),
                )
            )

            # TODO: Find a way to handle timeouts/errors
            task = asyncio.create_task(self._send_message(runtime_message, "send", recipient, telemetry_metadata))
            self._background_tasks.add(task)
            task.add_done_callback(self._raise_on_exception)
            task.add_done_callback(self._background_tasks.discard)
            return await future

    async def publish_message(
        self,
        message: Any,
        topic_id: TopicId,
        *,
        sender: AgentId | None = None,
        cancellation_token: CancellationToken | None = None,
        message_id: str | None = None,
    ) -> None:
        if not self._running:
            raise ValueError("Runtime must be running when publishing message.")
        if self._host_connection is None:
            raise RuntimeError("Host connection is not set.")
        if message_id is None:
            message_id = str(uuid.uuid4())

        message_type = self._serialization_registry.type_name(message)
        with self._trace_helper.trace_block(
            "create", topic_id, parent=None, extraAttributes={"message_type": message_type}
        ):
            serialized_message = self._serialization_registry.serialize(
                message, type_name=message_type, data_content_type=self._payload_serialization_format
            )

            sender_id = sender or AgentId("unknown", "unknown")
            attributes = {
                _constants.DATA_CONTENT_TYPE_ATTR: cloudevent_pb2.CloudEvent.CloudEventAttributeValue(
                    ce_string=self._payload_serialization_format
                ),
                _constants.DATA_SCHEMA_ATTR: cloudevent_pb2.CloudEvent.CloudEventAttributeValue(ce_string=message_type),
                _constants.AGENT_SENDER_TYPE_ATTR: cloudevent_pb2.CloudEvent.CloudEventAttributeValue(
                    ce_string=sender_id.type
                ),
                _constants.AGENT_SENDER_KEY_ATTR: cloudevent_pb2.CloudEvent.CloudEventAttributeValue(
                    ce_string=sender_id.key
                ),
                _constants.MESSAGE_KIND_ATTR: cloudevent_pb2.CloudEvent.CloudEventAttributeValue(
                    ce_string=_constants.MESSAGE_KIND_VALUE_PUBLISH
                ),
            }

            # If sending JSON we fill text_data with the serialized message
            # If sending Protobuf we fill proto_data with the serialized message
            # TODO: add an encoding field for serializer

            if self._payload_serialization_format == JSON_DATA_CONTENT_TYPE:
                runtime_message = agent_worker_pb2.Message(
                    cloudEvent=cloudevent_pb2.CloudEvent(
                        id=message_id,
                        spec_version="1.0",
                        type=topic_id.type,
                        source=topic_id.source,
                        attributes=attributes,
                        # TODO: use text, or proto fields appropriately
                        binary_data=serialized_message,
                    )
                )
            else:
                # We need to unpack the serialized proto back into an Any
                # TODO: find a way to prevent the roundtrip serialization
                any_proto = any_pb2.Any()
                any_proto.ParseFromString(serialized_message)
                runtime_message = agent_worker_pb2.Message(
                    cloudEvent=cloudevent_pb2.CloudEvent(
                        id=message_id,
                        spec_version="1.0",
                        type=topic_id.type,
                        source=topic_id.source,
                        attributes=attributes,
                        proto_data=any_proto,
                    )
                )

            telemetry_metadata = get_telemetry_grpc_metadata()
            task = asyncio.create_task(self._send_message(runtime_message, "publish", topic_id, telemetry_metadata))
            self._background_tasks.add(task)
            task.add_done_callback(self._raise_on_exception)
            task.add_done_callback(self._background_tasks.discard)

    async def save_state(self) -> Mapping[str, Any]:
        raise NotImplementedError("Saving state is not yet implemented.")

    async def load_state(self, state: Mapping[str, Any]) -> None:
        raise NotImplementedError("Loading state is not yet implemented.")

    async def agent_metadata(self, agent: AgentId) -> AgentMetadata:
        raise NotImplementedError("Agent metadata is not yet implemented.")

    async def agent_save_state(self, agent: AgentId) -> Mapping[str, Any]:
        raise NotImplementedError("Agent save_state is not yet implemented.")

    async def agent_load_state(self, agent: AgentId, state: Mapping[str, Any]) -> None:
        raise NotImplementedError("Agent load_state is not yet implemented.")

    async def _get_new_request_id(self) -> str:
        async with self._pending_requests_lock:
            self._next_request_id += 1
            return str(self._next_request_id)

    async def _process_request(self, request: agent_worker_pb2.RpcRequest) -> None:
        assert self._host_connection is not None
        recipient = AgentId(request.target.type, request.target.key)
        sender: AgentId | None = None
        if request.HasField("source"):
            sender = AgentId(request.source.type, request.source.key)
            logging.info(f"Processing request from {sender} to {recipient}")
        else:
            logging.info(f"Processing request from unknown source to {recipient}")

        # Deserialize the message.
        message = self._serialization_registry.deserialize(
            request.payload.data,
            type_name=request.payload.data_type,
            data_content_type=request.payload.data_content_type,
        )

        # Get the receiving agent and prepare the message context.
        rec_agent = await self._get_agent(recipient)
        message_context = MessageContext(
            sender=sender,
            topic_id=None,
            is_rpc=True,
            cancellation_token=CancellationToken(),
            message_id=request.request_id,
        )

        # Call the receiving agent.
        try:
            with MessageHandlerContext.populate_context(rec_agent.id):
                with self._trace_helper.trace_block(
                    "process",
                    rec_agent.id,
                    parent=request.metadata,
                    attributes={"request_id": request.request_id},
                    extraAttributes={"message_type": request.payload.data_type},
                ):
                    result = await rec_agent.on_message(message, ctx=message_context)
        except BaseException as e:
            response_message = agent_worker_pb2.Message(
                response=agent_worker_pb2.RpcResponse(
                    request_id=request.request_id,
                    error=str(e),
                    metadata=get_telemetry_grpc_metadata(),
                ),
            )
            # Send the error response.
            await self._host_connection.send(response_message)
            return

        # Serialize the result.
        result_type = self._serialization_registry.type_name(result)
        serialized_result = self._serialization_registry.serialize(
            result, type_name=result_type, data_content_type=JSON_DATA_CONTENT_TYPE
        )

        # Create the response message.
        response_message = agent_worker_pb2.Message(
            response=agent_worker_pb2.RpcResponse(
                request_id=request.request_id,
                payload=agent_worker_pb2.Payload(
                    data_type=result_type,
                    data=serialized_result,
                    data_content_type=JSON_DATA_CONTENT_TYPE,
                ),
                metadata=get_telemetry_grpc_metadata(),
            )
        )

        # Send the response.
        await self._host_connection.send(response_message)

    async def _process_response(self, response: agent_worker_pb2.RpcResponse) -> None:
        with self._trace_helper.trace_block(
            "ack",
            None,
            parent=response.metadata,
            attributes={"request_id": response.request_id},
            extraAttributes={"message_type": response.payload.data_type},
        ):
            # Deserialize the result.
            result = self._serialization_registry.deserialize(
                response.payload.data,
                type_name=response.payload.data_type,
                data_content_type=response.payload.data_content_type,
            )
            # Get the future and set the result.
            future = self._pending_requests.pop(response.request_id)
            if len(response.error) > 0:
                future.set_exception(Exception(response.error))
            else:
                future.set_result(result)

    async def _process_event(self, event: cloudevent_pb2.CloudEvent) -> None:
        event_attributes = event.attributes
        sender: AgentId | None = None
        if (
            _constants.AGENT_SENDER_TYPE_ATTR in event_attributes
            and _constants.AGENT_SENDER_KEY_ATTR in event_attributes
        ):
            sender = AgentId(
                event_attributes[_constants.AGENT_SENDER_TYPE_ATTR].ce_string,
                event_attributes[_constants.AGENT_SENDER_KEY_ATTR].ce_string,
            )
        topic_id = TopicId(event.type, event.source)
        # Get the recipients for the topic.
        recipients = await self._subscription_manager.get_subscribed_recipients(topic_id)

        message_content_type = event_attributes[_constants.DATA_CONTENT_TYPE_ATTR].ce_string
        message_type = event_attributes[_constants.DATA_SCHEMA_ATTR].ce_string

        if message_content_type == JSON_DATA_CONTENT_TYPE:
            message = self._serialization_registry.deserialize(
                event.binary_data, type_name=message_type, data_content_type=message_content_type
            )
        elif message_content_type == PROTOBUF_DATA_CONTENT_TYPE:
            # TODO: find a way to prevent the roundtrip serialization
            proto_binary_data = event.proto_data.SerializeToString()
            message = self._serialization_registry.deserialize(
                proto_binary_data, type_name=message_type, data_content_type=message_content_type
            )
        else:
            raise ValueError(f"Unsupported message content type: {message_content_type}")

        # TODO: dont read these values in the runtime
        topic_type_suffix = topic_id.type.split(":", maxsplit=1)[1] if ":" in topic_id.type else ""
        is_rpc = topic_type_suffix == _constants.MESSAGE_KIND_VALUE_RPC_REQUEST
        is_marked_rpc_type = (
            _constants.MESSAGE_KIND_ATTR in event_attributes
            and event_attributes[_constants.MESSAGE_KIND_ATTR].ce_string == _constants.MESSAGE_KIND_VALUE_RPC_REQUEST
        )
        if is_rpc and not is_marked_rpc_type:
            warnings.warn("Received RPC request with topic type suffix but not marked as RPC request.", stacklevel=2)

        # Send the message to each recipient.
        responses: List[Awaitable[Any]] = []
        for agent_id in recipients:
            if agent_id == sender:
                continue
            message_context = MessageContext(
                sender=sender,
                topic_id=topic_id,
                is_rpc=is_rpc,
                cancellation_token=CancellationToken(),
                message_id=event.id,
            )
            agent = await self._get_agent(agent_id)
            with MessageHandlerContext.populate_context(agent.id):

                def stringify_attributes(
                    attributes: Mapping[str, cloudevent_pb2.CloudEvent.CloudEventAttributeValue],
                ) -> Mapping[str, str]:
                    result: Dict[str, str] = {}
                    for key, value in attributes.items():
                        item = None
                        match value.WhichOneof("attr"):
                            case "ce_boolean":
                                item = str(value.ce_boolean)
                            case "ce_integer":
                                item = str(value.ce_integer)
                            case "ce_string":
                                item = value.ce_string
                            case "ce_bytes":
                                item = str(value.ce_bytes)
                            case "ce_uri":
                                item = value.ce_uri
                            case "ce_uri_ref":
                                item = value.ce_uri_ref
                            case "ce_timestamp":
                                item = str(value.ce_timestamp)
                            case _:
                                raise ValueError("Unknown attribute kind")
                        result[key] = item

                    return result

                async def send_message(agent: Agent, message_context: MessageContext) -> Any:
                    with self._trace_helper.trace_block(
                        "process",
                        agent.id,
                        parent=stringify_attributes(event.attributes),
                        extraAttributes={"message_type": message_type},
                    ):
                        await agent.on_message(message, ctx=message_context)

                future = send_message(agent, message_context)
            responses.append(future)
        # Wait for all responses.
        try:
            await asyncio.gather(*responses)
        except BaseException as e:
            logger.error("Error handling event", exc_info=e)

    async def register_factory(
        self,
        type: str | AgentType,
        agent_factory: Callable[[], T | Awaitable[T]],
        *,
        expected_class: type[T] | None = None,
    ) -> AgentType:
        if isinstance(type, str):
            type = AgentType(type)

        if type.type in self._agent_factories:
            raise ValueError(f"Agent with type {type} already exists.")
        if self._host_connection is None:
            raise RuntimeError("Host connection is not set.")

        async def factory_wrapper() -> T:
            maybe_agent_instance = agent_factory()
            if inspect.isawaitable(maybe_agent_instance):
                agent_instance = await maybe_agent_instance
            else:
                agent_instance = maybe_agent_instance

            if type_func_alias(agent_instance) != expected_class:
                raise ValueError("Factory registered using the wrong type.")

            return agent_instance

        self._agent_factories[type.type] = factory_wrapper

        # Create a future for the registration response.
        future = asyncio.get_event_loop().create_future()
        request_id = await self._get_new_request_id()
        self._pending_requests[request_id] = future

        # Send the registration request message to the host.
        message = agent_worker_pb2.RegisterAgentTypeRequest(request_id=request_id, type=type.type)
        response: agent_worker_pb2.RegisterAgentTypeResponse = await self._host_connection.stub.RegisterAgent(
            message, metadata=self._host_connection.metadata
        )
        # TODO: just use grpc error handling
        if not response.success:
            raise RuntimeError(response.error)
        return type

    async def _process_register_agent_type_response(self, response: agent_worker_pb2.RegisterAgentTypeResponse) -> None:
        future = self._pending_requests.pop(response.request_id)
        if response.HasField("error") and response.error != "":
            future.set_exception(RuntimeError(response.error))
        else:
            future.set_result(None)

    async def _invoke_agent_factory(
        self,
        agent_factory: Callable[[], T | Awaitable[T]] | Callable[[AgentRuntime, AgentId], T | Awaitable[T]],
        agent_id: AgentId,
    ) -> T:
        with AgentInstantiationContext.populate_context((self, agent_id)):
            if len(inspect.signature(agent_factory).parameters) == 0:
                factory_one = cast(Callable[[], T], agent_factory)
                agent = factory_one()
            elif len(inspect.signature(agent_factory).parameters) == 2:
                warnings.warn(
                    "Agent factories that take two arguments are deprecated. Use AgentInstantiationContext instead. Two arg factories will be removed in a future version.",
                    stacklevel=2,
                )
                factory_two = cast(Callable[[AgentRuntime, AgentId], T], agent_factory)
                agent = factory_two(self, agent_id)
            else:
                raise ValueError("Agent factory must take 0 or 2 arguments.")

            if inspect.isawaitable(agent):
                return cast(T, await agent)

        return agent

    async def _get_agent(self, agent_id: AgentId) -> Agent:
        if agent_id in self._instantiated_agents:
            return self._instantiated_agents[agent_id]

        if agent_id.type not in self._agent_factories:
            raise ValueError(f"Agent with name {agent_id.type} not found.")

        agent_factory = self._agent_factories[agent_id.type]
        agent = await self._invoke_agent_factory(agent_factory, agent_id)
        self._instantiated_agents[agent_id] = agent
        return agent

    # TODO: uncomment out the following type ignore when this is fixed in mypy: https://github.com/python/mypy/issues/3737
    async def try_get_underlying_agent_instance(self, id: AgentId, type: Type[T] = Agent) -> T:  # type: ignore[assignment]
        if id.type not in self._agent_factories:
            raise LookupError(f"Agent with name {id.type} not found.")

        # TODO: check if remote
        agent_instance = await self._get_agent(id)

        if not isinstance(agent_instance, type):
            raise TypeError(f"Agent with name {id.type} is not of type {type.__name__}")

        return agent_instance

    async def add_subscription(self, subscription: Subscription) -> None:
        if self._host_connection is None:
            raise RuntimeError("Host connection is not set.")

        # Create a future for the subscription response.
        request_id = await self._get_new_request_id()

<<<<<<< HEAD
        match subscription:
            case TypeSubscription(topic_type=topic_type, agent_type=agent_type):
                message = agent_worker_pb2.Message(
                    SubscriptionRequest=agent_worker_pb2.SubscriptionRequest(
                        request_id=request_id,
                        subscription=agent_worker_pb2.Subscription(
                            typeSubscription=agent_worker_pb2.TypeSubscription(
                                topic_type=topic_type, agent_type=agent_type
                            )
                        ),
                    )
                )
            case TypePrefixSubscription(topic_type_prefix=topic_type_prefix, agent_type=agent_type):
                message = agent_worker_pb2.Message(
                    SubscriptionRequest=agent_worker_pb2.SubscriptionRequest(
                        request_id=request_id,
                        subscription=agent_worker_pb2.Subscription(
                            typePrefixSubscription=agent_worker_pb2.TypePrefixSubscription(
                                topic_type_prefix=topic_type_prefix, agent_type=agent_type
                            )
                        ),
                    )
                )
            case _:
                raise ValueError("Unsupported subscription type.")

        # Add the future to the pending requests.
        self._pending_requests[request_id] = future
=======
        message = agent_worker_pb2.AddSubscriptionRequest(
            request_id=request_id, subscription=subscription_to_proto(subscription)
        )
        response: agent_worker_pb2.AddSubscriptionResponse = await self._host_connection.stub.AddSubscription(
            message, metadata=self._host_connection.metadata
        )
        if not response.success:
            raise RuntimeError(response.error)
>>>>>>> 55e929db

        # Add to local subscription manager.
        await self._subscription_manager.add_subscription(subscription)

<<<<<<< HEAD
        # Send the subscription to the host.
        await self._host_connection.send(message)

        # Wait for the subscription response.
        await future

    async def _process_add_subscription_response(self, response: agent_worker_pb2.SubscriptionResponse) -> None:
=======
    async def _process_add_subscription_response(self, response: agent_worker_pb2.AddSubscriptionResponse) -> None:
>>>>>>> 55e929db
        future = self._pending_requests.pop(response.request_id)
        if response.HasField("error") and response.error != "":
            future.set_exception(RuntimeError(response.error))
        else:
            future.set_result(None)

    async def remove_subscription(self, id: str) -> None:
        raise NotImplementedError("Subscriptions cannot be removed while using distributed runtime currently.")

    async def get(
        self, id_or_type: AgentId | AgentType | str, /, key: str = "default", *, lazy: bool = True
    ) -> AgentId:
        return await get_impl(
            id_or_type=id_or_type,
            key=key,
            lazy=lazy,
            instance_getter=self._get_agent,
        )

    def add_message_serializer(self, serializer: MessageSerializer[Any] | Sequence[MessageSerializer[Any]]) -> None:
        self._serialization_registry.add_serializer(serializer)<|MERGE_RESOLUTION|>--- conflicted
+++ resolved
@@ -815,36 +815,6 @@
         # Create a future for the subscription response.
         request_id = await self._get_new_request_id()
 
-<<<<<<< HEAD
-        match subscription:
-            case TypeSubscription(topic_type=topic_type, agent_type=agent_type):
-                message = agent_worker_pb2.Message(
-                    SubscriptionRequest=agent_worker_pb2.SubscriptionRequest(
-                        request_id=request_id,
-                        subscription=agent_worker_pb2.Subscription(
-                            typeSubscription=agent_worker_pb2.TypeSubscription(
-                                topic_type=topic_type, agent_type=agent_type
-                            )
-                        ),
-                    )
-                )
-            case TypePrefixSubscription(topic_type_prefix=topic_type_prefix, agent_type=agent_type):
-                message = agent_worker_pb2.Message(
-                    SubscriptionRequest=agent_worker_pb2.SubscriptionRequest(
-                        request_id=request_id,
-                        subscription=agent_worker_pb2.Subscription(
-                            typePrefixSubscription=agent_worker_pb2.TypePrefixSubscription(
-                                topic_type_prefix=topic_type_prefix, agent_type=agent_type
-                            )
-                        ),
-                    )
-                )
-            case _:
-                raise ValueError("Unsupported subscription type.")
-
-        # Add the future to the pending requests.
-        self._pending_requests[request_id] = future
-=======
         message = agent_worker_pb2.AddSubscriptionRequest(
             request_id=request_id, subscription=subscription_to_proto(subscription)
         )
@@ -853,22 +823,11 @@
         )
         if not response.success:
             raise RuntimeError(response.error)
->>>>>>> 55e929db
 
         # Add to local subscription manager.
         await self._subscription_manager.add_subscription(subscription)
 
-<<<<<<< HEAD
-        # Send the subscription to the host.
-        await self._host_connection.send(message)
-
-        # Wait for the subscription response.
-        await future
-
-    async def _process_add_subscription_response(self, response: agent_worker_pb2.SubscriptionResponse) -> None:
-=======
     async def _process_add_subscription_response(self, response: agent_worker_pb2.AddSubscriptionResponse) -> None:
->>>>>>> 55e929db
         future = self._pending_requests.pop(response.request_id)
         if response.HasField("error") and response.error != "":
             future.set_exception(RuntimeError(response.error))
