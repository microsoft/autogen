import asyncio
import base64
import inspect
import json
import logging
import re
import warnings

# from asyncio import Task
from typing import (
    Any,
    AsyncGenerator,
    Coroutine,
    Dict,
    Iterable,
    List,
    Literal,
    Mapping,
    Optional,
    Sequence,
    Set,
    Union,
    cast,
    overload,
)

import tiktoken
from anthropic import AsyncAnthropic, AsyncStream
from anthropic.types import (
    Base64ImageSourceParam,
    ContentBlock,
    ImageBlockParam,
    Message,
    MessageParam,
    RawMessageStreamEvent,  # type: ignore
    TextBlock,
    TextBlockParam,
    ToolParam,
    ToolResultBlockParam,
    ToolUseBlock,
)
from autogen_core import (
    EVENT_LOGGER_NAME,
    TRACE_LOGGER_NAME,
    CancellationToken,
    Component,
    FunctionCall,
    Image,
)
from autogen_core.logging import LLMCallEvent, LLMStreamEndEvent, LLMStreamStartEvent
from autogen_core.models import (
    AssistantMessage,
    ChatCompletionClient,
    CreateResult,
    FinishReasons,
    FunctionExecutionResultMessage,
    LLMMessage,
    ModelCapabilities,  # type: ignore
    ModelInfo,
    RequestUsage,
    SystemMessage,
    UserMessage,
    validate_model_info,
)
from autogen_core.tools import Tool, ToolSchema
from pydantic import BaseModel, SecretStr
from typing_extensions import Self, Unpack

from . import _model_info
from .config import AnthropicClientConfiguration, AnthropicClientConfigurationConfigModel

logger = logging.getLogger(EVENT_LOGGER_NAME)
trace_logger = logging.getLogger(TRACE_LOGGER_NAME)

# Common parameters for message creation
anthropic_message_params = {
    "system",
    "messages",
    "max_tokens",
    "temperature",
    "top_p",
    "top_k",
    "stop_sequences",
    "tools",
    "tool_choice",
    "stream",
    "metadata",
}
disallowed_create_args = {"stream", "messages"}
required_create_args: Set[str] = {"model"}

anthropic_init_kwargs = set(inspect.getfullargspec(AsyncAnthropic.__init__).kwonlyargs)


def _anthropic_client_from_config(config: Mapping[str, Any]) -> AsyncAnthropic:
    # Filter config to only include valid parameters
    client_config = {k: v for k, v in config.items() if k in anthropic_init_kwargs}
    return AsyncAnthropic(**client_config)


def _create_args_from_config(config: Mapping[str, Any]) -> Dict[str, Any]:
    create_args = {k: v for k, v in config.items() if k in anthropic_message_params or k == "model"}
    create_args_keys = set(create_args.keys())

    if not required_create_args.issubset(create_args_keys):
        raise ValueError(f"Required create args are missing: {required_create_args - create_args_keys}")

    if disallowed_create_args.intersection(create_args_keys):
        raise ValueError(f"Disallowed create args are present: {disallowed_create_args.intersection(create_args_keys)}")

    return create_args


def type_to_role(message: LLMMessage) -> str:
    if isinstance(message, SystemMessage):
        return "system"
    elif isinstance(message, UserMessage):
        return "user"
    elif isinstance(message, AssistantMessage):
        return "assistant"
    else:
        return "tool"


def get_mime_type_from_image(image: Image) -> Literal["image/jpeg", "image/png", "image/gif", "image/webp"]:
    """Get a valid Anthropic media type from an Image object."""
    # Get base64 data first
    base64_data = image.to_base64()

    # Decode the base64 string
    image_data = base64.b64decode(base64_data)

    # Check the first few bytes for known signatures
    if image_data.startswith(b"\xff\xd8\xff"):
        return "image/jpeg"
    elif image_data.startswith(b"\x89PNG\r\n\x1a\n"):
        return "image/png"
    elif image_data.startswith(b"GIF87a") or image_data.startswith(b"GIF89a"):
        return "image/gif"
    elif image_data.startswith(b"RIFF") and image_data[8:12] == b"WEBP":
        return "image/webp"
    else:
        # Default to JPEG as a fallback
        return "image/jpeg"


@overload
def __empty_content_to_whitespace(content: str) -> str: ...


@overload
def __empty_content_to_whitespace(content: List[Any]) -> Iterable[Any]: ...


def __empty_content_to_whitespace(
    content: Union[str, List[Union[str, Image]]],
) -> Union[str, Iterable[Any]]:
    if isinstance(content, str) and not content.strip():
        return " "
    elif isinstance(content, list) and not any(isinstance(x, str) and not x.strip() for x in content):
        for idx, message in enumerate(content):
            if isinstance(message, str) and not message.strip():
                content[idx] = " "

    return content


def user_message_to_anthropic(message: UserMessage) -> MessageParam:
    assert_valid_name(message.source)

    if isinstance(message.content, str):
        return {
            "role": "user",
            "content": __empty_content_to_whitespace(message.content),
        }
    else:
        blocks: List[Union[TextBlockParam, ImageBlockParam]] = []

        for part in message.content:
            if isinstance(part, str):
                blocks.append(TextBlockParam(type="text", text=__empty_content_to_whitespace(part)))
            elif isinstance(part, Image):
                blocks.append(
                    ImageBlockParam(
                        type="image",
                        source=Base64ImageSourceParam(
                            type="base64",
                            media_type=get_mime_type_from_image(part),
                            data=part.to_base64(),
                        ),
                    )
                )
            else:
                raise ValueError(f"Unknown content type: {part}")

        return {
            "role": "user",
            "content": blocks,
        }


def system_message_to_anthropic(message: SystemMessage) -> str:
    return __empty_content_to_whitespace(message.content)


def assistant_message_to_anthropic(message: AssistantMessage) -> MessageParam:
    assert_valid_name(message.source)

    if isinstance(message.content, list):
        # Tool calls
        tool_use_blocks: List[ToolUseBlock] = []

        for func_call in message.content:
            # Parse the arguments and convert to dict if it's a JSON string
            args = func_call.arguments
            args = __empty_content_to_whitespace(args)
            if isinstance(args, str):
                try:
                    args_dict = json.loads(args)
                except json.JSONDecodeError:
                    args_dict = {"text": args}
            else:
                args_dict = args

            tool_use_blocks.append(
                ToolUseBlock(
                    type="tool_use",
                    id=func_call.id,
                    name=func_call.name,
                    input=args_dict,
                )
            )

        # Include thought if available
        content_blocks: List[ContentBlock] = []
        if hasattr(message, "thought") and message.thought is not None:
            content_blocks.append(TextBlock(type="text", text=message.thought))

        content_blocks.extend(tool_use_blocks)

        return {
            "role": "assistant",
            "content": content_blocks,
        }
    else:
        # Simple text content
        return {
            "role": "assistant",
            "content": message.content,
        }


def tool_message_to_anthropic(message: FunctionExecutionResultMessage) -> List[MessageParam]:
    # Create a single user message containing all tool results
    content_blocks: List[ToolResultBlockParam] = []

    for result in message.content:
        content_blocks.append(
            ToolResultBlockParam(
                type="tool_result",
                tool_use_id=result.call_id,
                content=result.content,
            )
        )

    return [
        {
            "role": "user",  # Changed from "tool" to "user"
            "content": content_blocks,
        }
    ]


def to_anthropic_type(message: LLMMessage) -> Union[str, List[MessageParam], MessageParam]:
    if isinstance(message, SystemMessage):
        return system_message_to_anthropic(message)
    elif isinstance(message, UserMessage):
        return user_message_to_anthropic(message)
    elif isinstance(message, AssistantMessage):
        return assistant_message_to_anthropic(message)
    else:
        return tool_message_to_anthropic(message)


def convert_tools(tools: Sequence[Tool | ToolSchema]) -> List[ToolParam]:
    result: List[ToolParam] = []

    for tool in tools:
        if isinstance(tool, Tool):
            tool_schema = tool.schema
        else:
            assert isinstance(tool, dict)
            tool_schema = tool

        # Convert parameters to match Anthropic's schema format
        tool_params: Dict[str, Any] = {}
        if "parameters" in tool_schema:
            params = tool_schema["parameters"]

            # Transfer properties
            if "properties" in params:
                tool_params["properties"] = params["properties"]

            # Transfer required fields
            if "required" in params:
                tool_params["required"] = params["required"]

            # Handle schema type
            if "type" in params:
                tool_params["type"] = params["type"]
            else:
                tool_params["type"] = "object"

        result.append(
            ToolParam(
                name=tool_schema["name"],
                input_schema=tool_params,
                description=tool_schema.get("description", ""),
            )
        )

        # Check if the tool has a valid name
        assert_valid_name(tool_schema["name"])

    return result


def normalize_name(name: str) -> str:
    """

    def __init__(self, **kwargs: Unpack[AnthropicClientConfiguration]):
        if "model" not in kwargs:
            raise ValueError("model is required for AnthropicChatCompletionClient")

        self._raw_config: Dict[str, Any] = dict(kwargs).copy()
        copied_args = dict(kwargs).copy()

        model_info: Optional[ModelInfo] = None
        if "model_info" in kwargs:
            model_info = kwargs["model_info"]
            del copied_args["model_info"]

        client = _anthropic_client_from_config(copied_args)
        create_args = _create_args_from_config(copied_args)

        super().__init__(
            client=client,
            create_args=create_args,
            model_info=model_info,
        )

    def __getstate__(self) -> Dict[str, Any]:
        state = self.__dict__.copy()
        state["_client"] = None
        return state

    def __setstate__(self, state: Dict[str, Any]) -> None:
        self.__dict__.update(state)
        self._client = _anthropic_client_from_config(state["_raw_config"])

    def _to_config(self) -> AnthropicClientConfigurationConfigModel:
        copied_config = self._raw_config.copy()
        return AnthropicClientConfigurationConfigModel(**copied_config)

    @classmethod
    def _from_config(cls, config: AnthropicClientConfigurationConfigModel) -> Self:
        copied_config = config.model_copy().model_dump(exclude_none=True)
        return cls(**copied_config)
    Normalize names by replacing invalid characters with underscore.
    """
    return re.sub(r"[^a-zA-Z0-9_-]", "_", name)[:64]


def assert_valid_name(name: str) -> str:
    """
    Ensure that configured names are valid, raises ValueError if not.
    """
    if not re.match(r"^[a-zA-Z0-9_-]+$", name):
        raise ValueError(f"Invalid name: {name}. Only letters, numbers, '_' and '-' are allowed.")
    if len(name) > 64:
        raise ValueError(f"Invalid name: {name}. Name must be less than 64 characters.")
    return name


def normalize_stop_reason(stop_reason: str | None) -> FinishReasons:
    if stop_reason is None:
        return "unknown"

    # Convert to lowercase for comparison
    stop_reason = stop_reason.lower()

    # Map Anthropic stop reasons to standard reasons
    KNOWN_STOP_MAPPINGS: Dict[str, FinishReasons] = {
        "end_turn": "stop",
        "max_tokens": "length",
        "stop_sequence": "stop",
        "tool_use": "function_calls",
    }

    return KNOWN_STOP_MAPPINGS.get(stop_reason, "unknown")


def _add_usage(usage1: RequestUsage, usage2: RequestUsage) -> RequestUsage:
    return RequestUsage(
        prompt_tokens=usage1.prompt_tokens + usage2.prompt_tokens,
        completion_tokens=usage1.completion_tokens + usage2.completion_tokens,
    )


class BaseAnthropicChatCompletionClient(ChatCompletionClient):
    def __init__(
        self,
        client: AsyncAnthropic,
        *,
        create_args: Dict[str, Any],
        model_info: Optional[ModelInfo] = None,
    ):
        self._client = client

        if model_info is None:
            try:
                self._model_info = _model_info.get_info(create_args["model"])
            except KeyError as err:
                raise ValueError("model_info is required when model name is not recognized") from err
        else:
            self._model_info = model_info

        # Validate model_info
        validate_model_info(self._model_info)

        self._create_args = create_args
        self._total_usage = RequestUsage(prompt_tokens=0, completion_tokens=0)
        self._actual_usage = RequestUsage(prompt_tokens=0, completion_tokens=0)

<<<<<<< HEAD
    def _serialize_message(self, message: MessageParam) -> Dict[str, Any]:
        """Convert an Anthropic MessageParam to a JSON-serializable format."""
        if isinstance(message, dict):
            result: Dict[str, Any] = {}
            for key, value in message.items():
                if key == "content" and isinstance(value, list):
                    serialized_blocks: List[Any] = []
                    for block in value:  # type: ignore
                        if isinstance(block, BaseModel):
                            serialized_blocks.append(block.model_dump())
                        else:
                            serialized_blocks.append(block)
                    result[key] = serialized_blocks
                else:
                    result[key] = value
            return result
        else:
            return {"role": "unknown", "content": str(message)}
=======
    def _merge_system_messages(self, messages: Sequence[LLMMessage]) -> Sequence[LLMMessage]:
        """
        Merge continuous system messages into a single message.
        """
        _messages: List[LLMMessage] = []
        system_message_content = ""
        _first_system_message_idx = -1
        _last_system_message_idx = -1
        # Index of the first system message for adding the merged system message at the correct position
        for idx, message in enumerate(messages):
            if isinstance(message, SystemMessage):
                if _first_system_message_idx == -1:
                    _first_system_message_idx = idx
                elif _last_system_message_idx + 1 != idx:
                    # That case, system message is not continuous
                    # Merge system messages only contiues system messages
                    raise ValueError("Multiple and Not continuous system messages are not supported")
                system_message_content += message.content + "\n"
                _last_system_message_idx = idx
            else:
                _messages.append(message)
        system_message_content = system_message_content.rstrip()
        if system_message_content != "":
            system_message = SystemMessage(content=system_message_content)
            _messages.insert(_first_system_message_idx, system_message)
        messages = _messages

        return messages

    def _rstrip_last_assistant_message(self, messages: Sequence[LLMMessage]) -> Sequence[LLMMessage]:
        """
        Remove the last assistant message if it is empty.
        """
        # When Claude models last message is AssistantMessage, It could not end with whitespace
        if isinstance(messages[-1], AssistantMessage):
            if isinstance(messages[-1].content, str):
                messages[-1].content = messages[-1].content.rstrip()

        return messages
>>>>>>> 0d9b574d

    async def create(
        self,
        messages: Sequence[LLMMessage],
        *,
        tools: Sequence[Tool | ToolSchema] = [],
        json_output: Optional[bool | type[BaseModel]] = None,
        extra_create_args: Mapping[str, Any] = {},
        cancellation_token: Optional[CancellationToken] = None,
    ) -> CreateResult:
        # Copy create args and update with extra args
        create_args = self._create_args.copy()
        create_args.update(extra_create_args)

        # Check for vision capability if images are present
        if self.model_info["vision"] is False:
            for message in messages:
                if isinstance(message, UserMessage):
                    if isinstance(message.content, list) and any(isinstance(x, Image) for x in message.content):
                        raise ValueError("Model does not support vision and image was provided")

        # Handle JSON output format
        if json_output is not None:
            if self.model_info["json_output"] is False and json_output is True:
                raise ValueError("Model does not support JSON output")

            if json_output is True:
                create_args["response_format"] = {"type": "json_object"}
            elif isinstance(json_output, type):
                raise ValueError("Structured output is currently not supported for Anthropic models")

        # Process system message separately
        system_message = None
        anthropic_messages: List[MessageParam] = []

        # Merge continuous system messages into a single message
        messages = self._merge_system_messages(messages)
        messages = self._rstrip_last_assistant_message(messages)

        for message in messages:
            if isinstance(message, SystemMessage):
                if system_message is not None:
                    # if that case, system message is must only one
                    raise ValueError("Multiple system messages are not supported")
                system_message = to_anthropic_type(message)
            else:
                anthropic_message = to_anthropic_type(message)
                if isinstance(anthropic_message, list):
                    anthropic_messages.extend(anthropic_message)
                elif isinstance(anthropic_message, str):
                    msg = MessageParam(
                        role="user" if isinstance(message, UserMessage) else "assistant", content=anthropic_message
                    )
                    anthropic_messages.append(msg)
                else:
                    anthropic_messages.append(anthropic_message)

        # Check for function calling support
        if self.model_info["function_calling"] is False and len(tools) > 0:
            raise ValueError("Model does not support function calling")

        # Set up the request
        request_args: Dict[str, Any] = {
            "model": create_args["model"],
            "messages": anthropic_messages,
            "max_tokens": create_args.get("max_tokens", 4096),
            "temperature": create_args.get("temperature", 1.0),
        }

        # Add system message if present
        if system_message is not None:
            request_args["system"] = system_message

        has_tool_results = any(isinstance(msg, FunctionExecutionResultMessage) for msg in messages)

        # Store and add tools if present
        if len(tools) > 0:
            converted_tools = convert_tools(tools)
            self._last_used_tools = converted_tools
            request_args["tools"] = converted_tools
        elif has_tool_results:
            # anthropic requires tools to be present even if there is any tool use
            request_args["tools"] = self._last_used_tools

        # Optional parameters
        for param in ["top_p", "top_k", "stop_sequences", "metadata"]:
            if param in create_args:
                request_args[param] = create_args[param]

        # Execute the request
        future: asyncio.Task[Message] = asyncio.ensure_future(self._client.messages.create(**request_args))  # type: ignore

        if cancellation_token is not None:
            cancellation_token.link_future(future)  # type: ignore

        result: Message = cast(Message, await future)  # type: ignore

        # Extract usage statistics
        usage = RequestUsage(
            prompt_tokens=result.usage.input_tokens,
            completion_tokens=result.usage.output_tokens,
        )
        serializable_messages: List[Dict[str, Any]] = [self._serialize_message(msg) for msg in anthropic_messages]

        logger.info(
            LLMCallEvent(
                messages=serializable_messages,
                response=result.model_dump(),
                prompt_tokens=usage.prompt_tokens,
                completion_tokens=usage.completion_tokens,
            )
        )

        # Process the response
        content: Union[str, List[FunctionCall]]
        thought = None

        # Check if the response includes tool uses
        tool_uses = [block for block in result.content if getattr(block, "type", None) == "tool_use"]

        if tool_uses:
            # Handle tool use response
            content = []

            # Check for text content that should be treated as thought
            text_blocks: List[TextBlock] = [block for block in result.content if isinstance(block, TextBlock)]
            if text_blocks:
                thought = "".join([block.text for block in text_blocks])

            # Process tool use blocks
            for tool_use in tool_uses:
                if isinstance(tool_use, ToolUseBlock):
                    tool_input = tool_use.input
                    if isinstance(tool_input, dict):
                        tool_input = json.dumps(tool_input)
                    else:
                        tool_input = str(tool_input) if tool_input is not None else ""

                    content.append(
                        FunctionCall(
                            id=tool_use.id,
                            name=normalize_name(tool_use.name),
                            arguments=tool_input,
                        )
                    )
        else:
            # Handle text response
            content = "".join([block.text if isinstance(block, TextBlock) else "" for block in result.content])

        # Create the final result
        response = CreateResult(
            finish_reason=normalize_stop_reason(result.stop_reason),
            content=content,
            usage=usage,
            cached=False,
            thought=thought,
        )

        # Update usage statistics
        self._total_usage = _add_usage(self._total_usage, usage)
        self._actual_usage = _add_usage(self._actual_usage, usage)

        return response

    async def create_stream(
        self,
        messages: Sequence[LLMMessage],
        *,
        tools: Sequence[Tool | ToolSchema] = [],
        json_output: Optional[bool | type[BaseModel]] = None,
        extra_create_args: Mapping[str, Any] = {},
        cancellation_token: Optional[CancellationToken] = None,
        max_consecutive_empty_chunk_tolerance: int = 0,
    ) -> AsyncGenerator[Union[str, CreateResult], None]:
        """
        Creates an AsyncGenerator that yields a stream of completions based on the provided messages and tools.
        """
        # Copy create args and update with extra args
        create_args = self._create_args.copy()
        create_args.update(extra_create_args)

        # Check for vision capability if images are present
        if self.model_info["vision"] is False:
            for message in messages:
                if isinstance(message, UserMessage):
                    if isinstance(message.content, list) and any(isinstance(x, Image) for x in message.content):
                        raise ValueError("Model does not support vision and image was provided")

        # Handle JSON output format
        if json_output is not None:
            if self.model_info["json_output"] is False and json_output is True:
                raise ValueError("Model does not support JSON output")

            if json_output is True:
                create_args["response_format"] = {"type": "json_object"}

            if isinstance(json_output, type):
                raise ValueError("Structured output is currently not supported for Anthropic models")

        # Process system message separately
        system_message = None
        anthropic_messages: List[MessageParam] = []

        # Merge continuous system messages into a single message
        messages = self._merge_system_messages(messages)
        messages = self._rstrip_last_assistant_message(messages)

        for message in messages:
            if isinstance(message, SystemMessage):
                if system_message is not None:
                    # if that case, system message is must only one
                    raise ValueError("Multiple system messages are not supported")
                system_message = to_anthropic_type(message)
            else:
                anthropic_message = to_anthropic_type(message)
                if isinstance(anthropic_message, list):
                    anthropic_messages.extend(anthropic_message)
                elif isinstance(anthropic_message, str):
                    msg = MessageParam(
                        role="user" if isinstance(message, UserMessage) else "assistant", content=anthropic_message
                    )
                    anthropic_messages.append(msg)
                else:
                    anthropic_messages.append(anthropic_message)

        # Check for function calling support
        if self.model_info["function_calling"] is False and len(tools) > 0:
            raise ValueError("Model does not support function calling")

        # Set up the request
        request_args: Dict[str, Any] = {
            "model": create_args["model"],
            "messages": anthropic_messages,
            "max_tokens": create_args.get("max_tokens", 4096),
            "temperature": create_args.get("temperature", 1.0),
            "stream": True,
        }

        # Add system message if present
        if system_message is not None:
            request_args["system"] = system_message

        # Check if any message is a tool result
        has_tool_results = any(isinstance(msg, FunctionExecutionResultMessage) for msg in messages)

        # Add tools if present
        if len(tools) > 0:
            converted_tools = convert_tools(tools)
            self._last_used_tools = converted_tools
            request_args["tools"] = converted_tools
        elif has_tool_results:
            request_args["tools"] = self._last_used_tools

        # Optional parameters
        for param in ["top_p", "top_k", "stop_sequences", "metadata"]:
            if param in create_args:
                request_args[param] = create_args[param]

        # Stream the response
        stream_future: asyncio.Task[AsyncStream[RawMessageStreamEvent]] = asyncio.ensure_future(
            cast(Coroutine[Any, Any, AsyncStream[RawMessageStreamEvent]], self._client.messages.create(**request_args))
        )

        if cancellation_token is not None:
            cancellation_token.link_future(stream_future)  # type: ignore

        stream: AsyncStream[RawMessageStreamEvent] = cast(AsyncStream[RawMessageStreamEvent], await stream_future)  # type: ignore

        text_content: List[str] = []
        tool_calls: Dict[str, Dict[str, Any]] = {}  # Track tool calls by ID
        current_tool_id: Optional[str] = None
        input_tokens: int = 0
        output_tokens: int = 0
        stop_reason: Optional[str] = None

        first_chunk = True

        # Process the stream
        async for chunk in stream:
            if first_chunk:
                first_chunk = False
                # Emit the start event.
                logger.info(
                    LLMStreamStartEvent(
                        messages=cast(List[Dict[str, Any]], anthropic_messages),
                    )
                )
            # Handle different event types
            if chunk.type == "content_block_start":
                if chunk.content_block.type == "tool_use":
                    # Start of a tool use block
                    current_tool_id = chunk.content_block.id
                    tool_calls[current_tool_id] = {
                        "id": chunk.content_block.id,
                        "name": chunk.content_block.name,
                        "input": "",  # Will be populated from deltas
                    }

            elif chunk.type == "content_block_delta":
                if hasattr(chunk.delta, "type") and chunk.delta.type == "text_delta":
                    # Handle text content
                    delta_text = chunk.delta.text
                    text_content.append(delta_text)
                    if delta_text:
                        yield delta_text

                # Handle tool input deltas - they come as InputJSONDelta
                elif hasattr(chunk.delta, "type") and chunk.delta.type == "input_json_delta":
                    if current_tool_id is not None and hasattr(chunk.delta, "partial_json"):
                        # Accumulate partial JSON for the current tool
                        tool_calls[current_tool_id]["input"] += chunk.delta.partial_json

            elif chunk.type == "content_block_stop":
                # End of a content block (could be text or tool)
                current_tool_id = None

            elif chunk.type == "message_delta":
                if hasattr(chunk.delta, "stop_reason") and chunk.delta.stop_reason:
                    stop_reason = chunk.delta.stop_reason

                # Get usage info if available
                if hasattr(chunk, "usage") and hasattr(chunk.usage, "output_tokens"):
                    output_tokens = chunk.usage.output_tokens

            elif chunk.type == "message_start":
                if hasattr(chunk, "message") and hasattr(chunk.message, "usage"):
                    if hasattr(chunk.message.usage, "input_tokens"):
                        input_tokens = chunk.message.usage.input_tokens
                    if hasattr(chunk.message.usage, "output_tokens"):
                        output_tokens = chunk.message.usage.output_tokens

        # Prepare the final response
        usage = RequestUsage(
            prompt_tokens=input_tokens,
            completion_tokens=output_tokens,
        )

        # Determine content based on what was received
        content: Union[str, List[FunctionCall]]
        thought = None

        if tool_calls:
            # We received tool calls
            if text_content:
                # Text before tool calls is treated as thought
                thought = "".join(text_content)

            # Convert tool calls to FunctionCall objects
            content = []
            for _, tool_data in tool_calls.items():
                # Parse the JSON input if needed
                input_str = tool_data["input"]
                try:
                    # If it's valid JSON, parse it; otherwise use as-is
                    if input_str.strip().startswith("{") and input_str.strip().endswith("}"):
                        parsed_input = json.loads(input_str)
                        input_str = json.dumps(parsed_input)  # Re-serialize to ensure valid JSON
                except json.JSONDecodeError:
                    # Keep as string if not valid JSON
                    pass

                content.append(
                    FunctionCall(
                        id=tool_data["id"],
                        name=normalize_name(tool_data["name"]),
                        arguments=input_str,
                    )
                )
        else:
            # Just text content
            content = "".join(text_content)

        # Create the final result
        result = CreateResult(
            finish_reason=normalize_stop_reason(stop_reason),
            content=content,
            usage=usage,
            cached=False,
            thought=thought,
        )

        # Emit the end event.
        logger.info(
            LLMStreamEndEvent(
                response=result.model_dump(),
                prompt_tokens=usage.prompt_tokens,
                completion_tokens=usage.completion_tokens,
            )
        )

        # Update usage statistics
        self._total_usage = _add_usage(self._total_usage, usage)
        self._actual_usage = _add_usage(self._actual_usage, usage)

        yield result

    async def close(self) -> None:
        await self._client.close()

    def count_tokens(self, messages: Sequence[LLMMessage], *, tools: Sequence[Tool | ToolSchema] = []) -> int:
        """
        Estimate the number of tokens used by messages and tools.

        Note: This is an estimation based on common tokenization patterns and may not perfectly
        match Anthropic's exact token counting for Claude models.
        """
        # Use cl100k_base encoding as an approximation for Claude's tokenizer
        try:
            encoding = tiktoken.get_encoding("cl100k_base")
        except Exception:
            encoding = tiktoken.get_encoding("gpt2")  # Fallback

        num_tokens = 0

        # System message tokens (if any)
        system_content = None
        for message in messages:
            if isinstance(message, SystemMessage):
                system_content = message.content
                break

        if system_content:
            num_tokens += len(encoding.encode(system_content)) + 15  # Approximate system message overhead

        # Message tokens
        for message in messages:
            if isinstance(message, SystemMessage):
                continue  # Already counted

            # Base token cost per message
            num_tokens += 10  # Approximate message role & formatting overhead

            # Content tokens
            if isinstance(message, UserMessage) or isinstance(message, AssistantMessage):
                if isinstance(message.content, str):
                    num_tokens += len(encoding.encode(message.content))
                elif isinstance(message.content, list):
                    # Handle different content types
                    for part in message.content:
                        if isinstance(part, str):
                            num_tokens += len(encoding.encode(part))
                        elif isinstance(part, Image):
                            # Estimate vision tokens (simplified)
                            num_tokens += 512  # Rough estimation for image tokens
                        elif isinstance(part, FunctionCall):
                            num_tokens += len(encoding.encode(part.name))
                            num_tokens += len(encoding.encode(part.arguments))
                            num_tokens += 10  # Function call overhead
            elif isinstance(message, FunctionExecutionResultMessage):
                for result in message.content:
                    num_tokens += len(encoding.encode(result.content))
                    num_tokens += 10  # Function result overhead

        # Tool tokens
        for tool in tools:
            if isinstance(tool, Tool):
                tool_schema = tool.schema
            else:
                tool_schema = tool

            # Name and description
            num_tokens += len(encoding.encode(tool_schema["name"]))
            if "description" in tool_schema:
                num_tokens += len(encoding.encode(tool_schema["description"]))

            # Parameters
            if "parameters" in tool_schema:
                params = tool_schema["parameters"]

                if "properties" in params:
                    for prop_name, prop_schema in params["properties"].items():
                        num_tokens += len(encoding.encode(prop_name))

                        if "type" in prop_schema:
                            num_tokens += len(encoding.encode(prop_schema["type"]))

                        if "description" in prop_schema:
                            num_tokens += len(encoding.encode(prop_schema["description"]))

                        # Special handling for enums
                        if "enum" in prop_schema:
                            for value in prop_schema["enum"]:
                                if isinstance(value, str):
                                    num_tokens += len(encoding.encode(value))
                                else:
                                    num_tokens += 2  # Non-string enum values

            # Tool overhead
            num_tokens += 20

        return num_tokens

    def remaining_tokens(self, messages: Sequence[LLMMessage], *, tools: Sequence[Tool | ToolSchema] = []) -> int:
        """Calculate the remaining tokens based on the model's token limit."""
        token_limit = _model_info.get_token_limit(self._create_args["model"])
        return token_limit - self.count_tokens(messages, tools=tools)

    def actual_usage(self) -> RequestUsage:
        return self._actual_usage

    def total_usage(self) -> RequestUsage:
        return self._total_usage

    @property
    def capabilities(self) -> ModelCapabilities:  # type: ignore
        warnings.warn("capabilities is deprecated, use model_info instead", DeprecationWarning, stacklevel=2)
        return self._model_info

    @property
    def model_info(self) -> ModelInfo:
        return self._model_info


class AnthropicChatCompletionClient(
    BaseAnthropicChatCompletionClient, Component[AnthropicClientConfigurationConfigModel]
):
    """
    Chat completion client for Anthropic's Claude models.

    Args:
        model (str): The Claude model to use (e.g., "claude-3-sonnet-20240229", "claude-3-opus-20240229")
        api_key (str, optional): Anthropic API key. Required if not in environment variables.
        base_url (str, optional): Override the default API endpoint.
        max_tokens (int, optional): Maximum tokens in the response. Default is 4096.
        temperature (float, optional): Controls randomness. Lower is more deterministic. Default is 1.0.
        top_p (float, optional): Controls diversity via nucleus sampling. Default is 1.0.
        top_k (int, optional): Controls diversity via top-k sampling. Default is -1 (disabled).
        model_info (ModelInfo, optional): The capabilities of the model. Required if using a custom model.

    To use this client, you must install the Anthropic extension:

    .. code-block:: bash

        pip install "autogen-ext[anthropic]"

    Example:

    .. code-block:: python

        import asyncio
        from autogen_ext.models.anthropic import AnthropicChatCompletionClient
        from autogen_core.models import UserMessage


        async def main():
            anthropic_client = AnthropicChatCompletionClient(
                model="claude-3-sonnet-20240229",
                api_key="your-api-key",  # Optional if ANTHROPIC_API_KEY is set in environment
            )

            result = await anthropic_client.create([UserMessage(content="What is the capital of France?", source="user")])  # type: ignore
            print(result)


        if __name__ == "__main__":
            asyncio.run(main())

    To load the client from a configuration:

    .. code-block:: python

        from autogen_core.models import ChatCompletionClient

        config = {
            "provider": "AnthropicChatCompletionClient",
            "config": {"model": "claude-3-sonnet-20240229"},
        }

        client = ChatCompletionClient.load_component(config)
    """

    component_type = "model"
    component_config_schema = AnthropicClientConfigurationConfigModel
    component_provider_override = "autogen_ext.models.anthropic.AnthropicChatCompletionClient"

    def __init__(self, **kwargs: Unpack[AnthropicClientConfiguration]):
        if "model" not in kwargs:
            raise ValueError("model is required for AnthropicChatCompletionClient")

        self._raw_config: Dict[str, Any] = dict(kwargs).copy()
        copied_args = dict(kwargs).copy()

        model_info: Optional[ModelInfo] = None
        if "model_info" in kwargs:
            model_info = kwargs["model_info"]
            del copied_args["model_info"]

        client = _anthropic_client_from_config(copied_args)
        create_args = _create_args_from_config(copied_args)

        super().__init__(
            client=client,
            create_args=create_args,
            model_info=model_info,
        )

    def __getstate__(self) -> Dict[str, Any]:
        state = self.__dict__.copy()
        state["_client"] = None
        return state

    def __setstate__(self, state: Dict[str, Any]) -> None:
        self.__dict__.update(state)
        self._client = _anthropic_client_from_config(state["_raw_config"])

    def _to_config(self) -> AnthropicClientConfigurationConfigModel:
        copied_config = self._raw_config.copy()
        return AnthropicClientConfigurationConfigModel(**copied_config)

    @classmethod
    def _from_config(cls, config: AnthropicClientConfigurationConfigModel) -> Self:
        copied_config = config.model_copy().model_dump(exclude_none=True)

        # Handle api_key as SecretStr
        if "api_key" in copied_config and isinstance(config.api_key, SecretStr):
            copied_config["api_key"] = config.api_key.get_secret_value()

        return cls(**copied_config)<|MERGE_RESOLUTION|>--- conflicted
+++ resolved
@@ -432,7 +432,6 @@
         self._total_usage = RequestUsage(prompt_tokens=0, completion_tokens=0)
         self._actual_usage = RequestUsage(prompt_tokens=0, completion_tokens=0)
 
-<<<<<<< HEAD
     def _serialize_message(self, message: MessageParam) -> Dict[str, Any]:
         """Convert an Anthropic MessageParam to a JSON-serializable format."""
         if isinstance(message, dict):
@@ -451,7 +450,7 @@
             return result
         else:
             return {"role": "unknown", "content": str(message)}
-=======
+
     def _merge_system_messages(self, messages: Sequence[LLMMessage]) -> Sequence[LLMMessage]:
         """
         Merge continuous system messages into a single message.
@@ -491,7 +490,6 @@
                 messages[-1].content = messages[-1].content.rstrip()
 
         return messages
->>>>>>> 0d9b574d
 
     async def create(
         self,
