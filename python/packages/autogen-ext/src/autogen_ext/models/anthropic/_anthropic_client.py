--- conflicted
+++ resolved
@@ -61,11 +61,7 @@
     validate_model_info,
 )
 from autogen_core.tools import Tool, ToolSchema
-<<<<<<< HEAD
-from pydantic import BaseModel
-=======
-from pydantic import SecretStr
->>>>>>> fe1feb39
+from pydantic import BaseModel, SecretStr
 from typing_extensions import Self, Unpack
 
 from . import _model_info
