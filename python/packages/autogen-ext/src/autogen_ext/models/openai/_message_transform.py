"""
# `_message_transform.py` Module-Level Documentation

This document is a markdown-formatted version of the module-level docstring inserted into `_message_transform.py` as part of [PR #6063](https://github.com/microsoft/autogen/pull/6063).

---

## AutoGen Modular Transformer Pipeline

This module implements a modular and extensible message transformation pipeline
for converting `LLMMessage` instances into SDK-specific message formats
(e.g., OpenAI-style `ChatCompletionMessageParam`).

---

### 📌 Background

In previous versions of AutoGen, message adaptation was handled in ad-hoc ways,
scattered across model clients. This led to compatibility bugs and code duplication,
especially when supporting diverse models such as Gemini, Claude, or Anthropic SDKs.

To address this, PR #6063 introduced a unified, composable transformer pipeline
that decouples message transformation logic from model SDK constructors.

---

### 🎯 Key Concepts

- **Transformer Function**:
  Transforms a field (e.g., `content`, `name`, `role`) of an `LLMMessage` into a keyword argument.

- **Transformer Pipeline**:
  A sequence of transformer functions composed using `build_transformer_func`.

- **Transformer Map**:
  A dictionary mapping `LLMMessage` types (System, User, Assistant) to transformers for a specific model.

- **Conditional Transformer**:
  Chooses a pipeline dynamically based on message content or runtime conditions.

---

### 🧪 Example: Basic Flow

```python
from autogen_ext.models.openai._message_transform import get_transformer
from autogen.types import AssistantMessage

llm_message = AssistantMessage(name="a", thought="Let's go!")
transformer = get_transformer("openai", "gpt-4", type(llm_message))
sdk_message = transformer(llm_message, context={})
print(sdk_message)
```

---

### 🧰 Example: Define Transformer Functions

```python
def _set_role(role: str):
    def fn(message, context):
        return {"role": role}

    return fn


def _set_content_from_thought(message, context):
    return {"content": message.thought or " "}


base_user_transformer_funcs = [_set_role("user"), _set_content_from_thought]
```

---

### 🛠️ Example: Build and Register Transformer Map

```python
from autogen_ext.models.utils import build_transformer_func, register_transformer
from openai.types.chat import ChatCompletionUserMessageParam
from autogen.types import UserMessage, SystemMessage, AssistantMessage

user_transformer = build_transformer_func(
    funcs=base_user_transformer_funcs, message_param_func=ChatCompletionUserMessageParam
)

MY_TRANSFORMER_MAP = {UserMessage: user_transformer, SystemMessage: ..., AssistantMessage: ...}

register_transformer("openai", "mistral-7b", MY_TRANSFORMER_MAP)
```

---

### 🔁 Conditional Transformer Example

```python
from autogen_ext.models.utils import build_conditional_transformer_func


def condition_func(message, context):
    return "multimodal" if isinstance(message.content, dict) else "text"


user_transformers = {
    "text": [_set_content_from_thought],
    "multimodal": [_set_content_from_thought],  # could be different logic
}

message_param_funcs = {
    "text": ChatCompletionUserMessageParam,
    "multimodal": ChatCompletionUserMessageParam,
}

conditional_user_transformer = build_conditional_transformer_func(
    funcs_map=user_transformers,
    message_param_func_map=message_param_funcs,
    condition_func=condition_func,
)
```

---

### 📦 Design Principles

- ✅ DRY and Composable
- ✅ Model-specific overrides without forking entire clients
- ✅ Explicit separation between transformation logic and SDK builders
- ✅ Future extensibility (e.g., Claude, Gemini, Alibaba)

---

### 📎 Reference

- Introduced in: [PR #6063](https://github.com/microsoft/autogen/pull/6063)
"""

from typing import Any, Callable, Dict, List, cast, get_args

from autogen_core import (
    FunctionCall,
    Image,
)
from autogen_core.models import (
    AssistantMessage,
    FunctionExecutionResultMessage,
    LLMMessage,
    ModelFamily,
    SystemMessage,
    UserMessage,
)
from openai.types.chat import (
    ChatCompletionAssistantMessageParam,
    ChatCompletionContentPartImageParam,
    ChatCompletionContentPartParam,
    ChatCompletionContentPartTextParam,
    ChatCompletionMessageToolCallParam,
    ChatCompletionSystemMessageParam,
    ChatCompletionToolMessageParam,
    ChatCompletionUserMessageParam,
)

from ._transformation import (
    LLMMessageContent,
    TransformerMap,
    TrasformerReturnType,
    build_conditional_transformer_func,
    build_transformer_func,
    register_transformer,
)
from ._utils import assert_valid_name

EMPTY: Dict[str, Any] = {}


def func_call_to_oai(message: FunctionCall) -> ChatCompletionMessageToolCallParam:
    return ChatCompletionMessageToolCallParam(
        id=message.id,
        function={
            "arguments": message.arguments,
            "name": message.name,
        },
        type="function",
    )


# ===Mini Transformers===
def _assert_valid_name(message: LLMMessage, context: Dict[str, Any]) -> Dict[str, None]:
    assert isinstance(message, (UserMessage, AssistantMessage))
    assert_valid_name(message.source)
    return EMPTY


def _set_role(role: str) -> Callable[[LLMMessage, Dict[str, Any]], Dict[str, str]]:
    def inner(message: LLMMessage, context: Dict[str, Any]) -> Dict[str, str]:
        return {"role": role}

    return inner


def _set_name(message: LLMMessage, context: Dict[str, Any]) -> Dict[str, str]:
    assert isinstance(message, (UserMessage, AssistantMessage))
    assert_valid_name(message.source)
    return {"name": message.source}


def _set_content_direct(message: LLMMessage, context: Dict[str, Any]) -> Dict[str, LLMMessageContent]:
    return {"content": message.content}


def _set_prepend_text_content(message: LLMMessage, context: Dict[str, Any]) -> Dict[str, str]:
    assert isinstance(message, (UserMessage, AssistantMessage))
    assert isinstance(message.content, str)
    prepend = context.get("prepend_name", False)
    prefix = f"{message.source} said:\n" if prepend else ""
    return {"content": prefix + message.content}


def _set_multimodal_content(
    message: LLMMessage, context: Dict[str, Any]
) -> Dict[str, List[ChatCompletionContentPartParam]]:
    assert isinstance(message, (UserMessage, AssistantMessage))
    prepend = context.get("prepend_name", False)
    parts: List[ChatCompletionContentPartParam] = []

    for idx, part in enumerate(message.content):
        if isinstance(part, str):
            # If prepend, Append the name to the first text part
            text = f"{message.source} said:\n" + part if prepend and idx == 0 else part
            parts.append(ChatCompletionContentPartTextParam(type="text", text=text))
        elif isinstance(part, Image):
            # TODO: support url based images
            # TODO: support specifying details
            parts.append(cast(ChatCompletionContentPartImageParam, part.to_openai_format()))
        else:
            raise ValueError(f"Unknown content part: {part}")

    return {"content": parts}


def _set_tool_calls(
    message: LLMMessage, context: Dict[str, Any]
) -> Dict[str, List[ChatCompletionMessageToolCallParam]]:
    assert isinstance(message.content, list)
    assert isinstance(message, AssistantMessage)
    return {
        "tool_calls": [func_call_to_oai(x) for x in message.content],
    }


def _set_thought_as_content(message: LLMMessage, context: Dict[str, Any]) -> Dict[str, str | None]:
    assert isinstance(message, AssistantMessage)
    return {"content": message.thought}


def _set_thought_as_content_gemini(message: LLMMessage, context: Dict[str, Any]) -> Dict[str, str | None]:
    assert isinstance(message, AssistantMessage)
    return {"content": message.thought or " "}


def _set_empty_to_whitespace(message: LLMMessage, context: Dict[str, Any]) -> Dict[str, LLMMessageContent]:
    return {"content": message.content or " "}


def _set_pass_message_when_whitespace(message: LLMMessage, context: Dict[str, Any]) -> Dict[str, bool]:
    if isinstance(message.content, str) and (message.content.isspace() or not message.content):
        return {"pass_message": True}
    return {}


# === Base Transformers list ===
base_system_message_transformers: List[Callable[[LLMMessage, Dict[str, Any]], Dict[str, Any]]] = [
    _set_content_direct,
    _set_role("system"),
]

base_user_transformer_funcs: List[Callable[[LLMMessage, Dict[str, Any]], Dict[str, Any]]] = [
    _assert_valid_name,
    _set_role("user"),
]

base_assistant_transformer_funcs: List[Callable[[LLMMessage, Dict[str, Any]], Dict[str, Any]]] = [
    _assert_valid_name,
    _set_role("assistant"),
]


# === Transformers list ===
system_message_transformers: List[Callable[[LLMMessage, Dict[str, Any]], Dict[str, Any]]] = (
    base_system_message_transformers
)

single_user_transformer_funcs: List[Callable[[LLMMessage, Dict[str, Any]], Dict[str, Any]]] = (
    base_user_transformer_funcs
    + [
        _set_name,
        _set_prepend_text_content,
    ]
)

multimodal_user_transformer_funcs: List[Callable[[LLMMessage, Dict[str, Any]], Dict[str, Any]]] = (
    base_user_transformer_funcs
    + [
        _set_name,
        _set_multimodal_content,
    ]
)

single_assistant_transformer_funcs: List[Callable[[LLMMessage, Dict[str, Any]], Dict[str, Any]]] = (
    base_assistant_transformer_funcs
    + [
        _set_content_direct,
    ]
)

tools_assistant_transformer_funcs: List[Callable[[LLMMessage, Dict[str, Any]], Dict[str, Any]]] = (
    base_assistant_transformer_funcs
    + [
        _set_tool_calls,
    ]
)

thought_assistant_transformer_funcs: List[Callable[[LLMMessage, Dict[str, Any]], Dict[str, Any]]] = (
    tools_assistant_transformer_funcs
    + [
        _set_thought_as_content,
    ]
)

thought_assistant_transformer_funcs_gemini: List[Callable[[LLMMessage, Dict[str, Any]], Dict[str, Any]]] = (
    tools_assistant_transformer_funcs
    + [
        _set_thought_as_content_gemini,
    ]
)


# === Specific message param functions ===
single_user_transformer_funcs_mistral: List[Callable[[LLMMessage, Dict[str, Any]], Dict[str, Any]]] = (
    base_user_transformer_funcs
    + [
        _set_prepend_text_content,
    ]
)

multimodal_user_transformer_funcs_mistral: List[Callable[[LLMMessage, Dict[str, Any]], Dict[str, Any]]] = (
    base_user_transformer_funcs
    + [
        _set_multimodal_content,
    ]
)


# === Transformer maps ===
user_transformer_funcs: Dict[str, List[Callable[[LLMMessage, Dict[str, Any]], Dict[str, Any]]]] = {
    "text": single_user_transformer_funcs,
    "multimodal": multimodal_user_transformer_funcs,
}
user_transformer_constructors: Dict[str, Callable[..., Any]] = {
    "text": ChatCompletionUserMessageParam,
    "multimodal": ChatCompletionUserMessageParam,
}


def user_condition(message: LLMMessage, context: Dict[str, Any]) -> str:
    if isinstance(message.content, str):
        return "text"
    else:
        return "multimodal"


assistant_transformer_funcs: Dict[str, List[Callable[[LLMMessage, Dict[str, Any]], Dict[str, Any]]]] = {
    "text": single_assistant_transformer_funcs,
    "tools": tools_assistant_transformer_funcs,
    "thought": thought_assistant_transformer_funcs,
}


assistant_transformer_constructors: Dict[str, Callable[..., Any]] = {
    "text": ChatCompletionAssistantMessageParam,
    "tools": ChatCompletionAssistantMessageParam,
    "thought": ChatCompletionAssistantMessageParam,
}


def assistant_condition(message: LLMMessage, context: Dict[str, Any]) -> str:
    assert isinstance(message, AssistantMessage)
    if isinstance(message.content, list):
        if message.thought is not None:
            return "thought"
        else:
            return "tools"
    else:
        return "text"


user_transformer_funcs_gemini: Dict[str, List[Callable[[LLMMessage, Dict[str, Any]], Dict[str, Any]]]] = {
    "text": single_user_transformer_funcs + [_set_empty_to_whitespace],
    "multimodal": multimodal_user_transformer_funcs,
}


assistant_transformer_funcs_gemini: Dict[str, List[Callable[[LLMMessage, Dict[str, Any]], Dict[str, Any]]]] = {
    "text": single_assistant_transformer_funcs + [_set_empty_to_whitespace],
    "tools": tools_assistant_transformer_funcs,  # that case, message.content is a list of FunctionCall
    "thought": thought_assistant_transformer_funcs_gemini,  # that case, message.content is a list of FunctionCall
}


user_transformer_funcs_claude: Dict[str, List[Callable[[LLMMessage, Dict[str, Any]], Dict[str, Any]]]] = {
    "text": single_user_transformer_funcs + [_set_pass_message_when_whitespace],
    "multimodal": multimodal_user_transformer_funcs + [_set_pass_message_when_whitespace],
}


assistant_transformer_funcs_claude: Dict[str, List[Callable[[LLMMessage, Dict[str, Any]], Dict[str, Any]]]] = {
    "text": single_assistant_transformer_funcs + [_set_pass_message_when_whitespace],
    "tools": tools_assistant_transformer_funcs,  # that case, message.content is a list of FunctionCall
    "thought": thought_assistant_transformer_funcs_gemini,  # that case, message.content is a list of FunctionCall
}


user_transformer_funcs_mistral: Dict[str, List[Callable[[LLMMessage, Dict[str, Any]], Dict[str, Any]]]] = {
    "text": single_user_transformer_funcs_mistral,
    "multimodal": multimodal_user_transformer_funcs_mistral,
}


def function_execution_result_message(message: LLMMessage, context: Dict[str, Any]) -> TrasformerReturnType:
    assert isinstance(message, FunctionExecutionResultMessage)
    return [
        ChatCompletionToolMessageParam(content=x.content, role="tool", tool_call_id=x.call_id) for x in message.content
    ]


# === Transformers ===

__BASE_TRANSFORMER_MAP: TransformerMap = {
    SystemMessage: build_transformer_func(
        funcs=system_message_transformers,
        message_param_func=ChatCompletionSystemMessageParam,
    ),
    UserMessage: build_conditional_transformer_func(
        funcs_map=user_transformer_funcs,
        message_param_func_map=user_transformer_constructors,
        condition_func=user_condition,
    ),
    AssistantMessage: build_conditional_transformer_func(
        funcs_map=assistant_transformer_funcs,
        message_param_func_map=assistant_transformer_constructors,
        condition_func=assistant_condition,
    ),
    FunctionExecutionResultMessage: function_execution_result_message,
}

__GEMINI_TRANSFORMER_MAP: TransformerMap = {
    SystemMessage: build_transformer_func(
        funcs=system_message_transformers + [_set_empty_to_whitespace],
        message_param_func=ChatCompletionSystemMessageParam,
    ),
    UserMessage: build_conditional_transformer_func(
        funcs_map=user_transformer_funcs_gemini,
        message_param_func_map=user_transformer_constructors,
        condition_func=user_condition,
    ),
    AssistantMessage: build_conditional_transformer_func(
        funcs_map=assistant_transformer_funcs_gemini,
        message_param_func_map=assistant_transformer_constructors,
        condition_func=assistant_condition,
    ),
    FunctionExecutionResultMessage: function_execution_result_message,
}

__CLAUDE_TRANSFORMER_MAP: TransformerMap = {
    SystemMessage: build_transformer_func(
        funcs=system_message_transformers + [_set_empty_to_whitespace],
        message_param_func=ChatCompletionSystemMessageParam,
    ),
    UserMessage: build_conditional_transformer_func(
        funcs_map=user_transformer_funcs_claude,
        message_param_func_map=user_transformer_constructors,
        condition_func=user_condition,
    ),
    AssistantMessage: build_conditional_transformer_func(
        funcs_map=assistant_transformer_funcs_claude,
        message_param_func_map=assistant_transformer_constructors,
        condition_func=assistant_condition,
    ),
    FunctionExecutionResultMessage: function_execution_result_message,
}

__MISTRAL_TRANSFORMER_MAP: TransformerMap = {
    SystemMessage: build_transformer_func(
        funcs=system_message_transformers + [_set_empty_to_whitespace],
        message_param_func=ChatCompletionSystemMessageParam,
    ),
    UserMessage: build_conditional_transformer_func(
        funcs_map=user_transformer_funcs_mistral,
        message_param_func_map=user_transformer_constructors,
        condition_func=user_condition,
    ),
    AssistantMessage: build_conditional_transformer_func(
        funcs_map=assistant_transformer_funcs,
        message_param_func_map=assistant_transformer_constructors,
        condition_func=assistant_condition,
    ),
    FunctionExecutionResultMessage: function_execution_result_message,
}


# set openai models to use the transformer map
total_models = get_args(ModelFamily.ANY)
__openai_models = [model for model in total_models if ModelFamily.is_openai(model)]

__claude_models = [model for model in total_models if ModelFamily.is_claude(model)]

__gemini_models = [model for model in total_models if ModelFamily.is_gemini(model)]

<<<<<<< HEAD
__llama_models = [model for model in total_models if ModelFamily.is_llama(model)]

__unknown_models = list(
    set(total_models)
    - set(__openai_models)
    - set(__claude_models)
    - set(__gemini_models)
    - set(__llama_models)
=======
__mistral_models = [model for model in total_models if ModelFamily.is_mistral(model)]

__unknown_models = list(
    set(total_models) - set(__openai_models) - set(__claude_models) - set(__gemini_models) - set(__mistral_models)
>>>>>>> 1eb7f933
)

for model in __openai_models:
    register_transformer("openai", model, __BASE_TRANSFORMER_MAP)

for model in __claude_models:
    register_transformer("openai", model, __CLAUDE_TRANSFORMER_MAP)

for model in __gemini_models:
    register_transformer("openai", model, __GEMINI_TRANSFORMER_MAP)

<<<<<<< HEAD
for model in __llama_models:
    register_transformer("openai", model, __BASE_TRANSFORMER_MAP)
=======
for model in __mistral_models:
    register_transformer("openai", model, __MISTRAL_TRANSFORMER_MAP)
>>>>>>> 1eb7f933

for model in __unknown_models:
    register_transformer("openai", model, __BASE_TRANSFORMER_MAP)

register_transformer("openai", "default", __BASE_TRANSFORMER_MAP)<|MERGE_RESOLUTION|>--- conflicted
+++ resolved
@@ -515,7 +515,6 @@
 
 __gemini_models = [model for model in total_models if ModelFamily.is_gemini(model)]
 
-<<<<<<< HEAD
 __llama_models = [model for model in total_models if ModelFamily.is_llama(model)]
 
 __unknown_models = list(
@@ -524,12 +523,11 @@
     - set(__claude_models)
     - set(__gemini_models)
     - set(__llama_models)
-=======
+
 __mistral_models = [model for model in total_models if ModelFamily.is_mistral(model)]
 
 __unknown_models = list(
     set(total_models) - set(__openai_models) - set(__claude_models) - set(__gemini_models) - set(__mistral_models)
->>>>>>> 1eb7f933
 )
 
 for model in __openai_models:
@@ -541,13 +539,11 @@
 for model in __gemini_models:
     register_transformer("openai", model, __GEMINI_TRANSFORMER_MAP)
 
-<<<<<<< HEAD
 for model in __llama_models:
     register_transformer("openai", model, __BASE_TRANSFORMER_MAP)
-=======
+
 for model in __mistral_models:
     register_transformer("openai", model, __MISTRAL_TRANSFORMER_MAP)
->>>>>>> 1eb7f933
 
 for model in __unknown_models:
     register_transformer("openai", model, __BASE_TRANSFORMER_MAP)
