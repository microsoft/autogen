import asyncio
import inspect
import json
import logging
import math
import os
import re
import warnings
from asyncio import Task
from dataclasses import dataclass
from importlib.metadata import PackageNotFoundError, version
from typing import (
    Any,
    AsyncGenerator,
    Callable,
    Dict,
    List,
    Mapping,
    Optional,
    Sequence,
    Set,
    Type,
    Union,
    cast,
)

import openai
import tiktoken
from autogen_core import (
    EVENT_LOGGER_NAME,
    TRACE_LOGGER_NAME,
    CancellationToken,
    Component,
    FunctionCall,
    Image,
)
from autogen_core.logging import LLMCallEvent, LLMStreamEndEvent, LLMStreamStartEvent
from autogen_core.models import (
    AssistantMessage,
    ChatCompletionClient,
    ChatCompletionTokenLogprob,
    CreateResult,
    LLMMessage,
    ModelCapabilities,  # type: ignore
    ModelFamily,
    ModelInfo,
    RequestUsage,
    SystemMessage,
    TopLogprob,
    UserMessage,
    validate_model_info,
)
from autogen_core.tools import Tool, ToolSchema
from openai import NOT_GIVEN, AsyncAzureOpenAI, AsyncOpenAI
from openai.types.chat import (
    ChatCompletion,
    ChatCompletionChunk,
    ChatCompletionContentPartParam,
    ChatCompletionMessageParam,
    ChatCompletionRole,
    ChatCompletionToolParam,
    ParsedChatCompletion,
    ParsedChoice,
    completion_create_params,
)
from openai.types.chat.chat_completion import Choice
from openai.types.shared_params import (
    FunctionDefinition,
    FunctionParameters,
    ResponseFormatJSONObject,
    ResponseFormatText,
)
from pydantic import BaseModel, SecretStr
from typing_extensions import Self, Unpack

from .._utils.normalize_stop_reason import normalize_stop_reason
from .._utils.parse_r1_content import parse_r1_content
from . import _model_info
from ._transformation import (
    get_transformer,
)
from ._utils import assert_valid_name
from .config import (
    AzureOpenAIClientConfiguration,
    AzureOpenAIClientConfigurationConfigModel,
    OpenAIClientConfiguration,
    OpenAIClientConfigurationConfigModel,
)
from ._error_handler_callback import handle_openai_exceptions

logger = logging.getLogger(EVENT_LOGGER_NAME)
trace_logger = logging.getLogger(TRACE_LOGGER_NAME)

openai_init_kwargs = set(inspect.getfullargspec(AsyncOpenAI.__init__).kwonlyargs)
aopenai_init_kwargs = set(inspect.getfullargspec(AsyncAzureOpenAI.__init__).kwonlyargs)

create_kwargs = set(completion_create_params.CompletionCreateParamsBase.__annotations__.keys()) | set(
    ("timeout", "stream")
)
# Only single choice allowed
disallowed_create_args = set(["stream", "messages", "function_call", "functions", "n"])
required_create_args: Set[str] = set(["model"])

USER_AGENT_HEADER_NAME = "User-Agent"

try:
    version_info = version("autogen-ext")
except PackageNotFoundError:
    version_info = "dev"
AZURE_OPENAI_USER_AGENT = f"autogen-python/{version_info}"


def _azure_openai_client_from_config(config: Mapping[str, Any]) -> AsyncAzureOpenAI:
    # Take a copy
    copied_config = dict(config).copy()
    # Shave down the config to just the AzureOpenAIChatCompletionClient kwargs
    azure_config = {k: v for k, v in copied_config.items() if k in aopenai_init_kwargs}

    DEFAULT_HEADERS_KEY = "default_headers"
    if DEFAULT_HEADERS_KEY not in azure_config:
        azure_config[DEFAULT_HEADERS_KEY] = {}

    azure_config[DEFAULT_HEADERS_KEY][USER_AGENT_HEADER_NAME] = (
        f"{AZURE_OPENAI_USER_AGENT} {azure_config[DEFAULT_HEADERS_KEY][USER_AGENT_HEADER_NAME]}"
        if USER_AGENT_HEADER_NAME in azure_config[DEFAULT_HEADERS_KEY]
        else AZURE_OPENAI_USER_AGENT
    )

    return AsyncAzureOpenAI(**azure_config)


def _openai_client_from_config(config: Mapping[str, Any]) -> AsyncOpenAI:
    # Shave down the config to just the OpenAI kwargs
    openai_config = {k: v for k, v in config.items() if k in openai_init_kwargs}
    return AsyncOpenAI(**openai_config)


def _create_args_from_config(config: Mapping[str, Any]) -> Dict[str, Any]:
    create_args = {k: v for k, v in config.items() if k in create_kwargs}
    create_args_keys = set(create_args.keys())
    if not required_create_args.issubset(create_args_keys):
        raise ValueError(f"Required create args are missing: {required_create_args - create_args_keys}")
    if disallowed_create_args.intersection(create_args_keys):
        raise ValueError(f"Disallowed create args are present: {disallowed_create_args.intersection(create_args_keys)}")
    return create_args


# TODO check types
# oai_system_message_schema = type2schema(ChatCompletionSystemMessageParam)
# oai_user_message_schema = type2schema(ChatCompletionUserMessageParam)
# oai_assistant_message_schema = type2schema(ChatCompletionAssistantMessageParam)
# oai_tool_message_schema = type2schema(ChatCompletionToolMessageParam)


def type_to_role(message: LLMMessage) -> ChatCompletionRole:
    if isinstance(message, SystemMessage):
        return "system"
    elif isinstance(message, UserMessage):
        return "user"
    elif isinstance(message, AssistantMessage):
        return "assistant"
    else:
        return "tool"


def to_oai_type(
    message: LLMMessage, prepend_name: bool = False, model: str = "unknown", model_family: str = ModelFamily.UNKNOWN
) -> Sequence[ChatCompletionMessageParam]:
    context = {
        "prepend_name": prepend_name,
    }
    transformers = get_transformer("openai", model, model_family)

    def raise_value_error(message: LLMMessage, context: Dict[str, Any]) -> Sequence[ChatCompletionMessageParam]:
        raise ValueError(f"Unknown message type: {type(message)}")

    transformer: Callable[[LLMMessage, Dict[str, Any]], Sequence[ChatCompletionMessageParam]] = transformers.get(
        type(message), raise_value_error
    )
    result = transformer(message, context)
    return result


def calculate_vision_tokens(image: Image, detail: str = "auto") -> int:
    MAX_LONG_EDGE = 2048
    BASE_TOKEN_COUNT = 85
    TOKENS_PER_TILE = 170
    MAX_SHORT_EDGE = 768
    TILE_SIZE = 512

    if detail == "low":
        return BASE_TOKEN_COUNT

    width, height = image.image.size

    # Scale down to fit within a MAX_LONG_EDGE x MAX_LONG_EDGE square if necessary

    if width > MAX_LONG_EDGE or height > MAX_LONG_EDGE:
        aspect_ratio = width / height
        if aspect_ratio > 1:
            # Width is greater than height
            width = MAX_LONG_EDGE
            height = int(MAX_LONG_EDGE / aspect_ratio)
        else:
            # Height is greater than or equal to width
            height = MAX_LONG_EDGE
            width = int(MAX_LONG_EDGE * aspect_ratio)

    # Resize such that the shortest side is MAX_SHORT_EDGE if both dimensions exceed MAX_SHORT_EDGE
    aspect_ratio = width / height
    if width > MAX_SHORT_EDGE and height > MAX_SHORT_EDGE:
        if aspect_ratio > 1:
            # Width is greater than height
            height = MAX_SHORT_EDGE
            width = int(MAX_SHORT_EDGE * aspect_ratio)
        else:
            # Height is greater than or equal to width
            width = MAX_SHORT_EDGE
            height = int(MAX_SHORT_EDGE / aspect_ratio)

    # Calculate the number of tiles based on TILE_SIZE

    tiles_width = math.ceil(width / TILE_SIZE)
    tiles_height = math.ceil(height / TILE_SIZE)
    total_tiles = tiles_width * tiles_height
    # Calculate the total tokens based on the number of tiles and the base token count

    total_tokens = BASE_TOKEN_COUNT + TOKENS_PER_TILE * total_tiles

    return total_tokens


def _add_usage(usage1: RequestUsage, usage2: RequestUsage) -> RequestUsage:
    return RequestUsage(
        prompt_tokens=usage1.prompt_tokens + usage2.prompt_tokens,
        completion_tokens=usage1.completion_tokens + usage2.completion_tokens,
    )


def convert_tools(
    tools: Sequence[Tool | ToolSchema],
) -> List[ChatCompletionToolParam]:
    result: List[ChatCompletionToolParam] = []
    for tool in tools:
        if isinstance(tool, Tool):
            tool_schema = tool.schema
        else:
            assert isinstance(tool, dict)
            tool_schema = tool

        result.append(
            ChatCompletionToolParam(
                type="function",
                function=FunctionDefinition(
                    name=tool_schema["name"],
                    description=(tool_schema["description"] if "description" in tool_schema else ""),
                    parameters=(
                        cast(FunctionParameters, tool_schema["parameters"]) if "parameters" in tool_schema else {}
                    ),
                    strict=(tool_schema["strict"] if "strict" in tool_schema else False),
                ),
            )
        )
    # Check if all tools have valid names.
    for tool_param in result:
        assert_valid_name(tool_param["function"]["name"])
    return result


def normalize_name(name: str) -> str:
    """
    LLMs sometimes ask functions while ignoring their own format requirements, this function should be used to replace invalid characters with "_".

    Prefer _assert_valid_name for validating user configuration or input
    """
    return re.sub(r"[^a-zA-Z0-9_-]", "_", name)[:64]


def count_tokens_openai(
    messages: Sequence[LLMMessage],
    model: str,
    *,
    add_name_prefixes: bool = False,
    tools: Sequence[Tool | ToolSchema] = [],
    model_family: str = ModelFamily.UNKNOWN,
) -> int:
    try:
        encoding = tiktoken.encoding_for_model(model)
    except KeyError:
        trace_logger.warning(f"Model {model} not found. Using cl100k_base encoding.")
        encoding = tiktoken.get_encoding("cl100k_base")
    tokens_per_message = 3
    tokens_per_name = 1
    num_tokens = 0

    # Message tokens.
    for message in messages:
        num_tokens += tokens_per_message
        oai_message = to_oai_type(message, prepend_name=add_name_prefixes, model=model, model_family=model_family)
        for oai_message_part in oai_message:
            for key, value in oai_message_part.items():
                if value is None:
                    continue

                if isinstance(message, UserMessage) and isinstance(value, list):
                    typed_message_value = cast(List[ChatCompletionContentPartParam], value)

                    assert len(typed_message_value) == len(
                        message.content
                    ), "Mismatch in message content and typed message value"

                    # We need image properties that are only in the original message
                    for part, content_part in zip(typed_message_value, message.content, strict=False):
                        if isinstance(content_part, Image):
                            # TODO: add detail parameter
                            num_tokens += calculate_vision_tokens(content_part)
                        elif isinstance(part, str):
                            num_tokens += len(encoding.encode(part))
                        else:
                            try:
                                serialized_part = json.dumps(part)
                                num_tokens += len(encoding.encode(serialized_part))
                            except TypeError:
                                trace_logger.warning(f"Could not convert {part} to string, skipping.")
                else:
                    if not isinstance(value, str):
                        try:
                            value = json.dumps(value)
                        except TypeError:
                            trace_logger.warning(f"Could not convert {value} to string, skipping.")
                            continue
                    num_tokens += len(encoding.encode(value))
                    if key == "name":
                        num_tokens += tokens_per_name
    num_tokens += 3  # every reply is primed with <|start|>assistant<|message|>

    # Tool tokens.
    oai_tools = convert_tools(tools)
    for tool in oai_tools:
        function = tool["function"]
        tool_tokens = len(encoding.encode(function["name"]))
        if "description" in function:
            tool_tokens += len(encoding.encode(function["description"]))
        tool_tokens -= 2
        if "parameters" in function:
            parameters = function["parameters"]
            if "properties" in parameters:
                assert isinstance(parameters["properties"], dict)
                for propertiesKey in parameters["properties"]:  # pyright: ignore
                    assert isinstance(propertiesKey, str)
                    tool_tokens += len(encoding.encode(propertiesKey))
                    v = parameters["properties"][propertiesKey]  # pyright: ignore
                    for field in v:  # pyright: ignore
                        if field == "type":
                            tool_tokens += 2
                            tool_tokens += len(encoding.encode(v["type"]))  # pyright: ignore
                        elif field == "description":
                            tool_tokens += 2
                            tool_tokens += len(encoding.encode(v["description"]))  # pyright: ignore
                        elif field == "enum":
                            tool_tokens -= 3
                            for o in v["enum"]:  # pyright: ignore
                                tool_tokens += 3
                                tool_tokens += len(encoding.encode(o))  # pyright: ignore
                        else:
                            trace_logger.warning(f"Not supported field {field}")
                tool_tokens += 11
                if len(parameters["properties"]) == 0:  # pyright: ignore
                    tool_tokens -= 2
        num_tokens += tool_tokens
    num_tokens += 12
    return num_tokens


@dataclass
class CreateParams:
    messages: List[ChatCompletionMessageParam]
    tools: List[ChatCompletionToolParam]
    response_format: Optional[Type[BaseModel]]
    create_args: Dict[str, Any]


class BaseOpenAIChatCompletionClient(ChatCompletionClient):
    def __init__(
        self,
        client: Union[AsyncOpenAI, AsyncAzureOpenAI],
        *,
        create_args: Dict[str, Any],
        model_capabilities: Optional[ModelCapabilities] = None,  # type: ignore
        model_info: Optional[ModelInfo] = None,
        add_name_prefixes: bool = False,
        max_retries: int = 3,
        backoff_seconds: float = 1.0,
        error_callbacks: Optional[Dict[Union[Type[Exception], str], Callable[[Exception], Optional[CreateResult]]]] = None,
    ):
        self._client = client
        self._add_name_prefixes = add_name_prefixes
        if model_capabilities is None and model_info is None:
            try:
                self._model_info = _model_info.get_info(create_args["model"])
            except KeyError as err:
                raise ValueError("model_info is required when model name is not a valid OpenAI model") from err
        elif model_capabilities is not None and model_info is not None:
            raise ValueError("model_capabilities and model_info are mutually exclusive")
        elif model_capabilities is not None and model_info is None:
            warnings.warn(
                "model_capabilities is deprecated, use model_info instead",
                DeprecationWarning,
                stacklevel=2,
            )
            info = cast(ModelInfo, model_capabilities)
            info["family"] = ModelFamily.UNKNOWN
            self._model_info = info
        elif model_capabilities is None and model_info is not None:
            self._model_info = model_info

        # Validate model_info, check if all required fields are present
        validate_model_info(self._model_info)

        self._resolved_model: Optional[str] = None
        if "model" in create_args:
            self._resolved_model = _model_info.resolve_model(create_args["model"])

        if (
            not self._model_info["json_output"]
            and "response_format" in create_args
            and (
                isinstance(create_args["response_format"], dict)
                and create_args["response_format"]["type"] == "json_object"
            )
        ):
            raise ValueError("Model does not support JSON output.")
        
        self._max_retries = max_retries
        self._backoff_seconds = backoff_seconds
        self._error_callbacks = error_callbacks

        self._create_args = create_args
        self._total_usage = RequestUsage(prompt_tokens=0, completion_tokens=0)
        self._actual_usage = RequestUsage(prompt_tokens=0, completion_tokens=0)

        # Wrap the methods in the error handler
        self.create = self._wrap_in_error_handler(self.create)
        self.create_stream = self._wrap_in_error_handler(self.create_stream)

    @classmethod
    def create_from_config(cls, config: Dict[str, Any]) -> ChatCompletionClient:
        return OpenAIChatCompletionClient(**config)

<<<<<<< HEAD
    def _wrap_in_error_handler(self, func: Callable) -> Callable:
        """Helper to wrap a method with our retry/error-callback decorator."""
        return handle_openai_exceptions(
            retry_exceptions=(openai.RateLimitError, openai.APIStatusError),
            max_retries=self._max_retries,
            backoff_seconds=self._backoff_seconds,
            error_callbacks=self._error_callbacks,
        )(func)
    
    async def create(
=======
    def _rstrip_last_assistant_message(self, messages: Sequence[LLMMessage]) -> Sequence[LLMMessage]:
        """
        Remove the last assistant message if it is empty.
        """
        # When Claude models last message is AssistantMessage, It could not end with whitespace
        if isinstance(messages[-1], AssistantMessage):
            if isinstance(messages[-1].content, str):
                messages[-1].content = messages[-1].content.rstrip()

        return messages

    def _process_create_args(
>>>>>>> c6831751
        self,
        messages: Sequence[LLMMessage],
        tools: Sequence[Tool | ToolSchema],
        json_output: Optional[bool | type[BaseModel]],
        extra_create_args: Mapping[str, Any],
    ) -> CreateParams:
        # Make sure all extra_create_args are valid
        extra_create_args_keys = set(extra_create_args.keys())
        if not create_kwargs.issuperset(extra_create_args_keys):
            raise ValueError(f"Extra create args are invalid: {extra_create_args_keys - create_kwargs}")

        # Copy the create args and overwrite anything in extra_create_args
        create_args = self._create_args.copy()
        create_args.update(extra_create_args)

        # The response format value to use for the beta client.
        response_format_value: Optional[Type[BaseModel]] = None

        if "response_format" in create_args:
            # Legacy support for getting beta client mode from response_format.
            value = create_args["response_format"]
            if isinstance(value, type) and issubclass(value, BaseModel):
                if self.model_info["structured_output"] is False:
                    raise ValueError("Model does not support structured output.")
                warnings.warn(
                    "Using response_format to specify the BaseModel for structured output type will be deprecated. "
                    "Use json_output in create and create_stream instead.",
                    DeprecationWarning,
                    stacklevel=2,
                )
                response_format_value = value
                # Remove response_format from create_args to prevent passing it twice.
                del create_args["response_format"]
            # In all other cases when response_format is set to something else, we will
            # use the regular client.

        if json_output is not None:
            if self.model_info["json_output"] is False and json_output is True:
                raise ValueError("Model does not support JSON output.")
            if json_output is True:
                # JSON mode.
                create_args["response_format"] = ResponseFormatJSONObject(type="json_object")
            elif json_output is False:
                # Text mode.
                create_args["response_format"] = ResponseFormatText(type="text")
            elif isinstance(json_output, type) and issubclass(json_output, BaseModel):
                if self.model_info["structured_output"] is False:
                    raise ValueError("Model does not support structured output.")
                if response_format_value is not None:
                    raise ValueError(
                        "response_format and json_output cannot be set to a Pydantic model class at the same time."
                    )
                # Beta client mode with Pydantic model class.
                response_format_value = json_output
            else:
                raise ValueError(f"json_output must be a boolean or a Pydantic model class, got {type(json_output)}")

        if response_format_value is not None and "response_format" in create_args:
            warnings.warn(
                "response_format is found in extra_create_args while json_output is set to a Pydantic model class. "
                "Skipping the response_format in extra_create_args in favor of the json_output. "
                "Structured output will be used.",
                UserWarning,
                stacklevel=2,
            )
            # If using beta client, remove response_format from create_args to prevent passing it twice
            del create_args["response_format"]

        # TODO: allow custom handling.
        # For now we raise an error if images are present and vision is not supported
        if self.model_info["vision"] is False:
            for message in messages:
                if isinstance(message, UserMessage):
                    if isinstance(message.content, list) and any(isinstance(x, Image) for x in message.content):
                        raise ValueError("Model does not support vision and image was provided")

        if self.model_info["json_output"] is False and json_output is True:
            raise ValueError("Model does not support JSON output.")

        if not self.model_info.get("multiple_system_messages", False):
            # Some models accept only one system message(or, it will read only the last one)
            # So, merge system messages into one (if multiple and continuous)
            system_message_content = ""
            _messages: List[LLMMessage] = []
            _first_system_message_idx = -1
            _last_system_message_idx = -1
            # Index of the first system message for adding the merged system message at the correct position
            for idx, message in enumerate(messages):
                if isinstance(message, SystemMessage):
                    if _first_system_message_idx == -1:
                        _first_system_message_idx = idx
                    elif _last_system_message_idx + 1 != idx:
                        # That case, system message is not continuous
                        # Merge system messages only contiues system messages
                        raise ValueError(
                            "Multiple and Not continuous system messages are not supported if model_info['multiple_system_messages'] is False"
                        )
                    system_message_content += message.content + "\n"
                    _last_system_message_idx = idx
                else:
                    _messages.append(message)
            system_message_content = system_message_content.rstrip()
            if system_message_content != "":
                system_message = SystemMessage(content=system_message_content)
                _messages.insert(_first_system_message_idx, system_message)
            messages = _messages

        # in that case, for ad-hoc, we using startswith instead of model_family for code consistency
        if create_args.get("model", "unknown").startswith("claude-"):
            # When Claude models last message is AssistantMessage, It could not end with whitespace
            messages = self._rstrip_last_assistant_message(messages)

        oai_messages_nested = [
            to_oai_type(
                m,
                prepend_name=self._add_name_prefixes,
                model=create_args.get("model", "unknown"),
                model_family=self._model_info["family"],
            )
            for m in messages
        ]

        oai_messages = [item for sublist in oai_messages_nested for item in sublist]

        if self.model_info["function_calling"] is False and len(tools) > 0:
            raise ValueError("Model does not support function calling")

        converted_tools = convert_tools(tools)

        return CreateParams(
            messages=oai_messages,
            tools=converted_tools,
            response_format=response_format_value,
            create_args=create_args,
        )

    async def create(
        self,
        messages: Sequence[LLMMessage],
        *,
        tools: Sequence[Tool | ToolSchema] = [],
        json_output: Optional[bool | type[BaseModel]] = None,
        extra_create_args: Mapping[str, Any] = {},
        cancellation_token: Optional[CancellationToken] = None,
    ) -> CreateResult:
        create_params = self._process_create_args(
            messages,
            tools,
            json_output,
            extra_create_args,
        )
        future: Union[Task[ParsedChatCompletion[BaseModel]], Task[ChatCompletion]]
        if create_params.response_format is not None:
            # Use beta client if response_format is not None
            future = asyncio.ensure_future(
                self._client.beta.chat.completions.parse(
                    messages=create_params.messages,
                    tools=(create_params.tools if len(create_params.tools) > 0 else NOT_GIVEN),
                    response_format=create_params.response_format,
                    **create_params.create_args,
                )
            )
        else:
            # Use the regular client
            future = asyncio.ensure_future(
                self._client.chat.completions.create(
                    messages=create_params.messages,
                    stream=False,
                    tools=(create_params.tools if len(create_params.tools) > 0 else NOT_GIVEN),
                    **create_params.create_args,
                )
            )

        if cancellation_token is not None:
            cancellation_token.link_future(future)
        result: Union[ParsedChatCompletion[BaseModel], ChatCompletion] = await future
        if create_params.response_format is not None:
            result = cast(ParsedChatCompletion[Any], result)

        usage = RequestUsage(
            # TODO backup token counting
            prompt_tokens=result.usage.prompt_tokens if result.usage is not None else 0,
            completion_tokens=(result.usage.completion_tokens if result.usage is not None else 0),
        )

        logger.info(
            LLMCallEvent(
                messages=cast(List[Dict[str, Any]], create_params.messages),
                response=result.model_dump(),
                prompt_tokens=usage.prompt_tokens,
                completion_tokens=usage.completion_tokens,
                tools=create_params.tools,
            )
        )

        if self._resolved_model is not None:
            if self._resolved_model != result.model:
                warnings.warn(
                    f"Resolved model mismatch: {self._resolved_model} != {result.model}. "
                    "Model mapping in autogen_ext.models.openai may be incorrect. "
                    f"Set the model to {result.model} to enhance token/cost estimation and suppress this warning.",
                    stacklevel=2,
                )

        # Limited to a single choice currently.
        choice: Union[ParsedChoice[Any], ParsedChoice[BaseModel], Choice] = result.choices[0]

        # Detect whether it is a function call or not.
        # We don't rely on choice.finish_reason as it is not always accurate, depending on the API used.
        content: Union[str, List[FunctionCall]]
        thought: str | None = None
        if choice.message.function_call is not None:
            raise ValueError("function_call is deprecated and is not supported by this model client.")
        elif choice.message.tool_calls is not None and len(choice.message.tool_calls) > 0:
            if choice.finish_reason != "tool_calls":
                warnings.warn(
                    f"Finish reason mismatch: {choice.finish_reason} != tool_calls "
                    "when tool_calls are present. Finish reason may not be accurate. "
                    "This may be due to the API used that is not returning the correct finish reason.",
                    stacklevel=2,
                )
            if choice.message.content is not None and choice.message.content != "":
                # Put the content in the thought field.
                thought = choice.message.content
            # NOTE: If OAI response type changes, this will need to be updated
            content = []
            for tool_call in choice.message.tool_calls:
                if not isinstance(tool_call.function.arguments, str):
                    warnings.warn(
                        f"Tool call function arguments field is not a string: {tool_call.function.arguments}."
                        "This is unexpected and may due to the API used not returning the correct type. "
                        "Attempting to convert it to string.",
                        stacklevel=2,
                    )
                    if isinstance(tool_call.function.arguments, dict):
                        tool_call.function.arguments = json.dumps(tool_call.function.arguments)
                content.append(
                    FunctionCall(
                        id=tool_call.id,
                        arguments=tool_call.function.arguments,
                        name=normalize_name(tool_call.function.name),
                    )
                )
            finish_reason = "tool_calls"
        else:
            # if not tool_calls, then it is a text response and we populate the content and thought fields.
            finish_reason = choice.finish_reason
            content = choice.message.content or ""
            # if there is a reasoning_content field, then we populate the thought field. This is for models such as R1 - direct from deepseek api.
            if choice.message.model_extra is not None:
                reasoning_content = choice.message.model_extra.get("reasoning_content")
                if reasoning_content is not None:
                    thought = reasoning_content

        logprobs: Optional[List[ChatCompletionTokenLogprob]] = None
        if choice.logprobs and choice.logprobs.content:
            logprobs = [
                ChatCompletionTokenLogprob(
                    token=x.token,
                    logprob=x.logprob,
                    top_logprobs=[TopLogprob(logprob=y.logprob, bytes=y.bytes) for y in x.top_logprobs],
                    bytes=x.bytes,
                )
                for x in choice.logprobs.content
            ]

        #   This is for local R1 models.
        if isinstance(content, str) and self._model_info["family"] == ModelFamily.R1 and thought is None:
            thought, content = parse_r1_content(content)

        response = CreateResult(
            finish_reason=normalize_stop_reason(finish_reason),
            content=content,
            usage=usage,
            cached=False,
            logprobs=logprobs,
            thought=thought,
        )

        self._total_usage = _add_usage(self._total_usage, usage)
        self._actual_usage = _add_usage(self._actual_usage, usage)

        # TODO - why is this cast needed?
        return response

    async def create_stream(
        self,
        messages: Sequence[LLMMessage],
        *,
        tools: Sequence[Tool | ToolSchema] = [],
        json_output: Optional[bool | type[BaseModel]] = None,
        extra_create_args: Mapping[str, Any] = {},
        cancellation_token: Optional[CancellationToken] = None,
        max_consecutive_empty_chunk_tolerance: int = 0,
        include_usage: Optional[bool] = None,
    ) -> AsyncGenerator[Union[str, CreateResult], None]:
        """Create a stream of string chunks from the model ending with a :class:`~autogen_core.models.CreateResult`.

        Extends :meth:`autogen_core.models.ChatCompletionClient.create_stream` to support OpenAI API.

        In streaming, the default behaviour is not return token usage counts.
        See: `OpenAI API reference for possible args <https://platform.openai.com/docs/api-reference/chat/create>`_.

        You can set set the `include_usage` flag to True or `extra_create_args={"stream_options": {"include_usage": True}}`. If both the flag and `stream_options` are set, but to different values, an exception will be raised.
        (if supported by the accessed API) to
        return a final chunk with usage set to a :class:`~autogen_core.models.RequestUsage` object
        with prompt and completion token counts,
        all preceding chunks will have usage as `None`.
        See: `OpenAI API reference for stream options <https://platform.openai.com/docs/api-reference/chat/create#chat-create-stream_options>`_.

        Other examples of supported arguments that can be included in `extra_create_args`:
            - `temperature` (float): Controls the randomness of the output. Higher values (e.g., 0.8) make the output more random, while lower values (e.g., 0.2) make it more focused and deterministic.
            - `max_tokens` (int): The maximum number of tokens to generate in the completion.
            - `top_p` (float): An alternative to sampling with temperature, called nucleus sampling, where the model considers the results of the tokens with top_p probability mass.
            - `frequency_penalty` (float): A value between -2.0 and 2.0 that penalizes new tokens based on their existing frequency in the text so far, decreasing the likelihood of repeated phrases.
            - `presence_penalty` (float): A value between -2.0 and 2.0 that penalizes new tokens based on whether they appear in the text so far, encouraging the model to talk about new topics.
        """

        create_params = self._process_create_args(
            messages,
            tools,
            json_output,
            extra_create_args,
        )

        if include_usage is not None:
            if "stream_options" in create_params.create_args:
                stream_options = create_params.create_args["stream_options"]
                if "include_usage" in stream_options and stream_options["include_usage"] != include_usage:
                    raise ValueError(
                        "include_usage and extra_create_args['stream_options']['include_usage'] are both set, but differ in value."
                    )
            else:
                # If stream options are not present, add them.
                create_params.create_args["stream_options"] = {"include_usage": True}

        if max_consecutive_empty_chunk_tolerance != 0:
            warnings.warn(
                "The 'max_consecutive_empty_chunk_tolerance' parameter is deprecated and will be removed in the future releases. All of empty chunks will be skipped with a warning.",
                DeprecationWarning,
                stacklevel=2,
            )

        if create_params.response_format is not None:
            chunks = self._create_stream_chunks_beta_client(
                tool_params=create_params.tools,
                oai_messages=create_params.messages,
                response_format=create_params.response_format,
                create_args_no_response_format=create_params.create_args,
                cancellation_token=cancellation_token,
            )
        else:
            chunks = self._create_stream_chunks(
                tool_params=create_params.tools,
                oai_messages=create_params.messages,
                create_args=create_params.create_args,
                cancellation_token=cancellation_token,
            )

        # Prepare data to process streaming chunks.
        chunk: ChatCompletionChunk | None = None
        stop_reason = None
        maybe_model = None
        content_deltas: List[str] = []
        thought_deltas: List[str] = []
        full_tool_calls: Dict[int, FunctionCall] = {}
        logprobs: Optional[List[ChatCompletionTokenLogprob]] = None

        empty_chunk_warning_has_been_issued: bool = False
        empty_chunk_warning_threshold: int = 10
        empty_chunk_count = 0
        first_chunk = True
        is_reasoning = False

        # Process the stream of chunks.
        async for chunk in chunks:
            if first_chunk:
                first_chunk = False
                # Emit the start event.
                logger.info(
                    LLMStreamStartEvent(
                        messages=cast(List[Dict[str, Any]], create_params.messages),
                    )
                )

            # Set the model from the lastest chunk.
            maybe_model = chunk.model

            # Empty chunks has been observed when the endpoint is under heavy load.
            #  https://github.com/microsoft/autogen/issues/4213
            if len(chunk.choices) == 0:
                empty_chunk_count += 1
                if not empty_chunk_warning_has_been_issued and empty_chunk_count >= empty_chunk_warning_threshold:
                    empty_chunk_warning_has_been_issued = True
                    warnings.warn(
                        f"Received more than {empty_chunk_warning_threshold} consecutive empty chunks. Empty chunks are being ignored.",
                        stacklevel=2,
                    )
                continue
            else:
                empty_chunk_count = 0

            if len(chunk.choices) > 1:
                # This is a multi-choice chunk, we need to warn the user.
                warnings.warn(
                    f"Received a chunk with {len(chunk.choices)} choices. Only the first choice will be used.",
                    UserWarning,
                    stacklevel=2,
                )

            # Set the choice to the first choice in the chunk.
            choice = chunk.choices[0]

            # for liteLLM chunk usage, do the following hack keeping the pervious chunk.stop_reason (if set).
            # set the stop_reason for the usage chunk to the prior stop_reason
            stop_reason = choice.finish_reason if chunk.usage is None and stop_reason is None else stop_reason
            maybe_model = chunk.model

            reasoning_content: str | None = None
            if choice.delta.model_extra is not None and "reasoning_content" in choice.delta.model_extra:
                # If there is a reasoning_content field, then we populate the thought field. This is for models such as R1.
                reasoning_content = choice.delta.model_extra.get("reasoning_content")

            if isinstance(reasoning_content, str) and len(reasoning_content) > 0:
                if not is_reasoning:
                    # Enter reasoning mode.
                    reasoning_content = "<think>" + reasoning_content
                    is_reasoning = True
                thought_deltas.append(reasoning_content)
                yield reasoning_content
            elif is_reasoning:
                # Exit reasoning mode.
                reasoning_content = "</think>"
                thought_deltas.append(reasoning_content)
                is_reasoning = False
                yield reasoning_content

            # First try get content
            if choice.delta.content:
                content_deltas.append(choice.delta.content)
                if len(choice.delta.content) > 0:
                    yield choice.delta.content
                # NOTE: for OpenAI, tool_calls and content are mutually exclusive it seems, so we can skip the rest of the loop.
                # However, this may not be the case for other APIs -- we should expect this may need to be updated.
                continue
            # Otherwise, get tool calls
            if choice.delta.tool_calls is not None:
                for tool_call_chunk in choice.delta.tool_calls:
                    idx = tool_call_chunk.index
                    if idx not in full_tool_calls:
                        # We ignore the type hint here because we want to fill in type when the delta provides it
                        full_tool_calls[idx] = FunctionCall(id="", arguments="", name="")

                    if tool_call_chunk.id is not None:
                        full_tool_calls[idx].id += tool_call_chunk.id

                    if tool_call_chunk.function is not None:
                        if tool_call_chunk.function.name is not None:
                            full_tool_calls[idx].name += tool_call_chunk.function.name
                        if tool_call_chunk.function.arguments is not None:
                            full_tool_calls[idx].arguments += tool_call_chunk.function.arguments
            if choice.logprobs and choice.logprobs.content:
                logprobs = [
                    ChatCompletionTokenLogprob(
                        token=x.token,
                        logprob=x.logprob,
                        top_logprobs=[TopLogprob(logprob=y.logprob, bytes=y.bytes) for y in x.top_logprobs],
                        bytes=x.bytes,
                    )
                    for x in choice.logprobs.content
                ]

        # Finalize the CreateResult.

        # TODO: can we remove this?
        if stop_reason == "function_call":
            raise ValueError("Function calls are not supported in this context")

        # We need to get the model from the last chunk, if available.
        model = maybe_model or create_params.create_args["model"]
        model = model.replace("gpt-35", "gpt-3.5")  # hack for Azure API

        # Because the usage chunk is not guaranteed to be the last chunk, we need to check if it is available.
        if chunk and chunk.usage:
            prompt_tokens = chunk.usage.prompt_tokens
            completion_tokens = chunk.usage.completion_tokens
        else:
            prompt_tokens = 0
            completion_tokens = 0
        usage = RequestUsage(
            prompt_tokens=prompt_tokens,
            completion_tokens=completion_tokens,
        )

        # Detect whether it is a function call or just text.
        content: Union[str, List[FunctionCall]]
        thought: str | None = None
        # Determine the content and thought based on what was collected
        if full_tool_calls:
            # This is a tool call response
            content = list(full_tool_calls.values())
            if content_deltas:
                # Store any text alongside tool calls as thoughts
                thought = "".join(content_deltas)
        else:
            # This is a text response (possibly with thoughts)
            if content_deltas:
                content = "".join(content_deltas)
            else:
                warnings.warn(
                    "No text content or tool calls are available. Model returned empty result.",
                    stacklevel=2,
                )
                content = ""

            # Set thoughts if we have any reasoning content.
            if thought_deltas:
                thought = "".join(thought_deltas).lstrip("<think>").rstrip("</think>")

            # This is for local R1 models whose reasoning content is within the content string.
            if isinstance(content, str) and self._model_info["family"] == ModelFamily.R1 and thought is None:
                thought, content = parse_r1_content(content)

        # Create the result.
        result = CreateResult(
            finish_reason=normalize_stop_reason(stop_reason),
            content=content,
            usage=usage,
            cached=False,
            logprobs=logprobs,
            thought=thought,
        )

        # Log the end of the stream.
        logger.info(
            LLMStreamEndEvent(
                response=result.model_dump(),
                prompt_tokens=usage.prompt_tokens,
                completion_tokens=usage.completion_tokens,
            )
        )

        # Update the total usage.
        self._total_usage = _add_usage(self._total_usage, usage)
        self._actual_usage = _add_usage(self._actual_usage, usage)

        # Yield the CreateResult.
        yield result

    async def _create_stream_chunks(
        self,
        tool_params: List[ChatCompletionToolParam],
        oai_messages: List[ChatCompletionMessageParam],
        create_args: Dict[str, Any],
        cancellation_token: Optional[CancellationToken],
    ) -> AsyncGenerator[ChatCompletionChunk, None]:
        stream_future = asyncio.ensure_future(
            self._client.chat.completions.create(
                messages=oai_messages,
                stream=True,
                tools=tool_params if len(tool_params) > 0 else NOT_GIVEN,
                **create_args,
            )
        )
        if cancellation_token is not None:
            cancellation_token.link_future(stream_future)
        stream = await stream_future
        while True:
            try:
                chunk_future = asyncio.ensure_future(anext(stream))
                if cancellation_token is not None:
                    cancellation_token.link_future(chunk_future)
                chunk = await chunk_future
                yield chunk
            except StopAsyncIteration:
                break

    async def _create_stream_chunks_beta_client(
        self,
        tool_params: List[ChatCompletionToolParam],
        oai_messages: List[ChatCompletionMessageParam],
        create_args_no_response_format: Dict[str, Any],
        response_format: Optional[Type[BaseModel]],
        cancellation_token: Optional[CancellationToken],
    ) -> AsyncGenerator[ChatCompletionChunk, None]:
        async with self._client.beta.chat.completions.stream(
            messages=oai_messages,
            tools=tool_params if len(tool_params) > 0 else NOT_GIVEN,
            response_format=(response_format if response_format is not None else NOT_GIVEN),
            **create_args_no_response_format,
        ) as stream:
            while True:
                try:
                    event_future = asyncio.ensure_future(anext(stream))
                    if cancellation_token is not None:
                        cancellation_token.link_future(event_future)
                    event = await event_future

                    if event.type == "chunk":
                        chunk = event.chunk
                        yield chunk
                    # We don't handle other event types from the beta client stream.
                    # As the other event types are auxiliary to the chunk event.
                    # See: https://github.com/openai/openai-python/blob/main/helpers.md#chat-completions-events.
                    # Once the beta client is stable, we can move all the logic to the beta client.
                    # Then we can consider handling other event types which may simplify the code overall.
                except StopAsyncIteration:
                    break

    async def close(self) -> None:
        await self._client.close()

    def actual_usage(self) -> RequestUsage:
        return self._actual_usage

    def total_usage(self) -> RequestUsage:
        return self._total_usage

    def count_tokens(self, messages: Sequence[LLMMessage], *, tools: Sequence[Tool | ToolSchema] = []) -> int:
        return count_tokens_openai(
            messages,
            self._create_args["model"],
            add_name_prefixes=self._add_name_prefixes,
            tools=tools,
            model_family=self._model_info["family"],
        )

    def remaining_tokens(self, messages: Sequence[LLMMessage], *, tools: Sequence[Tool | ToolSchema] = []) -> int:
        token_limit = _model_info.get_token_limit(self._create_args["model"])
        return token_limit - self.count_tokens(messages, tools=tools)

    @property
    def capabilities(self) -> ModelCapabilities:  # type: ignore
        warnings.warn(
            "capabilities is deprecated, use model_info instead",
            DeprecationWarning,
            stacklevel=2,
        )
        return self._model_info

    @property
    def model_info(self) -> ModelInfo:
        return self._model_info


class OpenAIChatCompletionClient(BaseOpenAIChatCompletionClient, Component[OpenAIClientConfigurationConfigModel]):
    """Chat completion client for OpenAI hosted models.

    To use this client, you must install the `openai` extra:

    .. code-block:: bash

        pip install "autogen-ext[openai]"

    You can also use this client for OpenAI-compatible ChatCompletion endpoints.
    **Using this client for non-OpenAI models is not tested or guaranteed.**

    For non-OpenAI models, please first take a look at our `community extensions <https://microsoft.github.io/autogen/dev/user-guide/extensions-user-guide/index.html>`_
    for additional model clients.

    Args:
        model (str): Which OpenAI model to use.
        api_key (optional, str): The API key to use. **Required if 'OPENAI_API_KEY' is not found in the environment variables.**
        organization (optional, str): The organization ID to use.
        base_url (optional, str): The base URL to use. **Required if the model is not hosted on OpenAI.**
        timeout: (optional, float): The timeout for the request in seconds.
        max_retries (optional, int): The maximum number of retries to attempt.
        model_info (optional, ModelInfo): The capabilities of the model. **Required if the model name is not a valid OpenAI model.**
        frequency_penalty (optional, float):
        logit_bias: (optional, dict[str, int]):
        max_tokens (optional, int):
        n (optional, int):
        presence_penalty (optional, float):
        response_format (optional, Dict[str, Any]): the format of the response. Possible options are:

            .. code-block:: text

                # Text response, this is the default.
                {"type": "text"}

            .. code-block:: text

                # JSON response, make sure to instruct the model to return JSON.
                {"type": "json_object"}

            .. code-block:: text

                # Structured output response, with a pre-defined JSON schema.
                {
                    "type": "json_schema",
                    "json_schema": {
                        "name": "name of the schema, must be an identifier.",
                        "description": "description for the model.",
                        # You can convert a Pydantic (v2) model to JSON schema
                        # using the `model_json_schema()` method.
                        "schema": "<the JSON schema itself>",
                        # Whether to enable strict schema adherence when
                        # generating the output. If set to true, the model will
                        # always follow the exact schema defined in the
                        # `schema` field. Only a subset of JSON Schema is
                        # supported when `strict` is `true`.
                        # To learn more, read
                        # https://platform.openai.com/docs/guides/structured-outputs.
                        "strict": False,  # or True
                    },
                }

            It is recommended to use the `json_output` parameter in
            :meth:`~autogen_ext.models.openai.BaseOpenAIChatCompletionClient.create` or
            :meth:`~autogen_ext.models.openai.BaseOpenAIChatCompletionClient.create_stream`
            methods instead of `response_format` for structured output.
            The `json_output` parameter is more flexible and allows you to
            specify a Pydantic model class directly.

        seed (optional, int):
        stop (optional, str | List[str]):
        temperature (optional, float):
        top_p (optional, float):
        user (optional, str):
        default_headers (optional, dict[str, str]):  Custom headers; useful for authentication or other custom requirements.
        add_name_prefixes (optional, bool): Whether to prepend the `source` value
            to each :class:`~autogen_core.models.UserMessage` content. E.g.,
            "this is content" becomes "Reviewer said: this is content."
            This can be useful for models that do not support the `name` field in
            message. Defaults to False.
        stream_options (optional, dict): Additional options for streaming. Currently only `include_usage` is supported.

    Examples:

        The following code snippet shows how to use the client with an OpenAI model:

        .. code-block:: python

            from autogen_ext.models.openai import OpenAIChatCompletionClient
            from autogen_core.models import UserMessage

            openai_client = OpenAIChatCompletionClient(
                model="gpt-4o-2024-08-06",
                # api_key="sk-...", # Optional if you have an OPENAI_API_KEY environment variable set.
            )

            result = await openai_client.create([UserMessage(content="What is the capital of France?", source="user")])  # type: ignore
            print(result)

            # Close the client when done.
            # await openai_client.close()

        To use the client with a non-OpenAI model, you need to provide the base URL of the model and the model info.
        For example, to use Ollama, you can use the following code snippet:

        .. code-block:: python

            from autogen_ext.models.openai import OpenAIChatCompletionClient
            from autogen_core.models import ModelFamily

            custom_model_client = OpenAIChatCompletionClient(
                model="deepseek-r1:1.5b",
                base_url="http://localhost:11434/v1",
                api_key="placeholder",
                model_info={
                    "vision": False,
                    "function_calling": False,
                    "json_output": False,
                    "family": ModelFamily.R1,
                    "structured_output": True,
                },
            )

            # Close the client when done.
            # await custom_model_client.close()

        To use streaming mode, you can use the following code snippet:

        .. code-block:: python

            import asyncio
            from autogen_core.models import UserMessage
            from autogen_ext.models.openai import OpenAIChatCompletionClient


            async def main() -> None:
                # Similar for AzureOpenAIChatCompletionClient.
                model_client = OpenAIChatCompletionClient(model="gpt-4o")  # assuming OPENAI_API_KEY is set in the environment.

                messages = [UserMessage(content="Write a very short story about a dragon.", source="user")]

                # Create a stream.
                stream = model_client.create_stream(messages=messages)

                # Iterate over the stream and print the responses.
                print("Streamed responses:")
                async for response in stream:
                    if isinstance(response, str):
                        # A partial response is a string.
                        print(response, flush=True, end="")
                    else:
                        # The last response is a CreateResult object with the complete message.
                        print("\\n\\n------------\\n")
                        print("The complete response:", flush=True)
                        print(response.content, flush=True)

                # Close the client when done.
                await model_client.close()


            asyncio.run(main())

        To use structured output as well as function calling, you can use the following code snippet:

        .. code-block:: python

            import asyncio
            from typing import Literal

            from autogen_core.models import (
                AssistantMessage,
                FunctionExecutionResult,
                FunctionExecutionResultMessage,
                SystemMessage,
                UserMessage,
            )
            from autogen_core.tools import FunctionTool
            from autogen_ext.models.openai import OpenAIChatCompletionClient
            from pydantic import BaseModel


            # Define the structured output format.
            class AgentResponse(BaseModel):
                thoughts: str
                response: Literal["happy", "sad", "neutral"]


            # Define the function to be called as a tool.
            def sentiment_analysis(text: str) -> str:
                \"\"\"Given a text, return the sentiment.\"\"\"
                return "happy" if "happy" in text else "sad" if "sad" in text else "neutral"


            # Create a FunctionTool instance with `strict=True`,
            # which is required for structured output mode.
            tool = FunctionTool(sentiment_analysis, description="Sentiment Analysis", strict=True)


            async def main() -> None:
                # Create an OpenAIChatCompletionClient instance.
                model_client = OpenAIChatCompletionClient(model="gpt-4o-mini")

                # Generate a response using the tool.
                response1 = await model_client.create(
                    messages=[
                        SystemMessage(content="Analyze input text sentiment using the tool provided."),
                        UserMessage(content="I am happy.", source="user"),
                    ],
                    tools=[tool],
                )
                print(response1.content)
                # Should be a list of tool calls.
                # [FunctionCall(name="sentiment_analysis", arguments={"text": "I am happy."}, ...)]

                assert isinstance(response1.content, list)
                response2 = await model_client.create(
                    messages=[
                        SystemMessage(content="Analyze input text sentiment using the tool provided."),
                        UserMessage(content="I am happy.", source="user"),
                        AssistantMessage(content=response1.content, source="assistant"),
                        FunctionExecutionResultMessage(
                            content=[FunctionExecutionResult(content="happy", call_id=response1.content[0].id, is_error=False, name="sentiment_analysis")]
                        ),
                    ],
                    # Use the structured output format.
                    json_output=AgentResponse,
                )
                print(response2.content)
                # Should be a structured output.
                # {"thoughts": "The user is happy.", "response": "happy"}

                # Close the client when done.
                await model_client.close()

            asyncio.run(main())


        To load the client from a configuration, you can use the `load_component` method:

        .. code-block:: python

            from autogen_core.models import ChatCompletionClient

            config = {
                "provider": "OpenAIChatCompletionClient",
                "config": {"model": "gpt-4o", "api_key": "REPLACE_WITH_YOUR_API_KEY"},
            }

            client = ChatCompletionClient.load_component(config)

        To view the full list of available configuration options, see the :py:class:`OpenAIClientConfigurationConfigModel` class.

    """

    component_type = "model"
    component_config_schema = OpenAIClientConfigurationConfigModel
    component_provider_override = "autogen_ext.models.openai.OpenAIChatCompletionClient"

    def __init__(self, **kwargs: Unpack[OpenAIClientConfiguration]):
        if "model" not in kwargs:
            raise ValueError("model is required for OpenAIChatCompletionClient")

        model_capabilities: Optional[ModelCapabilities] = None  # type: ignore
        self._raw_config: Dict[str, Any] = dict(kwargs).copy()
        copied_args = dict(kwargs).copy()

        if "model_capabilities" in kwargs:
            model_capabilities = kwargs["model_capabilities"]
            del copied_args["model_capabilities"]

        model_info: Optional[ModelInfo] = None
        if "model_info" in kwargs:
            model_info = kwargs["model_info"]
            del copied_args["model_info"]

        add_name_prefixes: bool = False
        if "add_name_prefixes" in kwargs:
            add_name_prefixes = kwargs["add_name_prefixes"]

        # Special handling for Gemini model.
        assert "model" in copied_args and isinstance(copied_args["model"], str)
        if copied_args["model"].startswith("gemini-"):
            if "base_url" not in copied_args:
                copied_args["base_url"] = _model_info.GEMINI_OPENAI_BASE_URL
            if "api_key" not in copied_args and "GEMINI_API_KEY" in os.environ:
                copied_args["api_key"] = os.environ["GEMINI_API_KEY"]
        if copied_args["model"].startswith("claude-"):
            if "base_url" not in copied_args:
                copied_args["base_url"] = _model_info.ANTHROPIC_OPENAI_BASE_URL
            if "api_key" not in copied_args and "ANTHROPIC_API_KEY" in os.environ:
                copied_args["api_key"] = os.environ["ANTHROPIC_API_KEY"]
        if copied_args["model"].startswith("Llama-"):
            if "base_url" not in copied_args:
                copied_args["base_url"] = _model_info.LLAMA_API_BASE_URL
            if "api_key" not in copied_args and "LLAMA_API_KEY" in os.environ:
                copied_args["api_key"] = os.environ["LLAMA_API_KEY"]

        client = _openai_client_from_config(copied_args)
        create_args = _create_args_from_config(copied_args)

        super().__init__(
            client=client,
            create_args=create_args,
            model_capabilities=model_capabilities,
            model_info=model_info,
            add_name_prefixes=add_name_prefixes,
        )

    def __getstate__(self) -> Dict[str, Any]:
        state = self.__dict__.copy()
        state["_client"] = None
        return state

    def __setstate__(self, state: Dict[str, Any]) -> None:
        self.__dict__.update(state)
        self._client = _openai_client_from_config(state["_raw_config"])

    def _to_config(self) -> OpenAIClientConfigurationConfigModel:
        copied_config = self._raw_config.copy()
        return OpenAIClientConfigurationConfigModel(**copied_config)

    @classmethod
    def _from_config(cls, config: OpenAIClientConfigurationConfigModel) -> Self:
        copied_config = config.model_copy().model_dump(exclude_none=True)

        # Handle api_key as SecretStr
        if "api_key" in copied_config and isinstance(config.api_key, SecretStr):
            copied_config["api_key"] = config.api_key.get_secret_value()

        return cls(**copied_config)


class AzureOpenAIChatCompletionClient(
    BaseOpenAIChatCompletionClient, Component[AzureOpenAIClientConfigurationConfigModel]
):
    """Chat completion client for Azure OpenAI hosted models.

    To use this client, you must install the `azure` and `openai` extensions:

    .. code-block:: bash

        pip install "autogen-ext[openai,azure]"

    Args:

        model (str): Which OpenAI model to use.
        azure_endpoint (str): The endpoint for the Azure model. **Required for Azure models.**
        azure_deployment (str): Deployment name for the Azure model. **Required for Azure models.**
        api_version (str): The API version to use. **Required for Azure models.**
        azure_ad_token (str): The Azure AD token to use. Provide this or `azure_ad_token_provider` for token-based authentication.
        azure_ad_token_provider (optional, Callable[[], Awaitable[str]] | AzureTokenProvider): The Azure AD token provider to use. Provide this or `azure_ad_token` for token-based authentication.
        api_key (optional, str): The API key to use, use this if you are using key based authentication. It is optional if you are using Azure AD token based authentication or `AZURE_OPENAI_API_KEY` environment variable.
        timeout: (optional, float): The timeout for the request in seconds.
        max_retries (optional, int): The maximum number of retries to attempt.
        model_info (optional, ModelInfo): The capabilities of the model. **Required if the model name is not a valid OpenAI model.**
        frequency_penalty (optional, float):
        logit_bias: (optional, dict[str, int]):
        max_tokens (optional, int):
        n (optional, int):
        presence_penalty (optional, float):
        response_format (optional, Dict[str, Any]): the format of the response. Possible options are:

            .. code-block:: text

                # Text response, this is the default.
                {"type": "text"}

            .. code-block:: text

                # JSON response, make sure to instruct the model to return JSON.
                {"type": "json_object"}

            .. code-block:: text

                # Structured output response, with a pre-defined JSON schema.
                {
                    "type": "json_schema",
                    "json_schema": {
                        "name": "name of the schema, must be an identifier.",
                        "description": "description for the model.",
                        # You can convert a Pydantic (v2) model to JSON schema
                        # using the `model_json_schema()` method.
                        "schema": "<the JSON schema itself>",
                        # Whether to enable strict schema adherence when
                        # generating the output. If set to true, the model will
                        # always follow the exact schema defined in the
                        # `schema` field. Only a subset of JSON Schema is
                        # supported when `strict` is `true`.
                        # To learn more, read
                        # https://platform.openai.com/docs/guides/structured-outputs.
                        "strict": False,  # or True
                    },
                }

            It is recommended to use the `json_output` parameter in
            :meth:`~autogen_ext.models.openai.BaseOpenAIChatCompletionClient.create` or
            :meth:`~autogen_ext.models.openai.BaseOpenAIChatCompletionClient.create_stream`
            methods instead of `response_format` for structured output.
            The `json_output` parameter is more flexible and allows you to
            specify a Pydantic model class directly.

        seed (optional, int):
        stop (optional, str | List[str]):
        temperature (optional, float):
        top_p (optional, float):
        user (optional, str):
        default_headers (optional, dict[str, str]):  Custom headers; useful for authentication or other custom requirements.


    To use the client, you need to provide your deployment name, Azure Cognitive Services endpoint, and api version.
    For authentication, you can either provide an API key or an Azure Active Directory (AAD) token credential.

    The following code snippet shows how to use AAD authentication.
    The identity used must be assigned the `Cognitive Services OpenAI User <https://learn.microsoft.com/en-us/azure/ai-services/openai/how-to/role-based-access-control#cognitive-services-openai-user>`_ role.

    .. code-block:: python

        from autogen_ext.auth.azure import AzureTokenProvider
        from autogen_ext.models.openai import AzureOpenAIChatCompletionClient
        from azure.identity import DefaultAzureCredential

        # Create the token provider
        token_provider = AzureTokenProvider(
            DefaultAzureCredential(),
            "https://cognitiveservices.azure.com/.default",
        )

        az_model_client = AzureOpenAIChatCompletionClient(
            azure_deployment="{your-azure-deployment}",
            model="{model-name, such as gpt-4o}",
            api_version="2024-06-01",
            azure_endpoint="https://{your-custom-endpoint}.openai.azure.com/",
            azure_ad_token_provider=token_provider,  # Optional if you choose key-based authentication.
            # api_key="sk-...", # For key-based authentication.
        )

    See other usage examples in the :class:`OpenAIChatCompletionClient` class.

    To load the client that uses identity based aith from a configuration, you can use the `load_component` method:

    .. code-block:: python

        from autogen_core.models import ChatCompletionClient

        config = {
            "provider": "AzureOpenAIChatCompletionClient",
            "config": {
                "model": "gpt-4o-2024-05-13",
                "azure_endpoint": "https://{your-custom-endpoint}.openai.azure.com/",
                "azure_deployment": "{your-azure-deployment}",
                "api_version": "2024-06-01",
                "azure_ad_token_provider": {
                    "provider": "autogen_ext.auth.azure.AzureTokenProvider",
                    "config": {
                        "provider_kind": "DefaultAzureCredential",
                        "scopes": ["https://cognitiveservices.azure.com/.default"],
                    },
                },
            },
        }

        client = ChatCompletionClient.load_component(config)


    To view the full list of available configuration options, see the :py:class:`AzureOpenAIClientConfigurationConfigModel` class.

    .. note::

        Right now only `DefaultAzureCredential` is supported with no additional args passed to it.

    .. note::

        The Azure OpenAI client by default sets the User-Agent header to `autogen-python/{version}`. To override this, you can set the variable `autogen_ext.models.openai.AZURE_OPENAI_USER_AGENT` environment variable to an empty string.

    See `here <https://learn.microsoft.com/en-us/azure/ai-services/openai/how-to/managed-identity#chat-completions>`_ for how to use the Azure client directly or for more info.

    """

    component_type = "model"
    component_config_schema = AzureOpenAIClientConfigurationConfigModel
    component_provider_override = "autogen_ext.models.openai.AzureOpenAIChatCompletionClient"

    def __init__(self, **kwargs: Unpack[AzureOpenAIClientConfiguration]):
        model_capabilities: Optional[ModelCapabilities] = None  # type: ignore
        copied_args = dict(kwargs).copy()
        if "model_capabilities" in kwargs:
            model_capabilities = kwargs["model_capabilities"]
            del copied_args["model_capabilities"]

        model_info: Optional[ModelInfo] = None
        if "model_info" in kwargs:
            model_info = kwargs["model_info"]
            del copied_args["model_info"]

        add_name_prefixes: bool = False
        if "add_name_prefixes" in kwargs:
            add_name_prefixes = kwargs["add_name_prefixes"]

        client = _azure_openai_client_from_config(copied_args)
        create_args = _create_args_from_config(copied_args)
        self._raw_config: Dict[str, Any] = copied_args
        super().__init__(
            client=client,
            create_args=create_args,
            model_capabilities=model_capabilities,
            model_info=model_info,
            add_name_prefixes=add_name_prefixes,
        )

    def __getstate__(self) -> Dict[str, Any]:
        state = self.__dict__.copy()
        state["_client"] = None
        return state

    def __setstate__(self, state: Dict[str, Any]) -> None:
        self.__dict__.update(state)
        self._client = _azure_openai_client_from_config(state["_raw_config"])

    def _to_config(self) -> AzureOpenAIClientConfigurationConfigModel:
        from ...auth.azure import AzureTokenProvider

        copied_config = self._raw_config.copy()
        if "azure_ad_token_provider" in copied_config:
            if not isinstance(copied_config["azure_ad_token_provider"], AzureTokenProvider):
                raise ValueError("azure_ad_token_provider must be a AzureTokenProvider to be component serialized")

            copied_config["azure_ad_token_provider"] = (
                copied_config["azure_ad_token_provider"].dump_component().model_dump(exclude_none=True)
            )

        return AzureOpenAIClientConfigurationConfigModel(**copied_config)

    @classmethod
    def _from_config(cls, config: AzureOpenAIClientConfigurationConfigModel) -> Self:
        from ...auth.azure import AzureTokenProvider

        copied_config = config.model_copy().model_dump(exclude_none=True)

        # Handle api_key as SecretStr
        if "api_key" in copied_config and isinstance(config.api_key, SecretStr):
            copied_config["api_key"] = config.api_key.get_secret_value()

        if "azure_ad_token_provider" in copied_config:
            copied_config["azure_ad_token_provider"] = AzureTokenProvider.load_component(
                copied_config["azure_ad_token_provider"]
            )

        return cls(**copied_config)<|MERGE_RESOLUTION|>--- conflicted
+++ resolved
@@ -447,7 +447,6 @@
     def create_from_config(cls, config: Dict[str, Any]) -> ChatCompletionClient:
         return OpenAIChatCompletionClient(**config)
 
-<<<<<<< HEAD
     def _wrap_in_error_handler(self, func: Callable) -> Callable:
         """Helper to wrap a method with our retry/error-callback decorator."""
         return handle_openai_exceptions(
@@ -457,8 +456,7 @@
             error_callbacks=self._error_callbacks,
         )(func)
     
-    async def create(
-=======
+    
     def _rstrip_last_assistant_message(self, messages: Sequence[LLMMessage]) -> Sequence[LLMMessage]:
         """
         Remove the last assistant message if it is empty.
@@ -471,7 +469,6 @@
         return messages
 
     def _process_create_args(
->>>>>>> c6831751
         self,
         messages: Sequence[LLMMessage],
         tools: Sequence[Tool | ToolSchema],
