--- conflicted
+++ resolved
@@ -736,11 +736,7 @@
         stop_reason = None
         maybe_model = None
         content_deltas: List[str] = []
-<<<<<<< HEAD
-        thought_deltas: List[str] = []
-=======
         reasoning_deltas: List[str] = []
->>>>>>> 6b0b33c5
         full_tool_calls: Dict[int, FunctionCall] = {}
         completion_tokens = 0
         logprobs: Optional[List[ChatCompletionTokenLogprob]] = None
@@ -748,11 +744,10 @@
         empty_chunk_warning_has_been_issued: bool = False
         empty_chunk_warning_threshold: int = 10
         empty_chunk_count = 0
-
         first_chunk = True
+        is_reasoning = False
 
         # Process the stream of chunks.
-        is_reasoning = False
         async for chunk in chunks:
             if first_chunk:
                 first_chunk = False
@@ -830,12 +825,6 @@
                 # NOTE: for OpenAI, tool_calls and content are mutually exclusive it seems, so we can skip the rest of the loop.
                 # However, this may not be the case for other APIs -- we should expect this may need to be updated.
                 continue
-            # if there is a reasoning_content field, then we populate the thought field. This is for models such as R1.
-            if choice.delta.model_extra is not None:
-                reasoning_content = choice.delta.model_extra.get("reasoning_content")
-                if reasoning_content is not None:
-                    thought_deltas.append(reasoning_content)
-                    yield reasoning_content
             # Otherwise, get tool calls
             if choice.delta.tool_calls is not None:
                 for tool_call_chunk in choice.delta.tool_calls:
@@ -906,21 +895,10 @@
                 )
                 content = ""
 
-<<<<<<< HEAD
-        # Always set thoughts if we have any, regardless of other content types
-        if thought_deltas:
-            thought = "".join(thought_deltas)
-
-        # This is for local R1 models.
-        if isinstance(content, str) and self._model_info["family"] == ModelFamily.R1 and thought is None:
-            thought, content = parse_r1_content(content)
-
-=======
         # Parse R1 content if needed.
         if isinstance(content, str) and self._model_info["family"] == ModelFamily.R1:
             if len(content_deltas) > 0:
                 thought = "".join(reasoning_deltas)
->>>>>>> 6b0b33c5
         # Create the result.
         result = CreateResult(
             finish_reason=normalize_stop_reason(stop_reason),
