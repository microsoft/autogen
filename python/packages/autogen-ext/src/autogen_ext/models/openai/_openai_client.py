--- conflicted
+++ resolved
@@ -70,18 +70,13 @@
 )
 from openai.types.chat.chat_completion import Choice
 from openai.types.chat.chat_completion_chunk import Choice as ChunkChoice
-<<<<<<< HEAD
 from openai.types.shared_params import (
     FunctionDefinition,
     FunctionParameters,
     ResponseFormatJSONObject,
     ResponseFormatText,
 )
-from pydantic import BaseModel
-=======
-from openai.types.shared_params import FunctionDefinition, FunctionParameters
 from pydantic import BaseModel, SecretStr
->>>>>>> fe1feb39
 from typing_extensions import Self, Unpack
 
 from .._utils.normalize_stop_reason import normalize_stop_reason
