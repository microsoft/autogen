--- conflicted
+++ resolved
@@ -56,10 +56,11 @@
 grpc = [
     "grpcio~=1.62.0", # TODO: update this once we have a stable version.
 ]
-<<<<<<< HEAD
+
 azure-ai-inference = [
     "azure-ai-inference>=1.0.0b6",
-=======
+]
+
 jupyter-executor = [
     "ipykernel>=6.29.5",
     "nbclient>=0.10.2",
@@ -107,7 +108,6 @@
 
 semantic-kernel-all = [
     "semantic-kernel[google,hugging_face,mistralai,ollama,onnx,anthropic,usearch,pandas,aws,dapr]>=1.17.1",
->>>>>>> 74f411e3
 ]
 
 [tool.hatch.build.targets.wheel]
