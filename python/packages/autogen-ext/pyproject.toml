[build-system]
requires = ["hatchling"]
build-backend = "hatchling.build"

[project]
name = "autogen-ext"
version = "0.4.3"
license = {file = "LICENSE-CODE"}
description = "AutoGen extensions library"
readme = "README.md"
requires-python = ">=3.10"
classifiers = [
    "Programming Language :: Python :: 3",
    "License :: OSI Approved :: MIT License",
    "Operating System :: OS Independent",
]
dependencies = [
    "autogen-core==0.4.3",
]

[project.optional-dependencies]
langchain = ["langchain_core~= 0.3.3"]
azure = ["azure-core", "azure-identity"]
docker = ["docker~=7.0"]
openai = ["openai>=1.52.2", "tiktoken>=0.8.0", "aiofiles"]
file-surfer = [
    "autogen-agentchat==0.4.3",
    "markitdown>=0.0.1a2",
]
graphrag = ["graphrag>=1.0.1"]
web-surfer = [
    "autogen-agentchat==0.4.3",
    "playwright>=1.48.0",
    "pillow>=11.0.0",
    "markitdown>=0.0.1a2",
]
magentic-one = [
    "autogen-agentchat==0.4.3",
    "markitdown>=0.0.1a2",
    "playwright>=1.48.0",
    "pillow>=11.0.0",
]
video-surfer = [
    "autogen-agentchat==0.4.3",
    "opencv-python>=4.5",
    "ffmpeg-python",
    "openai-whisper",
]
diskcache = [
    "diskcache>=5.6.3"
]
redis = [
    "redis>=5.2.1"
]

grpc = [
    "grpcio~=1.62.0", # TODO: update this once we have a stable version.
]
jupyter-executor = [
    "ipykernel>=6.29.5",
    "nbclient>=0.10.2",
]

semantic-kernel-core = [
    "semantic-kernel>=1.17.1",
]

semantic-kernel-google = [
    "semantic-kernel[google]>=1.17.1",
]

semantic-kernel-hugging-face = [
    "semantic-kernel[hugging_face]>=1.17.1",
]

semantic-kernel-mistralai = [
    "semantic-kernel[mistralai]>=1.17.1",
]

semantic-kernel-ollama = [
    "semantic-kernel[ollama]>=1.17.1",
]

semantic-kernel-onnx = [
    "semantic-kernel[onnx]>=1.17.1",
]

semantic-kernel-anthropic = [
    "semantic-kernel[anthropic]>=1.17.1",
]

semantic-kernel-pandas = [
    "semantic-kernel[pandas]>=1.17.1",
]

semantic-kernel-aws = [
    "semantic-kernel[aws]>=1.17.1",
]

semantic-kernel-dapr = [
    "semantic-kernel[dapr]>=1.17.1",
]

semantic-kernel-all = [
    "semantic-kernel[google,hugging_face,mistralai,ollama,onnx,anthropic,usearch,pandas,aws,dapr]>=1.17.1",
]

<<<<<<< HEAD
mcp = [
    "mcp>=1.1.3",
    "json-schema-to-pydantic>=0.2.0"
]
=======
rich = ["rich>=13.9.4"]
>>>>>>> 89631966

[tool.hatch.build.targets.wheel]
packages = ["src/autogen_ext"]

[dependency-groups]
dev = [
    "autogen_test_utils",
    "langchain-experimental",
    "pandas-stubs>=2.2.3.241126",
]

[tool.ruff]
extend = "../../pyproject.toml"
include = ["src/**", "tests/*.py"]
exclude = ["src/autogen_ext/agents/web_surfer/*.js", "src/autogen_ext/runtimes/grpc/protos", "tests/protos"]

[tool.pyright]
extends = "../../pyproject.toml"
include = ["src", "tests"]
exclude = ["src/autogen_ext/runtimes/grpc/protos", "tests/protos"]

[tool.pytest.ini_options]
minversion = "6.0"
testpaths = ["tests"]

[tool.poe]
include = "../../shared_tasks.toml"

[tool.poe.tasks]
test.sequence = [
    "playwright install",
    "pytest -n 1 --cov=src --cov-report=term-missing --cov-report=xml",
]
test.default_item_type = "cmd"
mypy = "mypy --config-file ../../pyproject.toml --exclude src/autogen_ext/runtimes/grpc/protos --exclude tests/protos src tests"

[tool.mypy]
[[tool.mypy.overrides]]
module = "docker.*"
ignore_missing_imports = true<|MERGE_RESOLUTION|>--- conflicted
+++ resolved
@@ -105,14 +105,11 @@
     "semantic-kernel[google,hugging_face,mistralai,ollama,onnx,anthropic,usearch,pandas,aws,dapr]>=1.17.1",
 ]
 
-<<<<<<< HEAD
 mcp = [
     "mcp>=1.1.3",
     "json-schema-to-pydantic>=0.2.0"
 ]
-=======
 rich = ["rich>=13.9.4"]
->>>>>>> 89631966
 
 [tool.hatch.build.targets.wheel]
 packages = ["src/autogen_ext"]
