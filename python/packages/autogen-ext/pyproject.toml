[build-system]
requires = ["hatchling"]
build-backend = "hatchling.build"

[project]
name = "autogen-ext"
version = "0.7.4"
license = {file = "LICENSE-CODE"}
description = "AutoGen extensions library"
readme = "README.md"
requires-python = ">=3.10"
classifiers = [
    "Programming Language :: Python :: 3",
    "License :: OSI Approved :: MIT License",
    "Operating System :: OS Independent",
]
dependencies = [
    "autogen-core==0.7.4",
]

[project.optional-dependencies]
anthropic = ["anthropic>=0.48"]
langchain = ["langchain_core~= 0.3.3"]
azure = [
    "azure-ai-inference>=1.0.0b9",
    "azure-ai-projects>=1.0.0b11",
    "azure-core",
    "azure-identity",
    "azure-search-documents>=11.4.0",
]
docker = ["docker~=7.0", "asyncio_atexit>=1.0.1"]
ollama = ["ollama>=0.4.7", "tiktoken>=0.8.0"]
openai = ["openai>=1.93", "tiktoken>=0.8.0", "aiofiles"]
file-surfer = [
    "autogen-agentchat==0.7.4",
    "magika>=0.6.1rc2",
    "markitdown[all]~=0.1.0a3",
]

llama-cpp = [
    "llama-cpp-python>=0.3.8",
]

graphrag = ["graphrag>=2.3.0"]
chromadb = ["chromadb>=1.0.0"]
mem0 = ["mem0ai>=0.1.98"]
mem0-local = [
    "mem0ai>=0.1.98",
    "neo4j>=5.25.0",
    "chromadb>=1.0.0"
]
web-surfer = [
    "autogen-agentchat==0.7.4",
    "playwright>=1.48.0",
    "pillow>=11.0.0",
    "magika>=0.6.1rc2",
    "markitdown[all]~=0.1.0a3",
]
magentic-one = [
    "autogen-agentchat==0.7.4",
    "magika>=0.6.1rc2",
    "markitdown[all]~=0.1.0a3",
    "playwright>=1.48.0",
    "pillow>=11.0.0",
]
video-surfer = [
    "autogen-agentchat==0.7.4",
    "opencv-python>=4.5",
    "ffmpeg-python",
    "openai-whisper",
]
diskcache = [
    "diskcache>=5.6.3"
]
redis = [
    "redis>=5.2.1"
]

grpc = [
    "grpcio~=1.70.0",
]

jupyter-executor = [
    "ipykernel>=6.29.5",
    "nbclient>=0.10.2",
]

docker-jupyter-executor = [
    "docker~=7.0",
    "asyncio_atexit>=1.0.1",
    "websockets>=15.0.1",
    "requests>=2.32.3",
    "aiohttp>=3.11.16",
]

task-centric-memory = ["chromadb>=1.0.0"]

semantic-kernel-core = [
    "semantic-kernel>=1.17.1",
]

gemini = [
    "google-genai>=1.0.0",
]

semantic-kernel-google = [
    "semantic-kernel[google]>=1.17.1",
]

semantic-kernel-hugging-face = [
    "semantic-kernel[hugging_face]>=1.17.1",
]

semantic-kernel-mistralai = [
    "semantic-kernel[mistralai]>=1.17.1",
]

semantic-kernel-ollama = [
    "semantic-kernel[ollama]>=1.17.1",
]

semantic-kernel-onnx = [
    "semantic-kernel[onnx]>=1.17.1",
]

semantic-kernel-anthropic = [
    "semantic-kernel[anthropic]>=1.17.1",
]

semantic-kernel-pandas = [
    "semantic-kernel[pandas]>=1.17.1",
]

semantic-kernel-aws = [
    "semantic-kernel[aws]>=1.17.1",
]

semantic-kernel-dapr = [
    "semantic-kernel[dapr]>=1.17.1",
]

http-tool = [
    "httpx>=0.27.0",
    "json-schema-to-pydantic>=0.2.0"
]

semantic-kernel-all = [
    "semantic-kernel[google,hugging_face,mistralai,ollama,onnx,anthropic,usearch,pandas,aws,dapr]>=1.17.1",
]

rich = ["rich>=13.9.4"]

mcp = ["mcp>=1.11.0"]
canvas = [
    "unidiff>=0.7.5",
]

<<<<<<< HEAD
a2a = [
    "a2a-sdk~=0.2.5",
    "python-slugify~=8.0.4"
]
=======
redisvl = ["redisvl>=0.6.0"]
>>>>>>> 82df9dd7

[tool.hatch.build.targets.wheel]
packages = ["src/autogen_ext"]

[dependency-groups]
dev = [
    "autogen_test_utils",
    "langchain-experimental",
    "pandas-stubs>=2.2.3.241126",
    "httpx>=0.28.1",
    "opentelemetry-proto>=1.28.0"
]

[tool.ruff]
extend = "../../pyproject.toml"
include = ["src/**", "tests/*.py"]
exclude = ["src/autogen_ext/agents/web_surfer/*.js", "src/autogen_ext/runtimes/grpc/protos", "tests/protos", "README.md"]

[tool.pyright]
extends = "../../pyproject.toml"
include = ["src", "tests"]
exclude = ["src/autogen_ext/runtimes/grpc/protos", "tests/protos"]

[tool.pytest.ini_options]
minversion = "6.0"
testpaths = ["tests"]
markers = [
    "grpc",
]

[tool.poe]
include = "../../shared_tasks.toml"

[tool.poe.tasks]
test.sequence = [
    "playwright install",
    "pytest -n 1 --cov=src --cov-report=term-missing --cov-report=xml",
]
test.default_item_type = "cmd"
test-grpc = "pytest -n 1 --cov=src --cov-report=term-missing --cov-report=xml --grpc"
test-windows = "pytest -n 1 --cov=src --cov-report=term-missing --cov-report=xml -m 'windows'"
mypy = "mypy --config-file ../../pyproject.toml --exclude src/autogen_ext/runtimes/grpc/protos --exclude tests/protos --ignore-missing-imports src tests"

[tool.mypy]
[[tool.mypy.overrides]]
module = "docker.*"
ignore_missing_imports = true<|MERGE_RESOLUTION|>--- conflicted
+++ resolved
@@ -155,14 +155,12 @@
     "unidiff>=0.7.5",
 ]
 
-<<<<<<< HEAD
 a2a = [
     "a2a-sdk~=0.2.5",
     "python-slugify~=8.0.4"
 ]
-=======
+
 redisvl = ["redisvl>=0.6.0"]
->>>>>>> 82df9dd7
 
 [tool.hatch.build.targets.wheel]
 packages = ["src/autogen_ext"]
