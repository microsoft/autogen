--- conflicted
+++ resolved
@@ -23,12 +23,8 @@
 langchain = ["langchain_core~= 0.3.3"]
 azure = ["azure-core", "azure-identity"]
 docker = ["docker~=7.0"]
-<<<<<<< HEAD
-openai = ["openai>=1.3"]
-file-surfer = ["markitdown"]
-=======
 openai = ["openai>=1.3", "aiofiles"]
->>>>>>> 1b58f6e7
+file-surfer = ["markitdown>=0.0.1a1"]
 web-surfer = [
     "playwright>=1.48.0",
     "pillow>=11.0.0",
