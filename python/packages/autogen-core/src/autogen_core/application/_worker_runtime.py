import asyncio
import inspect
import json
import logging
import signal
import warnings
from asyncio import Future, Task
from collections import defaultdict
from typing import (
    TYPE_CHECKING,
    Any,
    AsyncIterable,
    AsyncIterator,
    Awaitable,
    Callable,
    ClassVar,
    DefaultDict,
    Dict,
    List,
    Literal,
    Mapping,
    ParamSpec,
    Sequence,
    Set,
    Type,
    TypeVar,
    cast,
)

<<<<<<< HEAD
import grpc
from google.protobuf import any_pb2
from grpc.aio import StreamStreamCall
=======
>>>>>>> bcd6e71e
from opentelemetry.trace import TracerProvider
from typing_extensions import Self, deprecated

from ..base import (
    JSON_DATA_CONTENT_TYPE,
    Agent,
    AgentId,
    AgentInstantiationContext,
    AgentMetadata,
    AgentRuntime,
    AgentType,
    CancellationToken,
    MessageContext,
    MessageHandlerContext,
    Subscription,
    SubscriptionInstantiationContext,
    TopicId,
)
from ..base._serialization import MessageSerializer, SerializationRegistry
from ..base._type_helpers import ChannelArgumentType
from ..components import TypeSubscription
from ._helpers import SubscriptionManager, get_impl
<<<<<<< HEAD
from .protos import (
    agent_worker_pb2,
    agent_worker_pb2_grpc,
    cloudevent_pb2,
)
=======
from ._utils import GRPC_IMPORT_ERROR_STR
from .protos import agent_worker_pb2, agent_worker_pb2_grpc
>>>>>>> bcd6e71e
from .telemetry import MessageRuntimeTracingConfig, TraceHelper, get_telemetry_grpc_metadata

try:
    import grpc.aio
except ImportError as e:
    raise ImportError(GRPC_IMPORT_ERROR_STR) from e

if TYPE_CHECKING:
    from .protos.agent_worker_pb2_grpc import AgentRpcAsyncStub

logger = logging.getLogger("autogen_core")
event_logger = logging.getLogger("autogen_core.events")

P = ParamSpec("P")
T = TypeVar("T", bound=Agent)


type_func_alias = type


class QueueAsyncIterable(AsyncIterator[Any], AsyncIterable[Any]):
    def __init__(self, queue: asyncio.Queue[Any]) -> None:
        self._queue = queue

    async def __anext__(self) -> Any:
        return await self._queue.get()

    def __aiter__(self) -> AsyncIterator[Any]:
        return self


class HostConnection:
    DEFAULT_GRPC_CONFIG: ClassVar[ChannelArgumentType] = [
        (
            "grpc.service_config",
            json.dumps(
                {
                    "methodConfig": [
                        {
                            "name": [{}],
                            "retryPolicy": {
                                "maxAttempts": 3,
                                "initialBackoff": "0.01s",
                                "maxBackoff": "5s",
                                "backoffMultiplier": 2,
                                "retryableStatusCodes": ["UNAVAILABLE"],
                            },
                        }
                    ],
                }
            ),
        )
    ]

    def __init__(self, channel: grpc.aio.Channel) -> None:  # type: ignore
        self._channel = channel
        self._send_queue = asyncio.Queue[agent_worker_pb2.Message]()
        self._recv_queue = asyncio.Queue[agent_worker_pb2.Message]()
        self._connection_task: Task[None] | None = None

    @classmethod
    def from_host_address(cls, host_address: str, extra_grpc_config: ChannelArgumentType = DEFAULT_GRPC_CONFIG) -> Self:
        logger.info("Connecting to %s", host_address)
        #  Always use DEFAULT_GRPC_CONFIG and override it with provided grpc_config
        merged_options = [
            (k, v) for k, v in {**dict(HostConnection.DEFAULT_GRPC_CONFIG), **dict(extra_grpc_config)}.items()
        ]

        channel = grpc.aio.insecure_channel(
            host_address,
            options=merged_options,
        )
        instance = cls(channel)
        instance._connection_task = asyncio.create_task(
            instance._connect(channel, instance._send_queue, instance._recv_queue)
        )
        return instance

    async def close(self) -> None:
        if self._connection_task is None:
            raise RuntimeError("Connection is not open.")
        await self._channel.close()
        await self._connection_task

    @staticmethod
    async def _connect(  # type: ignore
        channel: grpc.aio.Channel,
        send_queue: asyncio.Queue[agent_worker_pb2.Message],
        receive_queue: asyncio.Queue[agent_worker_pb2.Message],
    ) -> None:
        stub: AgentRpcAsyncStub = agent_worker_pb2_grpc.AgentRpcStub(channel)  # type: ignore

        from grpc.aio import StreamStreamCall

        # TODO: where do exceptions from reading the iterable go? How do we recover from those?
        recv_stream: StreamStreamCall[agent_worker_pb2.Message, agent_worker_pb2.Message] = stub.OpenChannel(  # type: ignore
            QueueAsyncIterable(send_queue)
        )  # type: ignore

        while True:
            logger.info("Waiting for message from host")
            message = await recv_stream.read()  # type: ignore
            if message == grpc.aio.EOF:  # type: ignore
                logger.info("EOF")
                break
            message = cast(agent_worker_pb2.Message, message)
            logger.info(f"Received a message from host: {message}")
            await receive_queue.put(message)
            logger.info("Put message in receive queue")

    async def send(self, message: agent_worker_pb2.Message) -> None:
        logger.info(f"Send message to host: {message}")
        await self._send_queue.put(message)
        logger.info("Put message in send queue")

    async def recv(self) -> agent_worker_pb2.Message:
        logger.info("Getting message from queue")
        return await self._recv_queue.get()


class WorkerAgentRuntime(AgentRuntime):
    def __init__(
        self,
        host_address: str,
        tracer_provider: TracerProvider | None = None,
        extra_grpc_config: ChannelArgumentType | None = None,
    ) -> None:
        self._host_address = host_address
        self._trace_helper = TraceHelper(tracer_provider, MessageRuntimeTracingConfig("Worker Runtime"))
        self._per_type_subscribers: DefaultDict[tuple[str, str], Set[AgentId]] = defaultdict(set)
        self._agent_factories: Dict[
            str, Callable[[], Agent | Awaitable[Agent]] | Callable[[AgentRuntime, AgentId], Agent | Awaitable[Agent]]
        ] = {}
        self._instantiated_agents: Dict[AgentId, Agent] = {}
        self._known_namespaces: set[str] = set()
        self._read_task: None | Task[None] = None
        self._running = False
        self._pending_requests: Dict[str, Future[Any]] = {}
        self._pending_requests_lock = asyncio.Lock()
        self._next_request_id = 0
        self._host_connection: HostConnection | None = None
        self._background_tasks: Set[Task[Any]] = set()
        self._subscription_manager = SubscriptionManager()
        self._serialization_registry = SerializationRegistry()
        self._extra_grpc_config = extra_grpc_config or []

    def start(self) -> None:
        """Start the runtime in a background task."""
        if self._running:
            raise ValueError("Runtime is already running.")
        logger.info(f"Connecting to host: {self._host_address}")
        self._host_connection = HostConnection.from_host_address(
            self._host_address, extra_grpc_config=self._extra_grpc_config
        )
        logger.info("Connection established")
        if self._read_task is None:
            self._read_task = asyncio.create_task(self._run_read_loop())
        self._running = True

    def _raise_on_exception(self, task: Task[Any]) -> None:
        exception = task.exception()
        if exception is not None:
            raise exception

    async def _run_read_loop(self) -> None:
        logger.info("Starting read loop")
        # TODO: catch exceptions and reconnect
        while self._running:
            try:
                message = await self._host_connection.recv()  # type: ignore
                oneofcase = agent_worker_pb2.Message.WhichOneof(message, "message")
                match oneofcase:
                    case "registerAgentTypeRequest" | "addSubscriptionRequest":
                        logger.warning(f"Cant handle {oneofcase}, skipping.")
                    case "request":
                        task = asyncio.create_task(self._process_request(message.request))
                        self._background_tasks.add(task)
                        task.add_done_callback(self._raise_on_exception)
                        task.add_done_callback(self._background_tasks.discard)
                    case "response":
                        task = asyncio.create_task(self._process_response(message.response))
                        self._background_tasks.add(task)
                        task.add_done_callback(self._raise_on_exception)
                        task.add_done_callback(self._background_tasks.discard)
                    case "event":
                        task = asyncio.create_task(self._process_event(message.event))
                        self._background_tasks.add(task)
                        task.add_done_callback(self._raise_on_exception)
                        task.add_done_callback(self._background_tasks.discard)
                    case "registerAgentTypeResponse":
                        task = asyncio.create_task(
                            self._process_register_agent_type_response(message.registerAgentTypeResponse)
                        )
                        self._background_tasks.add(task)
                        task.add_done_callback(self._raise_on_exception)
                        task.add_done_callback(self._background_tasks.discard)
                    case "addSubscriptionResponse":
                        task = asyncio.create_task(
                            self._process_add_subscription_response(message.addSubscriptionResponse)
                        )
                        self._background_tasks.add(task)
                        task.add_done_callback(self._raise_on_exception)
                        task.add_done_callback(self._background_tasks.discard)
                    case "cloudEvent":
                        task = asyncio.create_task(self._process_cloud_event(message.cloudEvent))
                        self._background_tasks.add(task)
                        task.add_done_callback(self._raise_on_exception)
                        task.add_done_callback(self._background_tasks.discard)
                    case None:
                        logger.warning("No message")
                    case other:
                        logger.error(f"Unknown message type: {other}")
            except Exception as e:
                logger.error("Error in read loop", exc_info=e)

    async def stop(self) -> None:
        """Stop the runtime immediately."""
        if not self._running:
            raise RuntimeError("Runtime is not running.")
        self._running = False
        # Wait for all background tasks to finish.
        final_tasks_results = await asyncio.gather(*self._background_tasks, return_exceptions=True)
        for task_result in final_tasks_results:
            if isinstance(task_result, Exception):
                logger.error("Error in background task", exc_info=task_result)
        # Close the host connection.
        if self._host_connection is not None:
            try:
                await self._host_connection.close()
            except asyncio.CancelledError:
                pass
        # Cancel the read task.
        if self._read_task is not None:
            self._read_task.cancel()
            try:
                await self._read_task
            except asyncio.CancelledError:
                pass

    async def stop_when_signal(self, signals: Sequence[signal.Signals] = (signal.SIGTERM, signal.SIGINT)) -> None:
        """Stop the runtime when a signal is received."""
        loop = asyncio.get_running_loop()
        shutdown_event = asyncio.Event()

        def signal_handler() -> None:
            logger.info("Received exit signal, shutting down gracefully...")
            shutdown_event.set()

        for sig in signals:
            loop.add_signal_handler(sig, signal_handler)

        # Wait for the signal to trigger the shutdown event.
        await shutdown_event.wait()

        # Stop the runtime.
        await self.stop()

    @property
    def _known_agent_names(self) -> Set[str]:
        return set(self._agent_factories.keys())

    async def _send_message(
        self,
        runtime_message: agent_worker_pb2.Message,
        send_type: Literal["send", "publish"],
        recipient: AgentId | TopicId,
        telemetry_metadata: Mapping[str, str],
    ) -> None:
        if self._host_connection is None:
            raise RuntimeError("Host connection is not set.")
        with self._trace_helper.trace_block(send_type, recipient, parent=telemetry_metadata):
            await self._host_connection.send(runtime_message)

    async def send_message(
        self,
        message: Any,
        recipient: AgentId,
        *,
        sender: AgentId | None = None,
        cancellation_token: CancellationToken | None = None,
    ) -> Any:
        if not self._running:
            raise ValueError("Runtime must be running when sending message.")
        if self._host_connection is None:
            raise RuntimeError("Host connection is not set.")
        data_type = self._serialization_registry.type_name(message)
        with self._trace_helper.trace_block(
            "create", recipient, parent=None, extraAttributes={"message_type": data_type}
        ):
            # create a new future for the result
            future = asyncio.get_event_loop().create_future()
            request_id = await self._get_new_request_id()
            self._pending_requests[request_id] = future
            serialized_message = self._serialization_registry.serialize(
                message, type_name=data_type, data_content_type=JSON_DATA_CONTENT_TYPE
            )
            telemetry_metadata = get_telemetry_grpc_metadata()
            runtime_message = agent_worker_pb2.Message(
                request=agent_worker_pb2.RpcRequest(
                    request_id=request_id,
                    target=agent_worker_pb2.AgentId(type=recipient.type, key=recipient.key),
                    source=agent_worker_pb2.AgentId(type=sender.type, key=sender.key) if sender is not None else None,
                    metadata=telemetry_metadata,
                    payload=agent_worker_pb2.Payload(
                        data_type=data_type,
                        data=serialized_message,
                        data_content_type=JSON_DATA_CONTENT_TYPE,
                    ),
                )
            )

            # TODO: Find a way to handle timeouts/errors
            task = asyncio.create_task(self._send_message(runtime_message, "send", recipient, telemetry_metadata))
            self._background_tasks.add(task)
            task.add_done_callback(self._raise_on_exception)
            task.add_done_callback(self._background_tasks.discard)
            return await future

    async def publish_message(
        self,
        message: Any,
        topic_id: TopicId,
        *,
        sender: AgentId | None = None,
        cancellation_token: CancellationToken | None = None,
    ) -> None:
        if not self._running:
            raise ValueError("Runtime must be running when publishing message.")
        if self._host_connection is None:
            raise RuntimeError("Host connection is not set.")
        message_type = self._serialization_registry.type_name(message)
        with self._trace_helper.trace_block(
            "create", topic_id, parent=None, extraAttributes={"message_type": message_type}
        ):
            telemetry_metadata = get_telemetry_grpc_metadata()
            proto_data = any_pb2.Any()
            proto_data.Pack(msg=message)
            if sender is not None:
                source = str(AgentId(type=sender.type, key=sender.key))
            else:
                source = ""
            runtime_message = agent_worker_pb2.Message(
                cloudEvent=cloudevent_pb2.CloudEvent(
                    spec_version="1.0",
                    type=topic_id.type,
                    source=source,
                    metadata=telemetry_metadata,
                    proto_data=proto_data,
                )
            )
            task = asyncio.create_task(self._send_message(runtime_message, "publish", topic_id, telemetry_metadata))
            self._background_tasks.add(task)
            task.add_done_callback(self._raise_on_exception)
            task.add_done_callback(self._background_tasks.discard)

    async def save_state(self) -> Mapping[str, Any]:
        raise NotImplementedError("Saving state is not yet implemented.")

    async def load_state(self, state: Mapping[str, Any]) -> None:
        raise NotImplementedError("Loading state is not yet implemented.")

    async def agent_metadata(self, agent: AgentId) -> AgentMetadata:
        raise NotImplementedError("Agent metadata is not yet implemented.")

    async def agent_save_state(self, agent: AgentId) -> Mapping[str, Any]:
        raise NotImplementedError("Agent save_state is not yet implemented.")

    async def agent_load_state(self, agent: AgentId, state: Mapping[str, Any]) -> None:
        raise NotImplementedError("Agent load_state is not yet implemented.")

    async def _get_new_request_id(self) -> str:
        async with self._pending_requests_lock:
            self._next_request_id += 1
            return str(self._next_request_id)

    async def _process_request(self, request: agent_worker_pb2.RpcRequest) -> None:
        assert self._host_connection is not None
        recipient = AgentId(request.target.type, request.target.key)
        sender: AgentId | None = None
        if request.HasField("source"):
            sender = AgentId(request.source.type, request.source.key)
            logging.info(f"Processing request from {sender} to {recipient}")
        else:
            logging.info(f"Processing request from unknown source to {recipient}")

        # Deserialize the message.
        message = self._serialization_registry.deserialize(
            request.payload.data,
            type_name=request.payload.data_type,
            data_content_type=request.payload.data_content_type,
        )

        # Get the receiving agent and prepare the message context.
        rec_agent = await self._get_agent(recipient)
        message_context = MessageContext(
            sender=sender,
            topic_id=None,
            is_rpc=True,
            cancellation_token=CancellationToken(),
        )

        # Call the receiving agent.
        try:
            with MessageHandlerContext.populate_context(rec_agent.id):
                with self._trace_helper.trace_block(
                    "process",
                    rec_agent.id,
                    parent=request.metadata,
                    attributes={"request_id": request.request_id},
                    extraAttributes={"message_type": request.payload.data_type},
                ):
                    result = await rec_agent.on_message(message, ctx=message_context)
        except BaseException as e:
            response_message = agent_worker_pb2.Message(
                response=agent_worker_pb2.RpcResponse(
                    request_id=request.request_id,
                    error=str(e),
                    metadata=get_telemetry_grpc_metadata(),
                ),
            )
            # Send the error response.
            await self._host_connection.send(response_message)
            return

        # Serialize the result.
        result_type = self._serialization_registry.type_name(result)
        serialized_result = self._serialization_registry.serialize(
            result, type_name=result_type, data_content_type=JSON_DATA_CONTENT_TYPE
        )

        # Create the response message.
        response_message = agent_worker_pb2.Message(
            response=agent_worker_pb2.RpcResponse(
                request_id=request.request_id,
                payload=agent_worker_pb2.Payload(
                    data_type=result_type,
                    data=serialized_result,
                    data_content_type=JSON_DATA_CONTENT_TYPE,
                ),
                metadata=get_telemetry_grpc_metadata(),
            )
        )

        # Send the response.
        await self._host_connection.send(response_message)

    async def _process_response(self, response: agent_worker_pb2.RpcResponse) -> None:
        with self._trace_helper.trace_block(
            "ack",
            None,
            parent=response.metadata,
            attributes={"request_id": response.request_id},
            extraAttributes={"message_type": response.payload.data_type},
        ):
            # Deserialize the result.
            result = self._serialization_registry.deserialize(
                response.payload.data,
                type_name=response.payload.data_type,
                data_content_type=response.payload.data_content_type,
            )
            # Get the future and set the result.
            future = self._pending_requests.pop(response.request_id)
            if len(response.error) > 0:
                future.set_exception(Exception(response.error))
            else:
                future.set_result(result)

    async def _process_event(self, event: agent_worker_pb2.Event) -> None:
        message = self._serialization_registry.deserialize(
            event.payload.data, type_name=event.payload.data_type, data_content_type=event.payload.data_content_type
        )
        sender: AgentId | None = None
        if event.HasField("source"):
            sender = AgentId(event.source.type, event.source.key)
        topic_id = TopicId(event.topic_type, event.topic_source)
        # Get the recipients for the topic.
        recipients = await self._subscription_manager.get_subscribed_recipients(topic_id)
        # Send the message to each recipient.
        responses: List[Awaitable[Any]] = []
        for agent_id in recipients:
            if agent_id == sender:
                continue
            message_context = MessageContext(
                sender=sender,
                topic_id=topic_id,
                is_rpc=False,
                cancellation_token=CancellationToken(),
            )
            agent = await self._get_agent(agent_id)
            with MessageHandlerContext.populate_context(agent.id):

                async def send_message(agent: Agent, message_context: MessageContext) -> Any:
                    with self._trace_helper.trace_block(
                        "process",
                        agent.id,
                        parent=event.metadata,
                        extraAttributes={"message_type": event.payload.data_type},
                    ):
                        await agent.on_message(message, ctx=message_context)

                future = send_message(agent, message_context)
            responses.append(future)
        # Wait for all responses.
        try:
            await asyncio.gather(*responses)
        except BaseException as e:
            logger.error("Error handling event", exc_info=e)

    @deprecated(
        "Use your agent's `register` method directly instead of this method. See documentation for latest usage."
    )
    async def register(
        self,
        type: str,
        agent_factory: Callable[[], T | Awaitable[T]],
        subscriptions: Callable[[], list[Subscription] | Awaitable[list[Subscription]]]
        | list[Subscription]
        | None = None,
    ) -> AgentType:
        if type in self._agent_factories:
            raise ValueError(f"Agent with type {type} already exists.")
        self._agent_factories[type] = agent_factory

        if self._host_connection is None:
            raise RuntimeError("Host connection is not set.")

        # Create a future for the registration response.
        future = asyncio.get_event_loop().create_future()
        request_id = await self._get_new_request_id()
        self._pending_requests[request_id] = future

        # Send the registration request message to the host.
        message = agent_worker_pb2.Message(
            registerAgentTypeRequest=agent_worker_pb2.RegisterAgentTypeRequest(request_id=request_id, type=type)
        )
        await self._host_connection.send(message)

        # Wait for the registration response.
        await future

        if subscriptions is not None:
            if callable(subscriptions):
                with SubscriptionInstantiationContext.populate_context(AgentType(type)):
                    subscriptions_list_result = subscriptions()
                    if inspect.isawaitable(subscriptions_list_result):
                        subscriptions_list = await subscriptions_list_result
                    else:
                        subscriptions_list = subscriptions_list_result
            else:
                subscriptions_list = subscriptions

            for subscription in subscriptions_list:
                await self.add_subscription(subscription)

        return AgentType(type)

    async def register_factory(
        self,
        *,
        type: AgentType,
        agent_factory: Callable[[], T | Awaitable[T]],
        expected_class: type[T],
    ) -> AgentType:
        if type.type in self._agent_factories:
            raise ValueError(f"Agent with type {type} already exists.")
        if self._host_connection is None:
            raise RuntimeError("Host connection is not set.")

        async def factory_wrapper() -> T:
            maybe_agent_instance = agent_factory()
            if inspect.isawaitable(maybe_agent_instance):
                agent_instance = await maybe_agent_instance
            else:
                agent_instance = maybe_agent_instance

            if type_func_alias(agent_instance) != expected_class:
                raise ValueError("Factory registered using the wrong type.")

            return agent_instance

        self._agent_factories[type.type] = factory_wrapper

        # Create a future for the registration response.
        future = asyncio.get_event_loop().create_future()
        request_id = await self._get_new_request_id()
        self._pending_requests[request_id] = future

        # Send the registration request message to the host.
        message = agent_worker_pb2.Message(
            registerAgentTypeRequest=agent_worker_pb2.RegisterAgentTypeRequest(request_id=request_id, type=type.type)
        )
        await self._host_connection.send(message)

        # Wait for the registration response.
        await future

        return type

    async def _process_register_agent_type_response(self, response: agent_worker_pb2.RegisterAgentTypeResponse) -> None:
        future = self._pending_requests.pop(response.request_id)
        if response.HasField("error") and response.error:
            future.set_exception(RuntimeError(response.error))
        else:
            future.set_result(None)

    async def _invoke_agent_factory(
        self,
        agent_factory: Callable[[], T | Awaitable[T]] | Callable[[AgentRuntime, AgentId], T | Awaitable[T]],
        agent_id: AgentId,
    ) -> T:
        with AgentInstantiationContext.populate_context((self, agent_id)):
            if len(inspect.signature(agent_factory).parameters) == 0:
                factory_one = cast(Callable[[], T], agent_factory)
                agent = factory_one()
            elif len(inspect.signature(agent_factory).parameters) == 2:
                warnings.warn(
                    "Agent factories that take two arguments are deprecated. Use AgentInstantiationContext instead. Two arg factories will be removed in a future version.",
                    stacklevel=2,
                )
                factory_two = cast(Callable[[AgentRuntime, AgentId], T], agent_factory)
                agent = factory_two(self, agent_id)
            else:
                raise ValueError("Agent factory must take 0 or 2 arguments.")

            if inspect.isawaitable(agent):
                return cast(T, await agent)

        return agent

    async def _get_agent(self, agent_id: AgentId) -> Agent:
        if agent_id in self._instantiated_agents:
            return self._instantiated_agents[agent_id]

        if agent_id.type not in self._agent_factories:
            raise ValueError(f"Agent with name {agent_id.type} not found.")

        agent_factory = self._agent_factories[agent_id.type]
        agent = await self._invoke_agent_factory(agent_factory, agent_id)
        self._instantiated_agents[agent_id] = agent
        return agent

    # TODO: uncomment out the following type ignore when this is fixed in mypy: https://github.com/python/mypy/issues/3737
    async def try_get_underlying_agent_instance(self, id: AgentId, type: Type[T] = Agent) -> T:  # type: ignore[assignment]
        if id.type not in self._agent_factories:
            raise LookupError(f"Agent with name {id.type} not found.")

        # TODO: check if remote
        agent_instance = await self._get_agent(id)

        if not isinstance(agent_instance, type):
            raise TypeError(f"Agent with name {id.type} is not of type {type.__name__}")

        return agent_instance

    async def add_subscription(self, subscription: Subscription) -> None:
        if self._host_connection is None:
            raise RuntimeError("Host connection is not set.")
        if not isinstance(subscription, TypeSubscription):
            raise ValueError("Only TypeSubscription is supported.")
        # Add to local subscription manager.
        await self._subscription_manager.add_subscription(subscription)

        # Create a future for the subscription response.
        future = asyncio.get_event_loop().create_future()
        request_id = await self._get_new_request_id()
        self._pending_requests[request_id] = future

        # Send the subscription to the host.
        message = agent_worker_pb2.Message(
            addSubscriptionRequest=agent_worker_pb2.AddSubscriptionRequest(
                request_id=request_id,
                subscription=agent_worker_pb2.Subscription(
                    typeSubscription=agent_worker_pb2.TypeSubscription(
                        topic_type=subscription.topic_type, agent_type=subscription.agent_type
                    )
                ),
            )
        )
        await self._host_connection.send(message)

        # Wait for the subscription response.
        await future

    async def _process_add_subscription_response(self, response: agent_worker_pb2.AddSubscriptionResponse) -> None:
        future = self._pending_requests.pop(response.request_id)
        if response.HasField("error") and response.error:
            future.set_exception(RuntimeError(response.error))
        else:
            future.set_result(None)

    async def remove_subscription(self, id: str) -> None:
        raise NotImplementedError("Subscriptions cannot be removed while using distributed runtime currently.")

    async def get(
        self, id_or_type: AgentId | AgentType | str, /, key: str = "default", *, lazy: bool = True
    ) -> AgentId:
        return await get_impl(
            id_or_type=id_or_type,
            key=key,
            lazy=lazy,
            instance_getter=self._get_agent,
        )

    def add_message_serializer(self, serializer: MessageSerializer[Any] | Sequence[MessageSerializer[Any]]) -> None:
        self._serialization_registry.add_serializer(serializer)

    async def _process_cloud_event(self, cloud_event: cloudevent_pb2.CloudEvent) -> None:
        logger.info(f"Processing CloudEvent: {cloud_event}")

        event = agent_worker_pb2.Event(
            topic_type=cloud_event.type,
            topic_source=cloud_event.source,
            payload=agent_worker_pb2.Payload(
                data_type=cloud_event.type,
                data=cloud_event.proto_data.value,
                data_content_type=JSON_DATA_CONTENT_TYPE,
            ),
            metadata=get_telemetry_grpc_metadata(),
        )
        await self._process_event(event)<|MERGE_RESOLUTION|>--- conflicted
+++ resolved
@@ -27,12 +27,9 @@
     cast,
 )
 
-<<<<<<< HEAD
 import grpc
 from google.protobuf import any_pb2
 from grpc.aio import StreamStreamCall
-=======
->>>>>>> bcd6e71e
 from opentelemetry.trace import TracerProvider
 from typing_extensions import Self, deprecated
 
@@ -55,16 +52,12 @@
 from ..base._type_helpers import ChannelArgumentType
 from ..components import TypeSubscription
 from ._helpers import SubscriptionManager, get_impl
-<<<<<<< HEAD
 from .protos import (
     agent_worker_pb2,
     agent_worker_pb2_grpc,
     cloudevent_pb2,
 )
-=======
 from ._utils import GRPC_IMPORT_ERROR_STR
-from .protos import agent_worker_pb2, agent_worker_pb2_grpc
->>>>>>> bcd6e71e
 from .telemetry import MessageRuntimeTracingConfig, TraceHelper, get_telemetry_grpc_metadata
 
 try:
