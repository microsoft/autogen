--- conflicted
+++ resolved
@@ -37,18 +37,15 @@
     CLAUDE_3_5_HAIKU = "claude-3-5-haiku"
     CLAUDE_3_5_SONNET = "claude-3-5-sonnet"
     CLAUDE_3_7_SONNET = "claude-3-7-sonnet"
-<<<<<<< HEAD
     LLAMA_3_3_8B = "llama-3.3-8b" 
     LLAMA_3_3_70B = "llama-3.3-70b"
     LLAMA_4_SCOUT = "llama-4-scout"
     LLAMA_4_MAVERICK = "llama-4-maverick"
-=======
     CODESRAL = "codestral"
     OPEN_CODESRAL_MAMBA = "open-codestral-mamba"
     MISTRAL = "mistral"
     MINISTRAL = "ministral"
     PIXTRAL = "pixtral"
->>>>>>> 1eb7f933
     UNKNOWN = "unknown"
 
     ANY: TypeAlias = Literal[
@@ -74,12 +71,11 @@
         "claude-3-5-haiku",
         "claude-3-5-sonnet",
         "claude-3-7-sonnet",
-<<<<<<< HEAD
+        # llama_models
         "llama-3.3-8b",
         "llama-3.3-70b",
         "llama-4-scout",
         "llama-4-maverick",
-=======
         # mistral_models
         "codestral",
         "open-codestral-mamba",
@@ -87,7 +83,6 @@
         "ministral",
         "pixtral",
         # unknown
->>>>>>> 1eb7f933
         "unknown",
     ]
 
@@ -128,7 +123,6 @@
         )
 
     @staticmethod
-<<<<<<< HEAD
     def is_llama(family: str) -> bool:
         return family in (
             ModelFamily.LLAMA_3_3_8B,
@@ -136,7 +130,7 @@
             ModelFamily.LLAMA_4_SCOUT,
             ModelFamily.LLAMA_4_MAVERICK,
         )
-=======
+
     def is_mistral(family: str) -> bool:
         return family in (
             ModelFamily.CODESRAL,
@@ -145,8 +139,6 @@
             ModelFamily.MINISTRAL,
             ModelFamily.PIXTRAL,
         )
-
->>>>>>> 1eb7f933
 
 @deprecated("Use the ModelInfo class instead ModelCapabilities.")
 class ModelCapabilities(TypedDict, total=False):
