--- conflicted
+++ resolved
@@ -181,8 +181,4 @@
         if not callable(func):
             raise TypeError(f"Expected function but got {type(func)}")
 
-<<<<<<< HEAD
-        return cls(func, "", None, config.global_imports)
-=======
-        return cls(func, name=config.name, description=config.description, global_imports=config.global_imports)
->>>>>>> 8fcba017
+        return cls(func, name=config.name, description=config.description, global_imports=config.global_imports)