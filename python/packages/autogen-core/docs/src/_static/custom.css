.bd-footer {
  font-size: 0.8rem;
}

html[data-theme="light"] {
  --pst-color-primary: hsl(222.2 47.4% 11.2%);
  --pst-color-secondary: #1774E5;
  --pst-color-secondary-bg: #1774E5;
  --pst-color-accent: #1774E5;
  --sd-color-secondary-highlight: #0062cc;
  --pst-color-shadow: rgba(0, 0, 0, 0.0);
}

html[data-theme="dark"] {
  --pst-color-primary: hsl(213 31% 91%);
  --pst-color-secondary: #017FFF;
  --pst-color-secondary-bg: #017FFF;
  --pst-color-accent: #017FFF;
  --sd-color-secondary-highlight: #0062cc;
  --pst-color-shadow: rgba(0, 0, 0, 0.0);
}

.bd-header-announcement {
  color: white;
}

.bd-header-announcement a {
  color: white;
}

.bd-header-announcement a:hover {
  color: white;
  text-shadow: 0.5px 0 0 currentColor;
}
nav.bd-links .current>a  {
  box-shadow: inset 1px 0 0 var(--pst-color-primary);
}
@media (forced-colors: active) {
  /* Top breadcrumbs navigation (ie: Home > Core > ...) */
  .bd-breadcrumbs .breadcrumb-item > a:focus-visible{
    border: 2px solid var(--pst-color-primary);
  }

  /* Left sidebar */
  nav.bd-links .navbar-nav .toctree-l1>a:focus-visible {
    border: 2px solid var(--pst-color-primary);
  }
  nav.bd-links .current>a  {
    box-shadow: none;
    border-left: 4px solid var(--pst-color-primary) !important;
  }

  /* Right sidebar */
  .bd-sidebar-secondary .sidebar-secondary-items .nav-item .active {
    box-shadow: none;
    border-left: 5px solid var(--pst-color-primary) !important;
  }
  .bd-sidebar-secondary .sidebar-secondary-items .nav-item>a:focus-visible {
    border: 2px solid var(--pst-color-primary);
  }
}
html[data-theme="light"] .bd-header {
  border-bottom: 1px solid var(--pst-color-border);
}

.admonition, div.admonition {
  border: 1px solid var(--pst-color-border);
}

.api-card {
  text-align: center;
  font-size: 1.2rem;
}

.api-card svg {
  font-size: 2rem;
}

.search-button-field {
  border-radius: var(--bs-btn-border-radius);
}

.bd-content .sd-tab-set .sd-tab-content {
  border: none;
  border-top: 3px solid var(--pst-color-border);

}
.bd-content .sd-tab-set>input:checked+label {
  border: none;
  transform: translateY(0);
  font-weight: 700;
  border-bottom: 4px solid var(--pst-color-secondary);
}
.bd-content .sd-tab-set>input:focus-visible+label {
  border: 2px outset var(--pst-color-secondary);
  transform: translateY(0);
}
.bd-content .sd-tab-set>label {
  border: none;
  background-color: transparent;
  font-weight: 500;
}

.card-title {
  font-size: 1.2rem;
  font-weight: bold;
}

.card-title svg {
  font-size: 2rem;
  vertical-align: bottom;
  margin-right: 5px;
}

/* This is gross, but necessary to meet accessibility requirements */
.headerlink {
  visibility: visible !important;
}
/* jupyter notebook output cells */
.bd-article .docutils .cell_output .output .highlight > pre:focus-visible{
  border: 2px outset var(--pst-color-secondary);
}

/* Copy button */
.bd-article .docutils .docutils .copybtn:focus-visible:after {
    display: block;
    opacity: 1;
    visibility: visible;
}

<<<<<<< HEAD
/* Allow voice access to find clickable cards */
.sd-card a {
  position: absolute;
  top: 0;
  left: 0;
  right: 0;
  bottom: 0;
  z-index: 1;
  text-decoration: none;
  color: inherit;
=======
/* Long autodoc module names wrap on prev/next links */
/* TODO: Should we extend this to the entire site? */
.prev-next-title {
  word-break: break-word;
>>>>>>> 97dbc5cd
}<|MERGE_RESOLUTION|>--- conflicted
+++ resolved
@@ -128,7 +128,6 @@
     visibility: visible;
 }
 
-<<<<<<< HEAD
 /* Allow voice access to find clickable cards */
 .sd-card a {
   position: absolute;
@@ -139,10 +138,10 @@
   z-index: 1;
   text-decoration: none;
   color: inherit;
-=======
+}
+
 /* Long autodoc module names wrap on prev/next links */
 /* TODO: Should we extend this to the entire site? */
 .prev-next-title {
   word-break: break-word;
->>>>>>> 97dbc5cd
 }