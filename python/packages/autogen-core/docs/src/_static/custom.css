.bd-footer {
  font-size: 0.8rem;
}

html[data-theme="light"] {
  --pst-color-primary: hsl(222.2 47.4% 11.2%);
  --pst-color-secondary: #1774E5;
  --pst-color-secondary-bg: #1774E5;
  --pst-color-accent: #1774E5;
  --sd-color-secondary-highlight: #0062cc;
  --pst-color-shadow: rgba(0, 0, 0, 0.0);
}

html[data-theme="dark"] {
  --pst-color-primary: hsl(213 31% 91%);
  --pst-color-secondary: #017FFF;
  --pst-color-secondary-bg: #017FFF;
  --pst-color-accent: #017FFF;
  --sd-color-secondary-highlight: #0062cc;
  --pst-color-shadow: rgba(0, 0, 0, 0.0);
}

.bd-header-announcement {
  color: white;
}

.bd-header-announcement a {
  color: white;
}

.bd-header-announcement a:hover {
  color: white;
  text-shadow: 0.5px 0 0 currentColor;
}
nav.bd-links .current>a  {
  box-shadow: inset 1px 0 0 var(--pst-color-primary);
}
@media (forced-colors: active) {
  /* Top breadcrumbs navigation (ie: Home > Core > ...) */
  .bd-breadcrumbs .breadcrumb-item > a:focus-visible{
    border: 2px solid var(--pst-color-primary);
  }

  /* Left sidebar */
  nav.bd-links .navbar-nav .toctree-l1>a:focus-visible {
    border: 2px solid var(--pst-color-primary);
  }
  nav.bd-links .current>a  {
    box-shadow: none;
    border-left: 4px solid var(--pst-color-primary) !important;
  }

  /* Right sidebar */
  .bd-sidebar-secondary .sidebar-secondary-items .nav-item .active {
    box-shadow: none;
    border-left: 5px solid var(--pst-color-primary) !important;
  }
  .bd-sidebar-secondary .sidebar-secondary-items .nav-item>a:focus-visible {
    border: 2px solid var(--pst-color-primary);
  }
}
html[data-theme="light"] .bd-header {
  border-bottom: 1px solid var(--pst-color-border);
}

.admonition, div.admonition {
  border: 1px solid var(--pst-color-border);
}

.api-card {
  text-align: center;
  font-size: 1.2rem;
}

.api-card svg {
  font-size: 2rem;
}

.search-button-field {
  border-radius: var(--bs-btn-border-radius);
}

.bd-content .sd-tab-set .sd-tab-content {
  border: none;
  border-top: 3px solid var(--pst-color-border);

}
.bd-content .sd-tab-set>input:checked+label {
  border: none;
  transform: translateY(0);
  font-weight: 700;
  border-bottom: 4px solid var(--pst-color-secondary);
}
.bd-content .sd-tab-set>input:focus-visible+label {
  border: 2px outset var(--pst-color-secondary);
  transform: translateY(0);
}
.bd-content .sd-tab-set>label {
  border: none;
  background-color: transparent;
  font-weight: 500;
}

.card-title {
  font-size: 1.2rem;
  font-weight: bold;
}

.card-title svg {
  font-size: 2rem;
  vertical-align: bottom;
  margin-right: 5px;
}

<<<<<<< HEAD
/* This is gross, but necessary to meet accessibility requirements */
.headerlink {
  visibility: visible !important;
=======
/* jupyter notebook output cells */
.bd-article .docutils .cell_output .output .highlight > pre:focus-visible{
  border: 2px outset var(--pst-color-secondary);
>>>>>>> 97536af7
}<|MERGE_RESOLUTION|>--- conflicted
+++ resolved
@@ -112,13 +112,11 @@
   margin-right: 5px;
 }
 
-<<<<<<< HEAD
 /* This is gross, but necessary to meet accessibility requirements */
 .headerlink {
   visibility: visible !important;
-=======
+}
 /* jupyter notebook output cells */
 .bd-article .docutils .cell_output .output .highlight > pre:focus-visible{
   border: 2px outset var(--pst-color-secondary);
->>>>>>> 97536af7
 }