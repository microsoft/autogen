// When body is ready
document.addEventListener('DOMContentLoaded', async function() {

    const styles = `
    #bd-header-version-warning {
        display: none !important;
    }
    `;

    // Fetch version list
    // https://raw.githubusercontent.com/microsoft/autogen/refs/heads/main/docs/switcher.json
    const response = await fetch('https://raw.githubusercontent.com/microsoft/autogen/refs/heads/main/docs/switcher.json');
    const data = await response.json();

<<<<<<< HEAD
    // Find the entry where preferred is true
    const preferred = data.find(entry => entry.preferred);
    if (preferred) {
        // Get current rendered version
        const currentVersion = DOCUMENTATION_OPTIONS.VERSION;
        const urlVersionPath = DOCUMENTATION_OPTIONS.theme_switcher_version_match;
        // The version compare library seems to not like the dev suffix without - so we're going to do an exact match and hide the banner if so
        // For the "dev" version which is always latest we don't want to consider hiding the banner
        if ((currentVersion === preferred.version) && (urlVersionPath !== "dev")) {
            // Hide the banner with id bd-header-version-warning
            const styleSheet = document.createElement("style");
            styleSheet.textContent = styles;
            document.head.appendChild(styleSheet);
            return;
=======
        // Find the entry where preferred is true
        const preferred = data.find(entry => entry.preferred);
        if (preferred) {
            // Get current rendered version
            const currentVersion = DOCUMENTATION_OPTIONS.VERSION;
            const urlVersionPath = DOCUMENTATION_OPTIONS.theme_switcher_version_match;
            // The version compare library seems to not like the dev suffix without - so we're going to do an exact match and hide the banner if so
            // For the "dev" version which is always latest we don't want to consider hiding the banner
            if ((currentVersion === preferred.version) && (urlVersionPath !== "dev")) {
                // Hide the banner with id bd-header-version-warning
                document.getElementById('bd-header-version-warning').style.display = 'none';
                return;
            }
>>>>>>> fb494534
        }
    }

    // TODO: Please find a better way to override the button text in a better way...
    // Set a timer for 3 seconds to wait for the button to be rendered.
    setTimeout(async function() {
        // Get the button with class "pst-button-link-to-stable-version". There is only one.
        var button = document.querySelector('.pst-button-link-to-stable-version');
        if (!button) {
            // If the button is not found, return.
            return;
        }
        // Set the button's text to "Switch to latest dev release"
        button.textContent = "Switch to latest dev release";
    }, 500);
});<|MERGE_RESOLUTION|>--- conflicted
+++ resolved
@@ -12,7 +12,6 @@
     const response = await fetch('https://raw.githubusercontent.com/microsoft/autogen/refs/heads/main/docs/switcher.json');
     const data = await response.json();
 
-<<<<<<< HEAD
     // Find the entry where preferred is true
     const preferred = data.find(entry => entry.preferred);
     if (preferred) {
@@ -27,26 +26,10 @@
             styleSheet.textContent = styles;
             document.head.appendChild(styleSheet);
             return;
-=======
-        // Find the entry where preferred is true
-        const preferred = data.find(entry => entry.preferred);
-        if (preferred) {
-            // Get current rendered version
-            const currentVersion = DOCUMENTATION_OPTIONS.VERSION;
-            const urlVersionPath = DOCUMENTATION_OPTIONS.theme_switcher_version_match;
-            // The version compare library seems to not like the dev suffix without - so we're going to do an exact match and hide the banner if so
-            // For the "dev" version which is always latest we don't want to consider hiding the banner
-            if ((currentVersion === preferred.version) && (urlVersionPath !== "dev")) {
-                // Hide the banner with id bd-header-version-warning
-                document.getElementById('bd-header-version-warning').style.display = 'none';
-                return;
-            }
->>>>>>> fb494534
         }
     }
 
-    // TODO: Please find a better way to override the button text in a better way...
-    // Set a timer for 3 seconds to wait for the button to be rendered.
+    // TODO: Please find a better way to override the button text...
     setTimeout(async function() {
         // Get the button with class "pst-button-link-to-stable-version". There is only one.
         var button = document.querySelector('.pst-button-link-to-stable-version');
