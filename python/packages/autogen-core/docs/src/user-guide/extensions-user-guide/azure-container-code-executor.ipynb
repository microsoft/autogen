--- conflicted
+++ resolved
@@ -1,300 +1,292 @@
 {
- "cells": [
-  {
-   "cell_type": "markdown",
-   "metadata": {},
-   "source": [
-    "# ACA Dynamic Sessions Code Executor\n",
-    "\n",
-    "This guide will explain the Azure Container Apps dynamic sessions in Azure Container Apps and show you how to use the Azure Container Code Executor class.\n",
-    "\n",
-    "The [Azure Container Apps dynamic sessions](https://learn.microsoft.com/en-us/azure/container-apps/sessions) is a component in the Azure Container Apps service. The environment is hosted on remote Azure instances and will not execute any code locally. The interpreter is capable of executing python code in a jupyter environment with a pre-installed base of commonly used packages. [Custom environments](https://learn.microsoft.com/en-us/azure/container-apps/sessions-custom-container) can be created by users for their applications. Files can additionally be [uploaded to, or downloaded from](https://learn.microsoft.com/en-us/azure/container-apps/sessions-code-interpreter#upload-a-file-to-a-session) each session.\n",
-    "\n",
-    "The code interpreter can run multiple sessions of code, each of which are delineated by a session identifier string.\n",
-    "\n",
-    "## Create a Container Apps Session Pool\n",
-    "\n",
-    "In your Azure portal, create a new `Container App Session Pool` resource with the pool type set to `Python code interpreter` and note the `Pool management endpoint`. The format for the endpoint should be something like `https://{region}.dynamicsessions.io/subscriptions/{subscription_id}/resourceGroups/{resource_group_name}/sessionPools/{session_pool_name}`.\n",
-    "\n",
-    "Alternatively, you can use the [Azure CLI to create a session pool.](https://learn.microsoft.com/en-us/azure/container-apps/sessions-code-interpreter#create-a-session-pool-with-azure-cli)\n",
-    "\n",
-    "## ACADynamicSessionsCodeExecutor\n",
-    "\n",
-    "The {py:class}`~autogen_ext.code_executors.azure.ACADynamicSessionsCodeExecutor` class is a python code executor that creates and executes arbitrary python code on a default Serverless code interpreter session. Its interface is as follows\n",
-    "\n",
-    "### Initialization\n",
-    "\n",
-    "First, you will need to find or create a credentialing object that implements the {py:class}`~autogen_ext.code_executors.azure.TokenProvider` interface. This is any object that implements the following function\n",
-    "```python\n",
-    "def get_token(\n",
-    "    self, *scopes: str, claims: Optional[str] = None, tenant_id: Optional[str] = None, **kwargs: Any\n",
-    ") -> azure.core.credentials.AccessToken\n",
-    "```\n",
-    "An example of such an object is the [azure.identity.DefaultAzureCredential](https://learn.microsoft.com/en-us/python/api/azure-identity/azure.identity.defaultazurecredential?view=azure-python) class.\n",
-    "\n",
-    "Lets start by installing that"
-   ]
+  "cells": [
+    {
+      "cell_type": "markdown",
+      "metadata": {},
+      "source": [
+        "# ACA Dynamic Sessions Code Executor\n",
+        "\n",
+        "This guide will explain the Azure Container Apps dynamic sessions in Azure Container Apps and show you how to use the Azure Container Code Executor class.\n",
+        "\n",
+        "The [Azure Container Apps dynamic sessions](https://learn.microsoft.com/en-us/azure/container-apps/sessions) is a component in the Azure Container Apps service. The environment is hosted on remote Azure instances and will not execute any code locally. The interpreter is capable of executing python code in a jupyter environment with a pre-installed base of commonly used packages. [Custom environments](https://learn.microsoft.com/en-us/azure/container-apps/sessions-custom-container) can be created by users for their applications. Files can additionally be [uploaded to, or downloaded from](https://learn.microsoft.com/en-us/azure/container-apps/sessions-code-interpreter#upload-a-file-to-a-session) each session.\n",
+        "\n",
+        "The code interpreter can run multiple sessions of code, each of which are delineated by a session identifier string.\n",
+        "\n",
+        "## Create a Container Apps Session Pool\n",
+        "\n",
+        "In your Azure portal, create a new `Container App Session Pool` resource with the pool type set to `Python code interpreter` and note the `Pool management endpoint`. The format for the endpoint should be something like `https://{region}.dynamicsessions.io/subscriptions/{subscription_id}/resourceGroups/{resource_group_name}/sessionPools/{session_pool_name}`.\n",
+        "\n",
+        "Alternatively, you can use the [Azure CLI to create a session pool.](https://learn.microsoft.com/en-us/azure/container-apps/sessions-code-interpreter#create-a-session-pool-with-azure-cli)\n",
+        "\n",
+        "## ACADynamicSessionsCodeExecutor\n",
+        "\n",
+        "The {py:class}`~autogen_ext.code_executors.azure.ACADynamicSessionsCodeExecutor` class is a python code executor that creates and executes arbitrary python code on a default Serverless code interpreter session. Its interface is as follows\n",
+        "\n",
+        "### Initialization\n",
+        "\n",
+        "First, you will need to find or create a credentialing object that implements the {py:class}`~autogen_ext.code_executors.azure.TokenProvider` interface. This is any object that implements the following function\n",
+        "```python\n",
+        "def get_token(\n",
+        "    self, *scopes: str, claims: Optional[str] = None, tenant_id: Optional[str] = None, **kwargs: Any\n",
+        ") -> azure.core.credentials.AccessToken\n",
+        "```\n",
+        "An example of such an object is the [azure.identity.DefaultAzureCredential](https://learn.microsoft.com/en-us/python/api/azure-identity/azure.identity.defaultazurecredential?view=azure-python) class.\n",
+        "\n",
+        "Lets start by installing that"
+      ]
+    },
+    {
+      "cell_type": "code",
+      "execution_count": 1,
+      "metadata": {},
+      "outputs": [],
+      "source": [
+        "# pip install azure.identity"
+      ]
+    },
+    {
+      "cell_type": "markdown",
+      "metadata": {},
+      "source": [
+        "Next, lets import all the necessary modules and classes for our code"
+      ]
+    },
+    {
+      "cell_type": "code",
+      "execution_count": 2,
+      "metadata": {},
+      "outputs": [
+        {
+          "ename": "ImportError",
+          "evalue": "cannot import name 'CodeBlock' from 'autogen_core.components.code_executor' (unknown location)",
+          "output_type": "error",
+          "traceback": [
+            "\u001b[0;31m---------------------------------------------------------------------------\u001b[0m",
+            "\u001b[0;31mImportError\u001b[0m                               Traceback (most recent call last)",
+            "Cell \u001b[0;32mIn[2], line 6\u001b[0m\n\u001b[1;32m      4\u001b[0m \u001b[38;5;28;01mfrom\u001b[39;00m \u001b[38;5;21;01manyio\u001b[39;00m \u001b[38;5;28;01mimport\u001b[39;00m open_file\n\u001b[1;32m      5\u001b[0m \u001b[38;5;28;01mfrom\u001b[39;00m \u001b[38;5;21;01mautogen_core\u001b[39;00m \u001b[38;5;28;01mimport\u001b[39;00m CancellationToken\n\u001b[0;32m----> 6\u001b[0m \u001b[38;5;28;01mfrom\u001b[39;00m \u001b[38;5;21;01mautogen_core\u001b[39;00m\u001b[38;5;21;01m.\u001b[39;00m\u001b[38;5;21;01mcomponents\u001b[39;00m\u001b[38;5;21;01m.\u001b[39;00m\u001b[38;5;21;01mcode_executor\u001b[39;00m \u001b[38;5;28;01mimport\u001b[39;00m CodeBlock\n\u001b[1;32m      7\u001b[0m \u001b[38;5;28;01mfrom\u001b[39;00m \u001b[38;5;21;01mautogen_ext\u001b[39;00m\u001b[38;5;21;01m.\u001b[39;00m\u001b[38;5;21;01mcode_executor\u001b[39;00m\u001b[38;5;21;01m.\u001b[39;00m\u001b[38;5;21;01maca_dynamic_sessions\u001b[39;00m \u001b[38;5;28;01mimport\u001b[39;00m AzureContainerCodeExecutor\n\u001b[1;32m      8\u001b[0m \u001b[38;5;28;01mfrom\u001b[39;00m \u001b[38;5;21;01mazure\u001b[39;00m\u001b[38;5;21;01m.\u001b[39;00m\u001b[38;5;21;01midentity\u001b[39;00m \u001b[38;5;28;01mimport\u001b[39;00m DefaultAzureCredential\n",
+            "\u001b[0;31mImportError\u001b[0m: cannot import name 'CodeBlock' from 'autogen_core.components.code_executor' (unknown location)"
+          ]
+        }
+      ],
+      "source": [
+        "import os\n",
+        "import tempfile\n",
+        "\n",
+        "from anyio import open_file\n",
+        "from autogen_core import CancellationToken\n",
+        "from autogen_core.code_executor import CodeBlock\n",
+        "from autogen_ext.code_executors.azure import ACADynamicSessionsCodeExecutor\n",
+        "from azure.identity import DefaultAzureCredential"
+      ]
+    },
+    {
+      "cell_type": "markdown",
+      "metadata": {},
+      "source": [
+        "Now, we create our Azure code executor and run some test code along with verification that it ran correctly. We'll create the executor with a temporary working directory to ensure a clean environment as we show how to use each feature"
+      ]
+    },
+    {
+      "cell_type": "code",
+      "execution_count": null,
+      "metadata": {},
+      "outputs": [],
+      "source": [
+        "cancellation_token = CancellationToken()\n",
+        "POOL_MANAGEMENT_ENDPOINT = \"...\"\n",
+        "\n",
+        "with tempfile.TemporaryDirectory() as temp_dir:\n",
+        "    executor = ACADynamicSessionsCodeExecutor(\n",
+        "        pool_management_endpoint=POOL_MANAGEMENT_ENDPOINT, credential=DefaultAzureCredential(), work_dir=temp_dir\n",
+        "    )\n",
+        "\n",
+        "    code_blocks = [CodeBlock(code=\"import sys; print('hello world!')\", language=\"python\")]\n",
+        "    code_result = await executor.execute_code_blocks(code_blocks, cancellation_token)\n",
+        "    assert code_result.exit_code == 0 and \"hello world!\" in code_result.output"
+      ]
+    },
+    {
+      "cell_type": "markdown",
+      "metadata": {},
+      "source": [
+        "Next, lets try uploading some files and verifying their integrity. All files uploaded to the Serverless code interpreter is uploaded into the `/mnt/data` directory. All downloadable files must also be placed in the directory. By default, the current working directory for the code executor is set to `/mnt/data`."
+      ]
+    },
+    {
+      "cell_type": "code",
+      "execution_count": null,
+      "metadata": {},
+      "outputs": [],
+      "source": [
+        "with tempfile.TemporaryDirectory() as temp_dir:\n",
+        "    test_file_1 = \"test_upload_1.txt\"\n",
+        "    test_file_1_contents = \"test1 contents\"\n",
+        "    test_file_2 = \"test_upload_2.txt\"\n",
+        "    test_file_2_contents = \"test2 contents\"\n",
+        "\n",
+        "    async with await open_file(os.path.join(temp_dir, test_file_1), \"w\") as f:  # type: ignore[syntax]\n",
+        "        await f.write(test_file_1_contents)\n",
+        "    async with await open_file(os.path.join(temp_dir, test_file_2), \"w\") as f:  # type: ignore[syntax]\n",
+        "        await f.write(test_file_2_contents)\n",
+        "\n",
+        "    assert os.path.isfile(os.path.join(temp_dir, test_file_1))\n",
+        "    assert os.path.isfile(os.path.join(temp_dir, test_file_2))\n",
+        "\n",
+        "    executor = ACADynamicSessionsCodeExecutor(\n",
+        "        pool_management_endpoint=POOL_MANAGEMENT_ENDPOINT, credential=DefaultAzureCredential(), work_dir=temp_dir\n",
+        "    )\n",
+        "    await executor.upload_files([test_file_1, test_file_2], cancellation_token)\n",
+        "\n",
+        "    file_list = await executor.get_file_list(cancellation_token)\n",
+        "    assert test_file_1 in file_list\n",
+        "    assert test_file_2 in file_list\n",
+        "\n",
+        "    code_blocks = [\n",
+        "        CodeBlock(\n",
+        "            code=f\"\"\"\n",
+        "with open(\"{test_file_1}\") as f:\n",
+        "  print(f.read())\n",
+        "with open(\"{test_file_2}\") as f:\n",
+        "  print(f.read())\n",
+        "\"\"\",\n",
+        "            language=\"python\",\n",
+        "        )\n",
+        "    ]\n",
+        "    code_result = await executor.execute_code_blocks(code_blocks, cancellation_token)\n",
+        "    assert code_result.exit_code == 0\n",
+        "    assert test_file_1_contents in code_result.output\n",
+        "    assert test_file_2_contents in code_result.output"
+      ]
+    },
+    {
+      "cell_type": "markdown",
+      "metadata": {},
+      "source": [
+        "Downloading files works in a similar way."
+      ]
+    },
+    {
+      "cell_type": "code",
+      "execution_count": null,
+      "metadata": {},
+      "outputs": [],
+      "source": [
+        "with tempfile.TemporaryDirectory() as temp_dir:\n",
+        "    test_file_1 = \"test_upload_1.txt\"\n",
+        "    test_file_1_contents = \"test1 contents\"\n",
+        "    test_file_2 = \"test_upload_2.txt\"\n",
+        "    test_file_2_contents = \"test2 contents\"\n",
+        "\n",
+        "    assert not os.path.isfile(os.path.join(temp_dir, test_file_1))\n",
+        "    assert not os.path.isfile(os.path.join(temp_dir, test_file_2))\n",
+        "\n",
+        "    executor = ACADynamicSessionsCodeExecutor(\n",
+        "        pool_management_endpoint=POOL_MANAGEMENT_ENDPOINT, credential=DefaultAzureCredential(), work_dir=temp_dir\n",
+        "    )\n",
+        "\n",
+        "    code_blocks = [\n",
+        "        CodeBlock(\n",
+        "            code=f\"\"\"\n",
+        "with open(\"{test_file_1}\", \"w\") as f:\n",
+        "  f.write(\"{test_file_1_contents}\")\n",
+        "with open(\"{test_file_2}\", \"w\") as f:\n",
+        "  f.write(\"{test_file_2_contents}\")\n",
+        "\"\"\",\n",
+        "            language=\"python\",\n",
+        "        ),\n",
+        "    ]\n",
+        "    code_result = await executor.execute_code_blocks(code_blocks, cancellation_token)\n",
+        "    assert code_result.exit_code == 0\n",
+        "\n",
+        "    file_list = await executor.get_file_list(cancellation_token)\n",
+        "    assert test_file_1 in file_list\n",
+        "    assert test_file_2 in file_list\n",
+        "\n",
+        "    await executor.download_files([test_file_1, test_file_2], cancellation_token)\n",
+        "\n",
+        "    assert os.path.isfile(os.path.join(temp_dir, test_file_1))\n",
+        "    async with await open_file(os.path.join(temp_dir, test_file_1), \"r\") as f:  # type: ignore[syntax]\n",
+        "        content = await f.read()\n",
+        "        assert test_file_1_contents in content\n",
+        "    assert os.path.isfile(os.path.join(temp_dir, test_file_2))\n",
+        "    async with await open_file(os.path.join(temp_dir, test_file_2), \"r\") as f:  # type: ignore[syntax]\n",
+        "        content = await f.read()\n",
+        "        assert test_file_2_contents in content"
+      ]
+    },
+    {
+      "cell_type": "markdown",
+      "metadata": {},
+      "source": [
+        "### New Sessions\n",
+        "\n",
+        "Every instance of the {py:class}`~autogen_ext.code_executors.azure.ACADynamicSessionsCodeExecutor` class will have a unique session ID. Every call to a particular code executor will be executed on the same session until the {py:meth}`~autogen_ext.code_executors.azure.ACADynamicSessionsCodeExecutor.restart` function is called on it. Previous sessions cannot be reused.\n",
+        "\n",
+        "Here we'll run some code on the code session, restart it, then verify that a new session has been opened."
+      ]
+    },
+    {
+      "cell_type": "code",
+      "execution_count": null,
+      "metadata": {},
+      "outputs": [],
+      "source": [
+        "executor = ACADynamicSessionsCodeExecutor(\n",
+        "    pool_management_endpoint=POOL_MANAGEMENT_ENDPOINT, credential=DefaultAzureCredential()\n",
+        ")\n",
+        "\n",
+        "code_blocks = [CodeBlock(code=\"x = 'abcdefg'\", language=\"python\")]\n",
+        "code_result = await executor.execute_code_blocks(code_blocks, cancellation_token)\n",
+        "assert code_result.exit_code == 0\n",
+        "\n",
+        "code_blocks = [CodeBlock(code=\"print(x)\", language=\"python\")]\n",
+        "code_result = await executor.execute_code_blocks(code_blocks, cancellation_token)\n",
+        "assert code_result.exit_code == 0 and \"abcdefg\" in code_result.output\n",
+        "\n",
+        "await executor.restart()\n",
+        "code_blocks = [CodeBlock(code=\"print(x)\", language=\"python\")]\n",
+        "code_result = await executor.execute_code_blocks(code_blocks, cancellation_token)\n",
+        "assert code_result.exit_code != 0 and \"NameError\" in code_result.output"
+      ]
+    },
+    {
+      "cell_type": "markdown",
+      "metadata": {},
+      "source": [
+        "### Available Packages\n",
+        "\n",
+        "Each code execution instance is pre-installed with most of the commonly used packages. However, the list of available packages and versions are not available outside of the execution environment. The packages list on the environment can be retrieved by calling the {py:meth}`~autogen_ext.code_executors.azure.ACADynamicSessionsCodeExecutor.get_available_packages` function on the code executor."
+      ]
+    },
+    {
+      "cell_type": "code",
+      "execution_count": null,
+      "metadata": {},
+      "outputs": [],
+      "source": [
+        "print(executor.get_available_packages(cancellation_token))"
+      ]
+    }
+  ],
+  "metadata": {
+    "kernelspec": {
+      "display_name": ".venv",
+      "language": "python",
+      "name": "python3"
+    },
+    "language_info": {
+      "codemirror_mode": {
+        "name": "ipython",
+        "version": 3
+      },
+      "file_extension": ".py",
+      "mimetype": "text/x-python",
+      "name": "python",
+      "nbconvert_exporter": "python",
+      "pygments_lexer": "ipython3",
+      "version": "3.12.5"
+    }
   },
-  {
-   "cell_type": "code",
-   "execution_count": 1,
-   "metadata": {},
-   "outputs": [],
-   "source": [
-    "# pip install azure.identity"
-   ]
-  },
-  {
-   "cell_type": "markdown",
-   "metadata": {},
-   "source": [
-    "Next, lets import all the necessary modules and classes for our code"
-   ]
-  },
-  {
-   "cell_type": "code",
-   "execution_count": 2,
-   "metadata": {},
-   "outputs": [
-    {
-     "ename": "ImportError",
-     "evalue": "cannot import name 'CodeBlock' from 'autogen_core.components.code_executor' (unknown location)",
-     "output_type": "error",
-     "traceback": [
-      "\u001b[0;31m---------------------------------------------------------------------------\u001b[0m",
-      "\u001b[0;31mImportError\u001b[0m                               Traceback (most recent call last)",
-      "Cell \u001b[0;32mIn[2], line 6\u001b[0m\n\u001b[1;32m      4\u001b[0m \u001b[38;5;28;01mfrom\u001b[39;00m \u001b[38;5;21;01manyio\u001b[39;00m \u001b[38;5;28;01mimport\u001b[39;00m open_file\n\u001b[1;32m      5\u001b[0m \u001b[38;5;28;01mfrom\u001b[39;00m \u001b[38;5;21;01mautogen_core\u001b[39;00m \u001b[38;5;28;01mimport\u001b[39;00m CancellationToken\n\u001b[0;32m----> 6\u001b[0m \u001b[38;5;28;01mfrom\u001b[39;00m \u001b[38;5;21;01mautogen_core\u001b[39;00m\u001b[38;5;21;01m.\u001b[39;00m\u001b[38;5;21;01mcomponents\u001b[39;00m\u001b[38;5;21;01m.\u001b[39;00m\u001b[38;5;21;01mcode_executor\u001b[39;00m \u001b[38;5;28;01mimport\u001b[39;00m CodeBlock\n\u001b[1;32m      7\u001b[0m \u001b[38;5;28;01mfrom\u001b[39;00m \u001b[38;5;21;01mautogen_ext\u001b[39;00m\u001b[38;5;21;01m.\u001b[39;00m\u001b[38;5;21;01mcode_executor\u001b[39;00m\u001b[38;5;21;01m.\u001b[39;00m\u001b[38;5;21;01maca_dynamic_sessions\u001b[39;00m \u001b[38;5;28;01mimport\u001b[39;00m AzureContainerCodeExecutor\n\u001b[1;32m      8\u001b[0m \u001b[38;5;28;01mfrom\u001b[39;00m \u001b[38;5;21;01mazure\u001b[39;00m\u001b[38;5;21;01m.\u001b[39;00m\u001b[38;5;21;01midentity\u001b[39;00m \u001b[38;5;28;01mimport\u001b[39;00m DefaultAzureCredential\n",
-      "\u001b[0;31mImportError\u001b[0m: cannot import name 'CodeBlock' from 'autogen_core.components.code_executor' (unknown location)"
-     ]
-    }
-   ],
-   "source": [
-    "import os\n",
-    "import tempfile\n",
-    "\n",
-    "from anyio import open_file\n",
-    "from autogen_core import CancellationToken\n",
-    "from autogen_core.code_executor import CodeBlock\n",
-<<<<<<< HEAD
-    "from autogen_ext.code_executor.aca_dynamic_sessions import AzureContainerCodeExecutor\n",
-=======
-    "from autogen_ext.code_executors.azure import ACADynamicSessionsCodeExecutor\n",
->>>>>>> 90112e11
-    "from azure.identity import DefaultAzureCredential"
-   ]
-  },
-  {
-   "cell_type": "markdown",
-   "metadata": {},
-   "source": [
-    "Now, we create our Azure code executor and run some test code along with verification that it ran correctly. We'll create the executor with a temporary working directory to ensure a clean environment as we show how to use each feature"
-   ]
-  },
-  {
-   "cell_type": "code",
-   "execution_count": null,
-   "metadata": {},
-   "outputs": [],
-   "source": [
-    "cancellation_token = CancellationToken()\n",
-    "POOL_MANAGEMENT_ENDPOINT = \"...\"\n",
-    "\n",
-    "with tempfile.TemporaryDirectory() as temp_dir:\n",
-    "    executor = ACADynamicSessionsCodeExecutor(\n",
-    "        pool_management_endpoint=POOL_MANAGEMENT_ENDPOINT, credential=DefaultAzureCredential(), work_dir=temp_dir\n",
-    "    )\n",
-    "\n",
-    "    code_blocks = [CodeBlock(code=\"import sys; print('hello world!')\", language=\"python\")]\n",
-    "    code_result = await executor.execute_code_blocks(code_blocks, cancellation_token)\n",
-    "    assert code_result.exit_code == 0 and \"hello world!\" in code_result.output"
-   ]
-  },
-  {
-   "cell_type": "markdown",
-   "metadata": {},
-   "source": [
-    "Next, lets try uploading some files and verifying their integrity. All files uploaded to the Serverless code interpreter is uploaded into the `/mnt/data` directory. All downloadable files must also be placed in the directory. By default, the current working directory for the code executor is set to `/mnt/data`."
-   ]
-  },
-  {
-   "cell_type": "code",
-   "execution_count": null,
-   "metadata": {},
-   "outputs": [],
-   "source": [
-    "with tempfile.TemporaryDirectory() as temp_dir:\n",
-    "    test_file_1 = \"test_upload_1.txt\"\n",
-    "    test_file_1_contents = \"test1 contents\"\n",
-    "    test_file_2 = \"test_upload_2.txt\"\n",
-    "    test_file_2_contents = \"test2 contents\"\n",
-    "\n",
-    "    async with await open_file(os.path.join(temp_dir, test_file_1), \"w\") as f:  # type: ignore[syntax]\n",
-    "        await f.write(test_file_1_contents)\n",
-    "    async with await open_file(os.path.join(temp_dir, test_file_2), \"w\") as f:  # type: ignore[syntax]\n",
-    "        await f.write(test_file_2_contents)\n",
-    "\n",
-    "    assert os.path.isfile(os.path.join(temp_dir, test_file_1))\n",
-    "    assert os.path.isfile(os.path.join(temp_dir, test_file_2))\n",
-    "\n",
-    "    executor = ACADynamicSessionsCodeExecutor(\n",
-    "        pool_management_endpoint=POOL_MANAGEMENT_ENDPOINT, credential=DefaultAzureCredential(), work_dir=temp_dir\n",
-    "    )\n",
-    "    await executor.upload_files([test_file_1, test_file_2], cancellation_token)\n",
-    "\n",
-    "    file_list = await executor.get_file_list(cancellation_token)\n",
-    "    assert test_file_1 in file_list\n",
-    "    assert test_file_2 in file_list\n",
-    "\n",
-    "    code_blocks = [\n",
-    "        CodeBlock(\n",
-    "            code=f\"\"\"\n",
-    "with open(\"{test_file_1}\") as f:\n",
-    "  print(f.read())\n",
-    "with open(\"{test_file_2}\") as f:\n",
-    "  print(f.read())\n",
-    "\"\"\",\n",
-    "            language=\"python\",\n",
-    "        )\n",
-    "    ]\n",
-    "    code_result = await executor.execute_code_blocks(code_blocks, cancellation_token)\n",
-    "    assert code_result.exit_code == 0\n",
-    "    assert test_file_1_contents in code_result.output\n",
-    "    assert test_file_2_contents in code_result.output"
-   ]
-  },
-  {
-   "cell_type": "markdown",
-   "metadata": {},
-   "source": [
-    "Downloading files works in a similar way."
-   ]
-  },
-  {
-   "cell_type": "code",
-   "execution_count": null,
-   "metadata": {},
-   "outputs": [],
-   "source": [
-    "with tempfile.TemporaryDirectory() as temp_dir:\n",
-    "    test_file_1 = \"test_upload_1.txt\"\n",
-    "    test_file_1_contents = \"test1 contents\"\n",
-    "    test_file_2 = \"test_upload_2.txt\"\n",
-    "    test_file_2_contents = \"test2 contents\"\n",
-    "\n",
-    "    assert not os.path.isfile(os.path.join(temp_dir, test_file_1))\n",
-    "    assert not os.path.isfile(os.path.join(temp_dir, test_file_2))\n",
-    "\n",
-    "    executor = ACADynamicSessionsCodeExecutor(\n",
-    "        pool_management_endpoint=POOL_MANAGEMENT_ENDPOINT, credential=DefaultAzureCredential(), work_dir=temp_dir\n",
-    "    )\n",
-    "\n",
-    "    code_blocks = [\n",
-    "        CodeBlock(\n",
-    "            code=f\"\"\"\n",
-    "with open(\"{test_file_1}\", \"w\") as f:\n",
-    "  f.write(\"{test_file_1_contents}\")\n",
-    "with open(\"{test_file_2}\", \"w\") as f:\n",
-    "  f.write(\"{test_file_2_contents}\")\n",
-    "\"\"\",\n",
-    "            language=\"python\",\n",
-    "        ),\n",
-    "    ]\n",
-    "    code_result = await executor.execute_code_blocks(code_blocks, cancellation_token)\n",
-    "    assert code_result.exit_code == 0\n",
-    "\n",
-    "    file_list = await executor.get_file_list(cancellation_token)\n",
-    "    assert test_file_1 in file_list\n",
-    "    assert test_file_2 in file_list\n",
-    "\n",
-    "    await executor.download_files([test_file_1, test_file_2], cancellation_token)\n",
-    "\n",
-    "    assert os.path.isfile(os.path.join(temp_dir, test_file_1))\n",
-    "    async with await open_file(os.path.join(temp_dir, test_file_1), \"r\") as f:  # type: ignore[syntax]\n",
-    "        content = await f.read()\n",
-    "        assert test_file_1_contents in content\n",
-    "    assert os.path.isfile(os.path.join(temp_dir, test_file_2))\n",
-    "    async with await open_file(os.path.join(temp_dir, test_file_2), \"r\") as f:  # type: ignore[syntax]\n",
-    "        content = await f.read()\n",
-    "        assert test_file_2_contents in content"
-   ]
-  },
-  {
-   "cell_type": "markdown",
-   "metadata": {},
-   "source": [
-    "### New Sessions\n",
-    "\n",
-    "Every instance of the {py:class}`~autogen_ext.code_executors.azure.ACADynamicSessionsCodeExecutor` class will have a unique session ID. Every call to a particular code executor will be executed on the same session until the {py:meth}`~autogen_ext.code_executors.azure.ACADynamicSessionsCodeExecutor.restart` function is called on it. Previous sessions cannot be reused.\n",
-    "\n",
-    "Here we'll run some code on the code session, restart it, then verify that a new session has been opened."
-   ]
-  },
-  {
-   "cell_type": "code",
-   "execution_count": null,
-   "metadata": {},
-   "outputs": [],
-   "source": [
-    "executor = ACADynamicSessionsCodeExecutor(\n",
-    "    pool_management_endpoint=POOL_MANAGEMENT_ENDPOINT, credential=DefaultAzureCredential()\n",
-    ")\n",
-    "\n",
-    "code_blocks = [CodeBlock(code=\"x = 'abcdefg'\", language=\"python\")]\n",
-    "code_result = await executor.execute_code_blocks(code_blocks, cancellation_token)\n",
-    "assert code_result.exit_code == 0\n",
-    "\n",
-    "code_blocks = [CodeBlock(code=\"print(x)\", language=\"python\")]\n",
-    "code_result = await executor.execute_code_blocks(code_blocks, cancellation_token)\n",
-    "assert code_result.exit_code == 0 and \"abcdefg\" in code_result.output\n",
-    "\n",
-    "await executor.restart()\n",
-    "code_blocks = [CodeBlock(code=\"print(x)\", language=\"python\")]\n",
-    "code_result = await executor.execute_code_blocks(code_blocks, cancellation_token)\n",
-    "assert code_result.exit_code != 0 and \"NameError\" in code_result.output"
-   ]
-  },
-  {
-   "cell_type": "markdown",
-   "metadata": {},
-   "source": [
-    "### Available Packages\n",
-    "\n",
-    "Each code execution instance is pre-installed with most of the commonly used packages. However, the list of available packages and versions are not available outside of the execution environment. The packages list on the environment can be retrieved by calling the {py:meth}`~autogen_ext.code_executors.azure.ACADynamicSessionsCodeExecutor.get_available_packages` function on the code executor."
-   ]
-  },
-  {
-   "cell_type": "code",
-   "execution_count": null,
-   "metadata": {},
-   "outputs": [],
-   "source": [
-    "print(executor.get_available_packages(cancellation_token))"
-   ]
-  }
- ],
- "metadata": {
-  "kernelspec": {
-   "display_name": ".venv",
-   "language": "python",
-   "name": "python3"
-  },
-  "language_info": {
-   "codemirror_mode": {
-    "name": "ipython",
-    "version": 3
-   },
-   "file_extension": ".py",
-   "mimetype": "text/x-python",
-   "name": "python",
-   "nbconvert_exporter": "python",
-   "pygments_lexer": "ipython3",
-<<<<<<< HEAD
-   "version": "3.11.9"
-=======
-   "version": "3.12.5"
->>>>>>> 90112e11
-  }
- },
- "nbformat": 4,
- "nbformat_minor": 2
+  "nbformat": 4,
+  "nbformat_minor": 2
 }