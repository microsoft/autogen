--- conflicted
+++ resolved
@@ -1,360 +1,357 @@
 {
- "cells": [
-  {
-   "cell_type": "markdown",
-   "metadata": {},
-   "source": [
-    "# Managing State \n",
-    "\n",
-    "So far, we have discussed how to build components in a multi-agent application - agents, teams, termination conditions. In many cases, it is useful to save the state of these components to disk and load them back later. This is particularly useful in a web application where stateless endpoints respond to requests and need to load the state of the application from persistent storage.\n",
-    "\n",
-    "In this notebook, we will discuss how to save and load the state of agents, teams, and termination conditions. \n",
-    " \n",
-    "\n",
-    "## Saving and Loading Agents\n",
-    "\n",
-    "We can get the state of an agent by calling {py:meth}`~autogen_agentchat.agents.AssistantAgent.save_state` method on \n",
-    "an {py:class}`~autogen_agentchat.agents.AssistantAgent`. "
-   ]
-  },
-  {
-   "cell_type": "code",
-   "execution_count": 1,
-   "metadata": {},
-   "outputs": [
-    {
-     "name": "stdout",
-     "output_type": "stream",
-     "text": [
-      "In Tanganyika's embrace so wide and deep,  \n",
-      "Ancient waters cradle secrets they keep,  \n",
-      "Echoes of time where horizons sleep.  \n"
-     ]
-    }
-   ],
-   "source": [
-    "from autogen_agentchat.agents import AssistantAgent\n",
-    "from autogen_agentchat.conditions import MaxMessageTermination\n",
-    "from autogen_agentchat.messages import TextMessage\n",
-    "from autogen_agentchat.teams import RoundRobinGroupChat\n",
-    "from autogen_agentchat.ui import Console\n",
-    "from autogen_core import CancellationToken\n",
-    "from autogen_ext.models.openai import OpenAIChatCompletionClient\n",
-    "\n",
-    "assistant_agent = AssistantAgent(\n",
-    "    name=\"assistant_agent\",\n",
-    "    system_message=\"You are a helpful assistant\",\n",
-    "    model_client=OpenAIChatCompletionClient(\n",
-    "        model=\"gpt-4o-2024-08-06\",\n",
-    "        # api_key=\"YOUR_API_KEY\",\n",
-    "    ),\n",
-    ")\n",
-    "\n",
-    "# Use asyncio.run(...) when running in a script.\n",
-    "response = await assistant_agent.on_messages(\n",
-    "    [TextMessage(content=\"Write a 3 line poem on lake tangayika\", source=\"user\")], CancellationToken()\n",
-    ")\n",
-    "print(response.chat_message.content)"
-   ]
-  },
-  {
-   "cell_type": "code",
-   "execution_count": 3,
-   "metadata": {},
-   "outputs": [
-    {
-     "name": "stdout",
-     "output_type": "stream",
-     "text": [
-      "{'type': 'AssistantAgentState', 'version': '1.0.0', 'llm_messages': [{'content': 'Write a 3 line poem on lake tangayika', 'source': 'user', 'type': 'UserMessage'}, {'content': \"In Tanganyika's embrace so wide and deep,  \\nAncient waters cradle secrets they keep,  \\nEchoes of time where horizons sleep.  \", 'source': 'assistant_agent', 'type': 'AssistantMessage'}]}\n"
-     ]
-    }
-   ],
-   "source": [
-    "agent_state = await assistant_agent.save_state()\n",
-    "print(agent_state)"
-   ]
-  },
-  {
-   "cell_type": "code",
-   "execution_count": 4,
-   "metadata": {},
-   "outputs": [
-    {
-     "name": "stdout",
-     "output_type": "stream",
-     "text": [
-      "The last line of the poem was: \"Echoes of time where horizons sleep.\"\n"
-     ]
-    }
-   ],
-   "source": [
-    "new_assistant_agent = AssistantAgent(\n",
-    "    name=\"assistant_agent\",\n",
-    "    system_message=\"You are a helpful assistant\",\n",
-    "    model_client=OpenAIChatCompletionClient(\n",
-    "        model=\"gpt-4o-2024-08-06\",\n",
-    "    ),\n",
-    ")\n",
-    "await new_assistant_agent.load_state(agent_state)\n",
-    "\n",
-    "# Use asyncio.run(...) when running in a script.\n",
-    "response = await new_assistant_agent.on_messages(\n",
-    "    [TextMessage(content=\"What was the last line of the previous poem you wrote\", source=\"user\")], CancellationToken()\n",
-    ")\n",
-    "print(response.chat_message.content)"
-   ]
-  },
-  {
-   "cell_type": "markdown",
-   "metadata": {},
-   "source": [
-    "```{note}\n",
-    "For {py:class}`~autogen_agentchat.agents.AssistantAgent`, its state consists of the model_context.\n",
-    "If your write your own custom agent, consider overriding the {py:meth}`~autogen_agentchat.agents.BaseChatAgent.save_state` and {py:meth}`~autogen_agentchat.agents.BaseChatAgent.load_state` methods to customize the behavior. The default implementations save and load an empty state.\n",
-    "```"
-   ]
-  },
-  {
-   "cell_type": "markdown",
-   "metadata": {},
-   "source": [
-    "## Saving and Loading Teams \n",
-    "\n",
-    "We can get the state of a team by calling `save_state` method on the team and load it back by calling `load_state` method on the team. \n",
-    "\n",
-    "When we call `save_state` on a team, it saves the state of all the agents in the team.\n",
-    "\n",
-    "We will begin by creating a simple {py:class}`~autogen_agentchat.teams.RoundRobinGroupChat` team with a single agent and ask it to write a poem. "
-   ]
-  },
-  {
-   "cell_type": "code",
-   "execution_count": 5,
-   "metadata": {},
-   "outputs": [
-    {
-     "name": "stdout",
-     "output_type": "stream",
-     "text": [
-      "---------- user ----------\n",
-      "Write a beautiful poem 3-line about lake tangayika\n",
-      "---------- assistant_agent ----------\n",
-      "In Tanganyika's gleam, beneath the azure skies,  \n",
-      "Whispers of ancient waters, in tranquil guise,  \n",
-      "Nature's mirror, where dreams and serenity lie.\n",
-      "[Prompt tokens: 29, Completion tokens: 34]\n",
-      "---------- Summary ----------\n",
-      "Number of messages: 2\n",
-      "Finish reason: Maximum number of messages 2 reached, current message count: 2\n",
-      "Total prompt tokens: 29\n",
-      "Total completion tokens: 34\n",
-      "Duration: 0.71 seconds\n"
-     ]
-    }
-   ],
-   "source": [
-    "# Define a team.\n",
-    "assistant_agent = AssistantAgent(\n",
-    "    name=\"assistant_agent\",\n",
-    "    system_message=\"You are a helpful assistant\",\n",
-    "    model_client=OpenAIChatCompletionClient(\n",
-    "        model=\"gpt-4o-2024-08-06\",\n",
-    "    ),\n",
-    ")\n",
-    "agent_team = RoundRobinGroupChat([assistant_agent], termination_condition=MaxMessageTermination(max_messages=2))\n",
-    "\n",
-    "# Run the team and stream messages to the console.\n",
-    "stream = agent_team.run_stream(task=\"Write a beautiful poem 3-line about lake tangayika\")\n",
-    "\n",
-    "# Use asyncio.run(...) when running in a script.\n",
-    "await Console(stream)\n",
-    "\n",
-    "# Save the state of the agent team.\n",
-    "team_state = await agent_team.save_state()"
-   ]
-  },
-  {
-   "cell_type": "markdown",
-   "metadata": {},
-   "source": [
-    "If we reset the team (simulating instantiation of the team),  and ask the question `What was the last line of the poem you wrote?`, we see that the team is unable to accomplish this as there is no reference to the previous run."
-   ]
-  },
-  {
-   "cell_type": "code",
-   "execution_count": 6,
-   "metadata": {},
-   "outputs": [
-    {
-     "name": "stdout",
-     "output_type": "stream",
-     "text": [
-      "---------- user ----------\n",
-      "What was the last line of the poem you wrote?\n",
-      "---------- assistant_agent ----------\n",
-      "I'm sorry, but I am unable to recall or access previous interactions, including any specific poem I may have composed in our past conversations. If you like, I can write a new poem for you.\n",
-      "[Prompt tokens: 28, Completion tokens: 40]\n",
-      "---------- Summary ----------\n",
-      "Number of messages: 2\n",
-      "Finish reason: Maximum number of messages 2 reached, current message count: 2\n",
-      "Total prompt tokens: 28\n",
-      "Total completion tokens: 40\n",
-      "Duration: 0.70 seconds\n"
-     ]
+    "cells": [
+        {
+            "cell_type": "markdown",
+            "metadata": {},
+            "source": [
+                "# Managing State \n",
+                "\n",
+                "So far, we have discussed how to build components in a multi-agent application - agents, teams, termination conditions. In many cases, it is useful to save the state of these components to disk and load them back later. This is particularly useful in a web application where stateless endpoints respond to requests and need to load the state of the application from persistent storage.\n",
+                "\n",
+                "In this notebook, we will discuss how to save and load the state of agents, teams, and termination conditions. \n",
+                " \n",
+                "\n",
+                "## Saving and Loading Agents\n",
+                "\n",
+                "We can get the state of an agent by calling {py:meth}`~autogen_agentchat.agents.AssistantAgent.save_state` method on \n",
+                "an {py:class}`~autogen_agentchat.agents.AssistantAgent`. "
+            ]
+        },
+        {
+            "cell_type": "code",
+            "execution_count": 1,
+            "metadata": {},
+            "outputs": [
+                {
+                    "name": "stdout",
+                    "output_type": "stream",
+                    "text": [
+                        "In Tanganyika's embrace so wide and deep,  \n",
+                        "Ancient waters cradle secrets they keep,  \n",
+                        "Echoes of time where horizons sleep.  \n"
+                    ]
+                }
+            ],
+            "source": [
+                "from autogen_agentchat.agents import AssistantAgent\n",
+                "from autogen_agentchat.conditions import MaxMessageTermination\n",
+                "from autogen_agentchat.messages import TextMessage\n",
+                "from autogen_agentchat.teams import RoundRobinGroupChat\n",
+                "from autogen_agentchat.ui import Console\n",
+                "from autogen_core import CancellationToken\n",
+                "from autogen_ext.models.openai import OpenAIChatCompletionClient\n",
+                "\n",
+                "assistant_agent = AssistantAgent(\n",
+                "    name=\"assistant_agent\",\n",
+                "    system_message=\"You are a helpful assistant\",\n",
+                "    model_client=OpenAIChatCompletionClient(\n",
+                "        model=\"gpt-4o-2024-08-06\",\n",
+                "        # api_key=\"YOUR_API_KEY\",\n",
+                "    ),\n",
+                ")\n",
+                "\n",
+                "# Use asyncio.run(...) when running in a script.\n",
+                "response = await assistant_agent.on_messages(\n",
+                "    [TextMessage(content=\"Write a 3 line poem on lake tangayika\", source=\"user\")], CancellationToken()\n",
+                ")\n",
+                "print(response.chat_message.content)"
+            ]
+        },
+        {
+            "cell_type": "code",
+            "execution_count": 3,
+            "metadata": {},
+            "outputs": [
+                {
+                    "name": "stdout",
+                    "output_type": "stream",
+                    "text": [
+                        "{'type': 'AssistantAgentState', 'version': '1.0.0', 'llm_messages': [{'content': 'Write a 3 line poem on lake tangayika', 'source': 'user', 'type': 'UserMessage'}, {'content': \"In Tanganyika's embrace so wide and deep,  \\nAncient waters cradle secrets they keep,  \\nEchoes of time where horizons sleep.  \", 'source': 'assistant_agent', 'type': 'AssistantMessage'}]}\n"
+                    ]
+                }
+            ],
+            "source": [
+                "agent_state = await assistant_agent.save_state()\n",
+                "print(agent_state)"
+            ]
+        },
+        {
+            "cell_type": "code",
+            "execution_count": 4,
+            "metadata": {},
+            "outputs": [
+                {
+                    "name": "stdout",
+                    "output_type": "stream",
+                    "text": [
+                        "The last line of the poem was: \"Echoes of time where horizons sleep.\"\n"
+                    ]
+                }
+            ],
+            "source": [
+                "new_assistant_agent = AssistantAgent(\n",
+                "    name=\"assistant_agent\",\n",
+                "    system_message=\"You are a helpful assistant\",\n",
+                "    model_client=OpenAIChatCompletionClient(\n",
+                "        model=\"gpt-4o-2024-08-06\",\n",
+                "    ),\n",
+                ")\n",
+                "await new_assistant_agent.load_state(agent_state)\n",
+                "\n",
+                "# Use asyncio.run(...) when running in a script.\n",
+                "response = await new_assistant_agent.on_messages(\n",
+                "    [TextMessage(content=\"What was the last line of the previous poem you wrote\", source=\"user\")], CancellationToken()\n",
+                ")\n",
+                "print(response.chat_message.content)"
+            ]
+        },
+        {
+            "cell_type": "markdown",
+            "metadata": {},
+            "source": [
+                "```{note}\n",
+                "For {py:class}`~autogen_agentchat.agents.AssistantAgent`, its state consists of the model_context.\n",
+                "If your write your own custom agent, consider overriding the {py:meth}`~autogen_agentchat.agents.BaseChatAgent.save_state` and {py:meth}`~autogen_agentchat.agents.BaseChatAgent.load_state` methods to customize the behavior. The default implementations save and load an empty state.\n",
+                "```"
+            ]
+        },
+        {
+            "cell_type": "markdown",
+            "metadata": {},
+            "source": [
+                "## Saving and Loading Teams \n",
+                "\n",
+                "We can get the state of a team by calling `save_state` method on the team and load it back by calling `load_state` method on the team. \n",
+                "\n",
+                "When we call `save_state` on a team, it saves the state of all the agents in the team.\n",
+                "\n",
+                "We will begin by creating a simple {py:class}`~autogen_agentchat.teams.RoundRobinGroupChat` team with a single agent and ask it to write a poem. "
+            ]
+        },
+        {
+            "cell_type": "code",
+            "execution_count": 5,
+            "metadata": {},
+            "outputs": [
+                {
+                    "name": "stdout",
+                    "output_type": "stream",
+                    "text": [
+                        "---------- user ----------\n",
+                        "Write a beautiful poem 3-line about lake tangayika\n",
+                        "---------- assistant_agent ----------\n",
+                        "In Tanganyika's gleam, beneath the azure skies,  \n",
+                        "Whispers of ancient waters, in tranquil guise,  \n",
+                        "Nature's mirror, where dreams and serenity lie.\n",
+                        "[Prompt tokens: 29, Completion tokens: 34]\n",
+                        "---------- Summary ----------\n",
+                        "Number of messages: 2\n",
+                        "Finish reason: Maximum number of messages 2 reached, current message count: 2\n",
+                        "Total prompt tokens: 29\n",
+                        "Total completion tokens: 34\n",
+                        "Duration: 0.71 seconds\n"
+                    ]
+                }
+            ],
+            "source": [
+                "# Define a team.\n",
+                "assistant_agent = AssistantAgent(\n",
+                "    name=\"assistant_agent\",\n",
+                "    system_message=\"You are a helpful assistant\",\n",
+                "    model_client=OpenAIChatCompletionClient(\n",
+                "        model=\"gpt-4o-2024-08-06\",\n",
+                "    ),\n",
+                ")\n",
+                "agent_team = RoundRobinGroupChat([assistant_agent], termination_condition=MaxMessageTermination(max_messages=2))\n",
+                "\n",
+                "# Run the team and stream messages to the console.\n",
+                "stream = agent_team.run_stream(task=\"Write a beautiful poem 3-line about lake tangayika\")\n",
+                "\n",
+                "# Use asyncio.run(...) when running in a script.\n",
+                "await Console(stream)\n",
+                "\n",
+                "# Save the state of the agent team.\n",
+                "team_state = await agent_team.save_state()"
+            ]
+        },
+        {
+            "cell_type": "markdown",
+            "metadata": {},
+            "source": [
+                "If we reset the team (simulating instantiation of the team),  and ask the question `What was the last line of the poem you wrote?`, we see that the team is unable to accomplish this as there is no reference to the previous run."
+            ]
+        },
+        {
+            "cell_type": "code",
+            "execution_count": 6,
+            "metadata": {},
+            "outputs": [
+                {
+                    "name": "stdout",
+                    "output_type": "stream",
+                    "text": [
+                        "---------- user ----------\n",
+                        "What was the last line of the poem you wrote?\n",
+                        "---------- assistant_agent ----------\n",
+                        "I'm sorry, but I am unable to recall or access previous interactions, including any specific poem I may have composed in our past conversations. If you like, I can write a new poem for you.\n",
+                        "[Prompt tokens: 28, Completion tokens: 40]\n",
+                        "---------- Summary ----------\n",
+                        "Number of messages: 2\n",
+                        "Finish reason: Maximum number of messages 2 reached, current message count: 2\n",
+                        "Total prompt tokens: 28\n",
+                        "Total completion tokens: 40\n",
+                        "Duration: 0.70 seconds\n"
+                    ]
+                },
+                {
+                    "data": {
+                        "text/plain": [
+                            "TaskResult(messages=[TextMessage(source='user', models_usage=None, content='What was the last line of the poem you wrote?', type='TextMessage'), TextMessage(source='assistant_agent', models_usage=RequestUsage(prompt_tokens=28, completion_tokens=40), content=\"I'm sorry, but I am unable to recall or access previous interactions, including any specific poem I may have composed in our past conversations. If you like, I can write a new poem for you.\", type='TextMessage')], stop_reason='Maximum number of messages 2 reached, current message count: 2')"
+                        ]
+                    },
+                    "execution_count": 6,
+                    "metadata": {},
+                    "output_type": "execute_result"
+                }
+            ],
+            "source": [
+                "await agent_team.reset()\n",
+                "stream = agent_team.run_stream(task=\"What was the last line of the poem you wrote?\")\n",
+                "await Console(stream)"
+            ]
+        },
+        {
+            "cell_type": "markdown",
+            "metadata": {},
+            "source": [
+                "Next, we load the state of the team and ask the same question. We see that the team is able to accurately return the last line of the poem it wrote."
+            ]
+        },
+        {
+            "cell_type": "code",
+            "execution_count": 7,
+            "metadata": {},
+            "outputs": [
+                {
+                    "name": "stdout",
+                    "output_type": "stream",
+                    "text": [
+                        "{'type': 'TeamState', 'version': '1.0.0', 'agent_states': {'group_chat_manager/a55364ad-86fd-46ab-9449-dcb5260b1e06': {'type': 'RoundRobinManagerState', 'version': '1.0.0', 'message_thread': [{'source': 'user', 'models_usage': None, 'content': 'Write a beautiful poem 3-line about lake tangayika', 'type': 'TextMessage'}, {'source': 'assistant_agent', 'models_usage': {'prompt_tokens': 29, 'completion_tokens': 34}, 'content': \"In Tanganyika's gleam, beneath the azure skies,  \\nWhispers of ancient waters, in tranquil guise,  \\nNature's mirror, where dreams and serenity lie.\", 'type': 'TextMessage'}], 'current_turn': 0, 'next_speaker_index': 0}, 'collect_output_messages/a55364ad-86fd-46ab-9449-dcb5260b1e06': {}, 'assistant_agent/a55364ad-86fd-46ab-9449-dcb5260b1e06': {'type': 'ChatAgentContainerState', 'version': '1.0.0', 'agent_state': {'type': 'AssistantAgentState', 'version': '1.0.0', 'llm_messages': [{'content': 'Write a beautiful poem 3-line about lake tangayika', 'source': 'user', 'type': 'UserMessage'}, {'content': \"In Tanganyika's gleam, beneath the azure skies,  \\nWhispers of ancient waters, in tranquil guise,  \\nNature's mirror, where dreams and serenity lie.\", 'source': 'assistant_agent', 'type': 'AssistantMessage'}]}, 'message_buffer': []}}, 'team_id': 'a55364ad-86fd-46ab-9449-dcb5260b1e06'}\n",
+                        "---------- user ----------\n",
+                        "What was the last line of the poem you wrote?\n",
+                        "---------- assistant_agent ----------\n",
+                        "The last line of the poem I wrote is:  \n",
+                        "\"Nature's mirror, where dreams and serenity lie.\"\n",
+                        "[Prompt tokens: 86, Completion tokens: 22]\n",
+                        "---------- Summary ----------\n",
+                        "Number of messages: 2\n",
+                        "Finish reason: Maximum number of messages 2 reached, current message count: 2\n",
+                        "Total prompt tokens: 86\n",
+                        "Total completion tokens: 22\n",
+                        "Duration: 0.96 seconds\n"
+                    ]
+                },
+                {
+                    "data": {
+                        "text/plain": [
+                            "TaskResult(messages=[TextMessage(source='user', models_usage=None, content='What was the last line of the poem you wrote?', type='TextMessage'), TextMessage(source='assistant_agent', models_usage=RequestUsage(prompt_tokens=86, completion_tokens=22), content='The last line of the poem I wrote is:  \\n\"Nature\\'s mirror, where dreams and serenity lie.\"', type='TextMessage')], stop_reason='Maximum number of messages 2 reached, current message count: 2')"
+                        ]
+                    },
+                    "execution_count": 7,
+                    "metadata": {},
+                    "output_type": "execute_result"
+                }
+            ],
+            "source": [
+                "print(team_state)\n",
+                "\n",
+                "# Load team state.\n",
+                "await agent_team.load_state(team_state)\n",
+                "stream = agent_team.run_stream(task=\"What was the last line of the poem you wrote?\")\n",
+                "await Console(stream)"
+            ]
+        },
+        {
+            "cell_type": "markdown",
+            "metadata": {},
+            "source": [
+                "## Persisting State (File or Database)\n",
+                "\n",
+                "In many cases, we may want to persist the state of the team to disk (or a database) and load it back later. State is a dictionary that can be serialized to a file or written to a database."
+            ]
+        },
+        {
+            "cell_type": "code",
+            "execution_count": 13,
+            "metadata": {},
+            "outputs": [
+                {
+                    "name": "stdout",
+                    "output_type": "stream",
+                    "text": [
+                        "---------- user ----------\n",
+                        "What was the last line of the poem you wrote?\n",
+                        "---------- assistant_agent ----------\n",
+                        "The last line of the poem I wrote is:  \n",
+                        "\"Nature's mirror, where dreams and serenity lie.\"\n",
+                        "[Prompt tokens: 86, Completion tokens: 22]\n",
+                        "---------- Summary ----------\n",
+                        "Number of messages: 2\n",
+                        "Finish reason: Maximum number of messages 2 reached, current message count: 2\n",
+                        "Total prompt tokens: 86\n",
+                        "Total completion tokens: 22\n",
+                        "Duration: 0.72 seconds\n"
+                    ]
+                },
+                {
+                    "data": {
+                        "text/plain": [
+                            "TaskResult(messages=[TextMessage(source='user', models_usage=None, content='What was the last line of the poem you wrote?', type='TextMessage'), TextMessage(source='assistant_agent', models_usage=RequestUsage(prompt_tokens=86, completion_tokens=22), content='The last line of the poem I wrote is:  \\n\"Nature\\'s mirror, where dreams and serenity lie.\"', type='TextMessage')], stop_reason='Maximum number of messages 2 reached, current message count: 2')"
+                        ]
+                    },
+                    "execution_count": 13,
+                    "metadata": {},
+                    "output_type": "execute_result"
+                }
+            ],
+            "source": [
+                "import json\n",
+                "\n",
+                "## save state to disk\n",
+                "\n",
+                "with open(\"coding/team_state.json\", \"w\") as f:\n",
+                "    json.dump(team_state, f)\n",
+                "\n",
+                "## load state from disk\n",
+                "with open(\"coding/team_state.json\", \"r\") as f:\n",
+                "    team_state = json.load(f)\n",
+                "\n",
+                "new_agent_team = RoundRobinGroupChat([assistant_agent], termination_condition=MaxMessageTermination(max_messages=2))\n",
+                "await new_agent_team.load_state(team_state)\n",
+                "stream = new_agent_team.run_stream(task=\"What was the last line of the poem you wrote?\")\n",
+                "await Console(stream)"
+            ]
+        }
+    ],
+    "metadata": {
+        "kernelspec": {
+            "display_name": "agnext",
+            "language": "python",
+            "name": "python3"
+        },
+        "language_info": {
+            "codemirror_mode": {
+                "name": "ipython",
+                "version": 3
+            },
+            "file_extension": ".py",
+            "mimetype": "text/x-python",
+            "name": "python",
+            "nbconvert_exporter": "python",
+            "pygments_lexer": "ipython3",
+            "version": "3.11.9"
+        }
     },
-    {
-     "data": {
-      "text/plain": [
-       "TaskResult(messages=[TextMessage(source='user', models_usage=None, content='What was the last line of the poem you wrote?', type='TextMessage'), TextMessage(source='assistant_agent', models_usage=RequestUsage(prompt_tokens=28, completion_tokens=40), content=\"I'm sorry, but I am unable to recall or access previous interactions, including any specific poem I may have composed in our past conversations. If you like, I can write a new poem for you.\", type='TextMessage')], stop_reason='Maximum number of messages 2 reached, current message count: 2')"
-      ]
-     },
-     "execution_count": 6,
-     "metadata": {},
-     "output_type": "execute_result"
-    }
-   ],
-   "source": [
-    "await agent_team.reset()\n",
-    "stream = agent_team.run_stream(task=\"What was the last line of the poem you wrote?\")\n",
-    "await Console(stream)"
-   ]
-  },
-  {
-   "cell_type": "markdown",
-   "metadata": {},
-   "source": [
-    "Next, we load the state of the team and ask the same question. We see that the team is able to accurately return the last line of the poem it wrote."
-   ]
-  },
-  {
-   "cell_type": "code",
-   "execution_count": 7,
-   "metadata": {},
-   "outputs": [
-    {
-     "name": "stdout",
-     "output_type": "stream",
-     "text": [
-      "{'type': 'TeamState', 'version': '1.0.0', 'agent_states': {'group_chat_manager/a55364ad-86fd-46ab-9449-dcb5260b1e06': {'type': 'RoundRobinManagerState', 'version': '1.0.0', 'message_thread': [{'source': 'user', 'models_usage': None, 'content': 'Write a beautiful poem 3-line about lake tangayika', 'type': 'TextMessage'}, {'source': 'assistant_agent', 'models_usage': {'prompt_tokens': 29, 'completion_tokens': 34}, 'content': \"In Tanganyika's gleam, beneath the azure skies,  \\nWhispers of ancient waters, in tranquil guise,  \\nNature's mirror, where dreams and serenity lie.\", 'type': 'TextMessage'}], 'current_turn': 0, 'next_speaker_index': 0}, 'collect_output_messages/a55364ad-86fd-46ab-9449-dcb5260b1e06': {}, 'assistant_agent/a55364ad-86fd-46ab-9449-dcb5260b1e06': {'type': 'ChatAgentContainerState', 'version': '1.0.0', 'agent_state': {'type': 'AssistantAgentState', 'version': '1.0.0', 'llm_messages': [{'content': 'Write a beautiful poem 3-line about lake tangayika', 'source': 'user', 'type': 'UserMessage'}, {'content': \"In Tanganyika's gleam, beneath the azure skies,  \\nWhispers of ancient waters, in tranquil guise,  \\nNature's mirror, where dreams and serenity lie.\", 'source': 'assistant_agent', 'type': 'AssistantMessage'}]}, 'message_buffer': []}}, 'team_id': 'a55364ad-86fd-46ab-9449-dcb5260b1e06'}\n",
-      "---------- user ----------\n",
-      "What was the last line of the poem you wrote?\n",
-      "---------- assistant_agent ----------\n",
-      "The last line of the poem I wrote is:  \n",
-      "\"Nature's mirror, where dreams and serenity lie.\"\n",
-      "[Prompt tokens: 86, Completion tokens: 22]\n",
-      "---------- Summary ----------\n",
-      "Number of messages: 2\n",
-      "Finish reason: Maximum number of messages 2 reached, current message count: 2\n",
-      "Total prompt tokens: 86\n",
-      "Total completion tokens: 22\n",
-      "Duration: 0.96 seconds\n"
-     ]
-    },
-    {
-     "data": {
-      "text/plain": [
-       "TaskResult(messages=[TextMessage(source='user', models_usage=None, content='What was the last line of the poem you wrote?', type='TextMessage'), TextMessage(source='assistant_agent', models_usage=RequestUsage(prompt_tokens=86, completion_tokens=22), content='The last line of the poem I wrote is:  \\n\"Nature\\'s mirror, where dreams and serenity lie.\"', type='TextMessage')], stop_reason='Maximum number of messages 2 reached, current message count: 2')"
-      ]
-     },
-     "execution_count": 7,
-     "metadata": {},
-     "output_type": "execute_result"
-    }
-   ],
-   "source": [
-    "print(team_state)\n",
-    "\n",
-    "# Load team state.\n",
-    "await agent_team.load_state(team_state)\n",
-    "stream = agent_team.run_stream(task=\"What was the last line of the poem you wrote?\")\n",
-    "await Console(stream)"
-   ]
-  },
-  {
-   "cell_type": "markdown",
-   "metadata": {},
-   "source": [
-    "## Persisting State (File or Database)\n",
-    "\n",
-    "In many cases, we may want to persist the state of the team to disk (or a database) and load it back later. State is a dictionary that can be serialized to a file or written to a database."
-   ]
-  },
-  {
-   "cell_type": "code",
-   "execution_count": 13,
-   "metadata": {},
-   "outputs": [
-    {
-     "name": "stdout",
-     "output_type": "stream",
-     "text": [
-      "---------- user ----------\n",
-      "What was the last line of the poem you wrote?\n",
-      "---------- assistant_agent ----------\n",
-      "The last line of the poem I wrote is:  \n",
-      "\"Nature's mirror, where dreams and serenity lie.\"\n",
-      "[Prompt tokens: 86, Completion tokens: 22]\n",
-      "---------- Summary ----------\n",
-      "Number of messages: 2\n",
-      "Finish reason: Maximum number of messages 2 reached, current message count: 2\n",
-      "Total prompt tokens: 86\n",
-      "Total completion tokens: 22\n",
-      "Duration: 0.72 seconds\n"
-     ]
-    },
-    {
-     "data": {
-      "text/plain": [
-       "TaskResult(messages=[TextMessage(source='user', models_usage=None, content='What was the last line of the poem you wrote?', type='TextMessage'), TextMessage(source='assistant_agent', models_usage=RequestUsage(prompt_tokens=86, completion_tokens=22), content='The last line of the poem I wrote is:  \\n\"Nature\\'s mirror, where dreams and serenity lie.\"', type='TextMessage')], stop_reason='Maximum number of messages 2 reached, current message count: 2')"
-      ]
-     },
-     "execution_count": 13,
-     "metadata": {},
-     "output_type": "execute_result"
-    }
-   ],
-   "source": [
-    "import json\n",
-<<<<<<< HEAD
-=======
-    "\n",
->>>>>>> 7a7eb744
-    "## save state to disk\n",
-    "\n",
-    "with open(\"coding/team_state.json\", \"w\") as f:\n",
-    "    json.dump(team_state, f)\n",
-    "\n",
-    "## load state from disk\n",
-    "with open(\"coding/team_state.json\", \"r\") as f:\n",
-    "    team_state = json.load(f)\n",
-    "\n",
-    "new_agent_team = RoundRobinGroupChat([assistant_agent], termination_condition=MaxMessageTermination(max_messages=2))\n",
-    "await new_agent_team.load_state(team_state)\n",
-    "stream = new_agent_team.run_stream(task=\"What was the last line of the poem you wrote?\")\n",
-    "await Console(stream)"
-   ]
-  }
- ],
- "metadata": {
-  "kernelspec": {
-   "display_name": "agnext",
-   "language": "python",
-   "name": "python3"
-  },
-  "language_info": {
-   "codemirror_mode": {
-    "name": "ipython",
-    "version": 3
-   },
-   "file_extension": ".py",
-   "mimetype": "text/x-python",
-   "name": "python",
-   "nbconvert_exporter": "python",
-   "pygments_lexer": "ipython3",
-   "version": "3.11.9"
-  }
- },
- "nbformat": 4,
- "nbformat_minor": 2
+    "nbformat": 4,
+    "nbformat_minor": 2
 }