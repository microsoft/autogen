--- conflicted
+++ resolved
@@ -284,11 +284,7 @@
    "name": "python",
    "nbconvert_exporter": "python",
    "pygments_lexer": "ipython3",
-<<<<<<< HEAD
-   "version": "3.12.3"
-=======
    "version": "3.12.6"
->>>>>>> 8b05e035
   }
  },
  "nbformat": 4,
