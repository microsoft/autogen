{
<<<<<<< HEAD
    "cells": [
        {
            "cell_type": "markdown",
            "metadata": {},
            "source": [
                "# Models\n",
                "\n",
                "In many cases, agents need access to LLM model services such as OpenAI, Azure OpenAI, or local models. Since there are many different providers with different APIs, `autogen-core` implements a protocol for [model clients](../../core-user-guide/framework/model-clients.ipynb) and `autogen-ext` implements a set of model clients for popular model services. AgentChat can use these model clients to interact with model services. "
            ]
        },
        {
            "cell_type": "markdown",
            "metadata": {},
            "source": [
                "## OpenAI\n",
                "\n",
                "To access OpenAI models, install the `openai` extension, which allows you to use the {py:class}`~autogen_ext.models.OpenAIChatCompletionClient`."
            ]
        },
        {
            "cell_type": "code",
            "execution_count": null,
            "metadata": {
                "vscode": {
                    "languageId": "shellscript"
                }
            },
            "outputs": [],
            "source": [
                "pip install 'autogen-ext[openai]==0.4.0.dev9'"
            ]
        },
        {
            "cell_type": "markdown",
            "metadata": {},
            "source": [
                "You will also need to obtain an [API key](https://platform.openai.com/account/api-keys) from OpenAI."
            ]
        },
        {
            "cell_type": "code",
            "execution_count": 10,
            "metadata": {},
            "outputs": [],
            "source": [
                "from autogen_ext.models import OpenAIChatCompletionClient\n",
                "\n",
                "opneai_model_client = OpenAIChatCompletionClient(\n",
                "    model=\"gpt-4o-2024-08-06\",\n",
                "    # api_key=\"sk-...\", # Optional if you have an OPENAI_API_KEY environment variable set.\n",
                ")"
            ]
        },
        {
            "cell_type": "markdown",
            "metadata": {},
            "source": [
                "To test the model client, you can use the following code:"
            ]
        },
        {
            "cell_type": "code",
            "execution_count": 11,
            "metadata": {},
            "outputs": [
                {
                    "name": "stdout",
                    "output_type": "stream",
                    "text": [
                        "CreateResult(finish_reason='stop', content='The capital of France is Paris.', usage=RequestUsage(prompt_tokens=15, completion_tokens=7), cached=False, logprobs=None)\n"
                    ]
                }
            ],
            "source": [
                "from autogen_core.components.models import UserMessage\n",
                "\n",
                "result = await opneai_model_client.create([UserMessage(content=\"What is the capital of France?\", source=\"user\")])\n",
                "print(result)"
            ]
        },
        {
            "cell_type": "markdown",
            "metadata": {},
            "source": [
                "```{note}\n",
                "You can use this client with models hosted on OpenAI-compatible endpoints, however, we have not tested this functionality.\n",
                "See {py:class}`~autogen_ext.models.OpenAIChatCompletionClient` for more information.\n",
                "```"
            ]
        },
        {
            "cell_type": "markdown",
            "metadata": {},
            "source": [
                "## Azure OpenAI\n",
                "\n",
                "Similarly, install the `azure` and `openai` extensions to use the {py:class}`~autogen_ext.models.AzureOpenAIChatCompletionClient`."
            ]
        },
        {
            "cell_type": "code",
            "execution_count": null,
            "metadata": {
                "vscode": {
                    "languageId": "shellscript"
                }
            },
            "outputs": [],
            "source": [
                "pip install 'autogen-ext[openai,azure]==0.4.0.dev9'"
            ]
        },
        {
            "cell_type": "markdown",
            "metadata": {},
            "source": [
                "To use the client, you need to provide your deployment id, Azure Cognitive Services endpoint, api version, and model capabilities.\n",
                "For authentication, you can either provide an API key or an Azure Active Directory (AAD) token credential.\n",
                "\n",
                "The following code snippet shows how to use AAD authentication.\n",
                "The identity used must be assigned the [Cognitive Services OpenAI User](https://learn.microsoft.com/en-us/azure/ai-services/openai/how-to/role-based-access-control#cognitive-services-openai-user) role."
            ]
        },
        {
            "cell_type": "code",
            "execution_count": null,
            "metadata": {},
            "outputs": [],
            "source": [
                "from autogen_ext.models import AzureOpenAIChatCompletionClient\n",
                "from azure.identity import DefaultAzureCredential, get_bearer_token_provider\n",
                "\n",
                "# Create the token provider\n",
                "token_provider = get_bearer_token_provider(DefaultAzureCredential(), \"https://cognitiveservices.azure.com/.default\")\n",
                "\n",
                "az_model_client = AzureOpenAIChatCompletionClient(\n",
                "    azure_deployment=\"{your-azure-deployment}\",\n",
                "    model=\"{model-name, such as gpt-4o}\",\n",
                "    api_version=\"2024-06-01\",\n",
                "    azure_endpoint=\"https://{your-custom-endpoint}.openai.azure.com/\",\n",
                "    azure_ad_token_provider=token_provider,  # Optional if you choose key-based authentication.\n",
                "    # api_key=\"sk-...\", # For key-based authentication.\n",
                ")"
            ]
        },
        {
            "cell_type": "markdown",
            "metadata": {},
            "source": [
                "See [here](https://learn.microsoft.com/en-us/azure/ai-services/openai/how-to/managed-identity#chat-completions) for how to use the Azure client directly or for more information."
            ]
        },
        {
            "cell_type": "markdown",
            "metadata": {},
            "source": [
                "## Local Models\n",
                "\n",
                "We are working on it. Stay tuned!"
            ]
        }
    ],
    "metadata": {
        "kernelspec": {
            "display_name": ".venv",
            "language": "python",
            "name": "python3"
        },
        "language_info": {
            "codemirror_mode": {
                "name": "ipython",
                "version": 3
            },
            "file_extension": ".py",
            "mimetype": "text/x-python",
            "name": "python",
            "nbconvert_exporter": "python",
            "pygments_lexer": "ipython3",
            "version": "3.11.5"
        }
    },
    "nbformat": 4,
    "nbformat_minor": 2
=======
 "cells": [
  {
   "cell_type": "markdown",
   "metadata": {},
   "source": [
    "# Models\n",
    "\n",
    "In many cases, agents need access to LLM model services such as OpenAI, Azure OpenAI, or local models. Since there are many different providers with different APIs, `autogen-core` implements a protocol for [model clients](../../core-user-guide/framework/model-clients.ipynb) and `autogen-ext` implements a set of model clients for popular model services. AgentChat can use these model clients to interact with model services. "
   ]
  },
  {
   "cell_type": "markdown",
   "metadata": {},
   "source": [
    "## OpenAI\n",
    "\n",
    "To access OpenAI models, install the `openai` extension, which allows you to use the {py:class}`~autogen_ext.models.OpenAIChatCompletionClient`."
   ]
  },
  {
   "cell_type": "code",
   "execution_count": null,
   "metadata": {
    "vscode": {
     "languageId": "shellscript"
    }
   },
   "outputs": [],
   "source": [
    "pip install 'autogen-ext[openai]==0.4.0.dev8'"
   ]
  },
  {
   "cell_type": "markdown",
   "metadata": {},
   "source": [
    "You will also need to obtain an [API key](https://platform.openai.com/account/api-keys) from OpenAI."
   ]
  },
  {
   "cell_type": "code",
   "execution_count": 10,
   "metadata": {},
   "outputs": [],
   "source": [
    "from autogen_ext.models import OpenAIChatCompletionClient\n",
    "\n",
    "opneai_model_client = OpenAIChatCompletionClient(\n",
    "    model=\"gpt-4o-2024-08-06\",\n",
    "    # api_key=\"sk-...\", # Optional if you have an OPENAI_API_KEY environment variable set.\n",
    ")"
   ]
  },
  {
   "cell_type": "markdown",
   "metadata": {},
   "source": [
    "To test the model client, you can use the following code:"
   ]
  },
  {
   "cell_type": "code",
   "execution_count": 11,
   "metadata": {},
   "outputs": [
    {
     "name": "stdout",
     "output_type": "stream",
     "text": [
      "CreateResult(finish_reason='stop', content='The capital of France is Paris.', usage=RequestUsage(prompt_tokens=15, completion_tokens=7), cached=False, logprobs=None)\n"
     ]
    }
   ],
   "source": [
    "from autogen_core.components.models import UserMessage\n",
    "\n",
    "result = await opneai_model_client.create([UserMessage(content=\"What is the capital of France?\", source=\"user\")])\n",
    "print(result)"
   ]
  },
  {
   "cell_type": "markdown",
   "metadata": {},
   "source": [
    "```{note}\n",
    "You can use this client with models hosted on OpenAI-compatible endpoints, however, we have not tested this functionality.\n",
    "See {py:class}`~autogen_ext.models.OpenAIChatCompletionClient` for more information.\n",
    "```"
   ]
  },
  {
   "cell_type": "markdown",
   "metadata": {},
   "source": [
    "## Azure OpenAI\n",
    "\n",
    "Similarly, install the `azure` and `openai` extensions to use the {py:class}`~autogen_ext.models.AzureOpenAIChatCompletionClient`."
   ]
  },
  {
   "cell_type": "code",
   "execution_count": null,
   "metadata": {
    "vscode": {
     "languageId": "shellscript"
    }
   },
   "outputs": [],
   "source": [
    "pip install 'autogen-ext[openai,azure]==0.4.0.dev8'"
   ]
  },
  {
   "cell_type": "markdown",
   "metadata": {},
   "source": [
    "To use the client, you need to provide your deployment id, Azure Cognitive Services endpoint, api version, and model capabilities.\n",
    "For authentication, you can either provide an API key or an Azure Active Directory (AAD) token credential.\n",
    "\n",
    "The following code snippet shows how to use AAD authentication.\n",
    "The identity used must be assigned the [Cognitive Services OpenAI User](https://learn.microsoft.com/en-us/azure/ai-services/openai/how-to/role-based-access-control#cognitive-services-openai-user) role."
   ]
  },
  {
   "cell_type": "code",
   "execution_count": null,
   "metadata": {},
   "outputs": [],
   "source": [
    "from autogen_ext.models import AzureOpenAIChatCompletionClient\n",
    "from azure.identity import DefaultAzureCredential, get_bearer_token_provider\n",
    "\n",
    "# Create the token provider\n",
    "token_provider = get_bearer_token_provider(DefaultAzureCredential(), \"https://cognitiveservices.azure.com/.default\")\n",
    "\n",
    "az_model_client = AzureOpenAIChatCompletionClient(\n",
    "    azure_deployment=\"{your-azure-deployment}\",\n",
    "    model=\"{model-name, such as gpt-4o}\",\n",
    "    api_version=\"2024-06-01\",\n",
    "    azure_endpoint=\"https://{your-custom-endpoint}.openai.azure.com/\",\n",
    "    azure_ad_token_provider=token_provider,  # Optional if you choose key-based authentication.\n",
    "    # api_key=\"sk-...\", # For key-based authentication.\n",
    ")"
   ]
  },
  {
   "cell_type": "markdown",
   "metadata": {},
   "source": [
    "See [here](https://learn.microsoft.com/en-us/azure/ai-services/openai/how-to/managed-identity#chat-completions) for how to use the Azure client directly or for more information."
   ]
  },
  {
   "cell_type": "markdown",
   "metadata": {},
   "source": [
    "## Local Models\n",
    "\n",
    "See [this guide](../../core-user-guide/faqs.md#what-are-model-capabilities-and-how-do-i-specify-them) for how to override a model's default capabilities definitions in autogen.\n",
    "\n",
    "More to come. Stay tuned!"
   ]
  }
 ],
 "metadata": {
  "kernelspec": {
   "display_name": ".venv",
   "language": "python",
   "name": "python3"
  },
  "language_info": {
   "codemirror_mode": {
    "name": "ipython",
    "version": 3
   },
   "file_extension": ".py",
   "mimetype": "text/x-python",
   "name": "python",
   "nbconvert_exporter": "python",
   "pygments_lexer": "ipython3",
   "version": "3.11.5"
  }
 },
 "nbformat": 4,
 "nbformat_minor": 2
>>>>>>> afaf2c12
}<|MERGE_RESOLUTION|>--- conflicted
+++ resolved
@@ -1,189 +1,4 @@
 {
-<<<<<<< HEAD
-    "cells": [
-        {
-            "cell_type": "markdown",
-            "metadata": {},
-            "source": [
-                "# Models\n",
-                "\n",
-                "In many cases, agents need access to LLM model services such as OpenAI, Azure OpenAI, or local models. Since there are many different providers with different APIs, `autogen-core` implements a protocol for [model clients](../../core-user-guide/framework/model-clients.ipynb) and `autogen-ext` implements a set of model clients for popular model services. AgentChat can use these model clients to interact with model services. "
-            ]
-        },
-        {
-            "cell_type": "markdown",
-            "metadata": {},
-            "source": [
-                "## OpenAI\n",
-                "\n",
-                "To access OpenAI models, install the `openai` extension, which allows you to use the {py:class}`~autogen_ext.models.OpenAIChatCompletionClient`."
-            ]
-        },
-        {
-            "cell_type": "code",
-            "execution_count": null,
-            "metadata": {
-                "vscode": {
-                    "languageId": "shellscript"
-                }
-            },
-            "outputs": [],
-            "source": [
-                "pip install 'autogen-ext[openai]==0.4.0.dev9'"
-            ]
-        },
-        {
-            "cell_type": "markdown",
-            "metadata": {},
-            "source": [
-                "You will also need to obtain an [API key](https://platform.openai.com/account/api-keys) from OpenAI."
-            ]
-        },
-        {
-            "cell_type": "code",
-            "execution_count": 10,
-            "metadata": {},
-            "outputs": [],
-            "source": [
-                "from autogen_ext.models import OpenAIChatCompletionClient\n",
-                "\n",
-                "opneai_model_client = OpenAIChatCompletionClient(\n",
-                "    model=\"gpt-4o-2024-08-06\",\n",
-                "    # api_key=\"sk-...\", # Optional if you have an OPENAI_API_KEY environment variable set.\n",
-                ")"
-            ]
-        },
-        {
-            "cell_type": "markdown",
-            "metadata": {},
-            "source": [
-                "To test the model client, you can use the following code:"
-            ]
-        },
-        {
-            "cell_type": "code",
-            "execution_count": 11,
-            "metadata": {},
-            "outputs": [
-                {
-                    "name": "stdout",
-                    "output_type": "stream",
-                    "text": [
-                        "CreateResult(finish_reason='stop', content='The capital of France is Paris.', usage=RequestUsage(prompt_tokens=15, completion_tokens=7), cached=False, logprobs=None)\n"
-                    ]
-                }
-            ],
-            "source": [
-                "from autogen_core.components.models import UserMessage\n",
-                "\n",
-                "result = await opneai_model_client.create([UserMessage(content=\"What is the capital of France?\", source=\"user\")])\n",
-                "print(result)"
-            ]
-        },
-        {
-            "cell_type": "markdown",
-            "metadata": {},
-            "source": [
-                "```{note}\n",
-                "You can use this client with models hosted on OpenAI-compatible endpoints, however, we have not tested this functionality.\n",
-                "See {py:class}`~autogen_ext.models.OpenAIChatCompletionClient` for more information.\n",
-                "```"
-            ]
-        },
-        {
-            "cell_type": "markdown",
-            "metadata": {},
-            "source": [
-                "## Azure OpenAI\n",
-                "\n",
-                "Similarly, install the `azure` and `openai` extensions to use the {py:class}`~autogen_ext.models.AzureOpenAIChatCompletionClient`."
-            ]
-        },
-        {
-            "cell_type": "code",
-            "execution_count": null,
-            "metadata": {
-                "vscode": {
-                    "languageId": "shellscript"
-                }
-            },
-            "outputs": [],
-            "source": [
-                "pip install 'autogen-ext[openai,azure]==0.4.0.dev9'"
-            ]
-        },
-        {
-            "cell_type": "markdown",
-            "metadata": {},
-            "source": [
-                "To use the client, you need to provide your deployment id, Azure Cognitive Services endpoint, api version, and model capabilities.\n",
-                "For authentication, you can either provide an API key or an Azure Active Directory (AAD) token credential.\n",
-                "\n",
-                "The following code snippet shows how to use AAD authentication.\n",
-                "The identity used must be assigned the [Cognitive Services OpenAI User](https://learn.microsoft.com/en-us/azure/ai-services/openai/how-to/role-based-access-control#cognitive-services-openai-user) role."
-            ]
-        },
-        {
-            "cell_type": "code",
-            "execution_count": null,
-            "metadata": {},
-            "outputs": [],
-            "source": [
-                "from autogen_ext.models import AzureOpenAIChatCompletionClient\n",
-                "from azure.identity import DefaultAzureCredential, get_bearer_token_provider\n",
-                "\n",
-                "# Create the token provider\n",
-                "token_provider = get_bearer_token_provider(DefaultAzureCredential(), \"https://cognitiveservices.azure.com/.default\")\n",
-                "\n",
-                "az_model_client = AzureOpenAIChatCompletionClient(\n",
-                "    azure_deployment=\"{your-azure-deployment}\",\n",
-                "    model=\"{model-name, such as gpt-4o}\",\n",
-                "    api_version=\"2024-06-01\",\n",
-                "    azure_endpoint=\"https://{your-custom-endpoint}.openai.azure.com/\",\n",
-                "    azure_ad_token_provider=token_provider,  # Optional if you choose key-based authentication.\n",
-                "    # api_key=\"sk-...\", # For key-based authentication.\n",
-                ")"
-            ]
-        },
-        {
-            "cell_type": "markdown",
-            "metadata": {},
-            "source": [
-                "See [here](https://learn.microsoft.com/en-us/azure/ai-services/openai/how-to/managed-identity#chat-completions) for how to use the Azure client directly or for more information."
-            ]
-        },
-        {
-            "cell_type": "markdown",
-            "metadata": {},
-            "source": [
-                "## Local Models\n",
-                "\n",
-                "We are working on it. Stay tuned!"
-            ]
-        }
-    ],
-    "metadata": {
-        "kernelspec": {
-            "display_name": ".venv",
-            "language": "python",
-            "name": "python3"
-        },
-        "language_info": {
-            "codemirror_mode": {
-                "name": "ipython",
-                "version": 3
-            },
-            "file_extension": ".py",
-            "mimetype": "text/x-python",
-            "name": "python",
-            "nbconvert_exporter": "python",
-            "pygments_lexer": "ipython3",
-            "version": "3.11.5"
-        }
-    },
-    "nbformat": 4,
-    "nbformat_minor": 2
-=======
  "cells": [
   {
    "cell_type": "markdown",
@@ -369,5 +184,4 @@
  },
  "nbformat": 4,
  "nbformat_minor": 2
->>>>>>> afaf2c12
 }