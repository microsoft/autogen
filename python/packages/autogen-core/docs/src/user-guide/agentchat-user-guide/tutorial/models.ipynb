--- conflicted
+++ resolved
@@ -6,13 +6,7 @@
    "source": [
     "# Models\n",
     "\n",
-<<<<<<< HEAD
-    "In many cases, agents need access to model services such as OpenAI, Azure OpenAI, and local models.\n",
-    "AgentChat utilizes model clients provided by the\n",
-    "[`autogen-ext`](../../core-user-guide/framework/model-clients.ipynb) package."
-=======
     "In many cases, agents need access to LLM model services such as OpenAI, Azure OpenAI, or local models. Since there are many different providers with different APIs, `autogen-core` implements a protocol for [model clients](../../core-user-guide/framework/model-clients.ipynb) and `autogen-ext` implements a set of model clients for popular model services. AgentChat can use these model clients to interact with model services. "
->>>>>>> 5f61ba0c
    ]
   },
   {
@@ -21,11 +15,7 @@
    "source": [
     "## OpenAI\n",
     "\n",
-<<<<<<< HEAD
-    "To access OpenAI models, you need to install the `openai` extension to use the {py:class}`~autogen_ext.models.OpenAIChatCompletionClient`."
-=======
     "To access OpenAI models, install the `openai` extension, which allows you to use the {py:class}`~autogen_ext.models.OpenAIChatCompletionClient`."
->>>>>>> 5f61ba0c
    ]
   },
   {
@@ -105,11 +95,7 @@
    "source": [
     "## Azure OpenAI\n",
     "\n",
-<<<<<<< HEAD
-    "Install the `azure` and `openai` extensions to use the {py:class}`~autogen_ext.models.AzureOpenAIChatCompletionClient`."
-=======
     "Similarly, install the `azure` and `openai` extensions to use the {py:class}`~autogen_ext.models.AzureOpenAIChatCompletionClient`."
->>>>>>> 5f61ba0c
    ]
   },
   {
@@ -162,11 +148,7 @@
    "cell_type": "markdown",
    "metadata": {},
    "source": [
-<<<<<<< HEAD
-    "See [here](https://learn.microsoft.com/en-us/azure/ai-services/openai/how-to/managed-identity#chat-completions) for how to use the Azure client directly or for more info."
-=======
     "See [here](https://learn.microsoft.com/en-us/azure/ai-services/openai/how-to/managed-identity#chat-completions) for how to use the Azure client directly or for more information."
->>>>>>> 5f61ba0c
    ]
   },
   {
@@ -175,13 +157,9 @@
    "source": [
     "## Local Models\n",
     "\n",
-<<<<<<< HEAD
     "See [this guide](../../core-user-guide/faqs.md#what-are-model-capabilities-and-how-do-i-specify-them) for how to override a model's default capabilities definitions in autogen.\n",
     "\n",
     "More to come. Stay tuned!"
-=======
-    "We are working on it. Stay tuned!"
->>>>>>> 5f61ba0c
    ]
   }
  ],
