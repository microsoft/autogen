{
<<<<<<< HEAD
    "cells": [
        {
            "cell_type": "markdown",
            "metadata": {},
            "source": [
                "## Memory and RAG\n",
                "\n",
                "There are several use cases where it is valuable to maintain a _store_ of useful facts that can be intelligently added to the context of the agent just before a specific step. The typically use case here is a RAG pattern where a query is used to retrieve relevant information from a database that is then added to the agent's context.\n",
                "\n",
                "\n",
                "AgentChat provides a {py:class}`~autogen_core.memory.Memory` protocol that can be extended to provide this functionality.  The key methods are `query`, `update_context`,  `add`, `clear`, and `close`. \n",
                "\n",
                "- `add`: add new entries to the memory store\n",
                "- `query`: retrieve relevant information from the memory store \n",
                "- `update_context`: mutate an agent's internal `model_context` by adding the retrieved information (used in the {py:class}`~autogen_agentchat.agents.AssistantAgent` class) \n",
                "- `clear`: clear all entries from the memory store\n",
                "- `close`: clean up any resources used by the memory store  \n",
                "\n",
                "\n",
                "## ListMemory Example\n",
                "\n",
                "{py:class}`~autogen_core.memory.ListMemory` is provided as an example implementation of the {py:class}`~autogen_core.memory.Memory` protocol. It is a simple list-based memory implementation that maintains memories in chronological order, appending the most recent memories to the model's context. The implementation is designed to be straightforward and predictable, making it easy to understand and debug.\n",
                "In the following example, we will use ListMemory to maintain a memory bank of user preferences and demonstrate how it can be used to provide consistent context for agent responses over time."
            ]
        },
        {
            "cell_type": "code",
            "execution_count": null,
            "metadata": {},
            "outputs": [],
            "source": [
                "from autogen_agentchat.agents import AssistantAgent\n",
                "from autogen_agentchat.ui import Console\n",
                "from autogen_core.memory import ListMemory, MemoryContent, MemoryMimeType\n",
                "from autogen_ext.models.openai import OpenAIChatCompletionClient"
            ]
        },
        {
            "cell_type": "code",
            "execution_count": null,
            "metadata": {},
            "outputs": [],
            "source": [
                "# Initialize user memory\n",
                "user_memory = ListMemory()\n",
                "\n",
                "# Add user preferences to memory\n",
                "await user_memory.add(MemoryContent(content=\"The weather should be in metric units\", mime_type=MemoryMimeType.TEXT))\n",
                "\n",
                "await user_memory.add(MemoryContent(content=\"Meal recipe must be vegan\", mime_type=MemoryMimeType.TEXT))\n",
                "\n",
                "\n",
                "async def get_weather(city: str, units: str = \"imperial\") -> str:\n",
                "    if units == \"imperial\":\n",
                "        return f\"The weather in {city} is 73 °F and Sunny.\"\n",
                "    elif units == \"metric\":\n",
                "        return f\"The weather in {city} is 23 °C and Sunny.\"\n",
                "    else:\n",
                "        return f\"Sorry, I don't know the weather in {city}.\"\n",
                "\n",
                "\n",
                "assistant_agent = AssistantAgent(\n",
                "    name=\"assistant_agent\",\n",
                "    model_client=OpenAIChatCompletionClient(\n",
                "        model=\"gpt-4o-2024-08-06\",\n",
                "    ),\n",
                "    tools=[get_weather],\n",
                "    memory=[user_memory],\n",
                ")"
            ]
        },
        {
            "cell_type": "code",
            "execution_count": null,
            "metadata": {},
            "outputs": [],
            "source": [
                "# Run the agent with a task.\n",
                "stream = assistant_agent.run_stream(task=\"What is the weather in New York?\")\n",
                "await Console(stream)"
            ]
        },
        {
            "cell_type": "markdown",
            "metadata": {},
            "source": [
                "We can inspect that the `assistant_agent` model_context is actually updated with the retrieved memory entries.  The `transform` method is used to format the retrieved memory entries into a string that can be used by the agent.  In this case, we simply concatenate the content of each memory entry into a single string."
            ]
        },
        {
            "cell_type": "code",
            "execution_count": null,
            "metadata": {},
            "outputs": [],
            "source": [
                "await assistant_agent._model_context.get_messages()"
            ]
        },
        {
            "cell_type": "markdown",
            "metadata": {},
            "source": [
                "We see above that the weather is returned in Centigrade as stated in the user preferences. \n",
                "\n",
                "Similarly, assuming we ask a separate question about generating a meal plan, the agent is able to retrieve relevant information from the memory store and provide a personalized (vegan) response."
            ]
        },
        {
            "cell_type": "code",
            "execution_count": null,
            "metadata": {},
            "outputs": [],
            "source": [
                "stream = assistant_agent.run_stream(task=\"Write brief meal recipe with broth\")\n",
                "await Console(stream)"
            ]
        },
        {
            "cell_type": "markdown",
            "metadata": {},
            "source": [
                "## Custom Memory Stores (Vector DBs, etc.)\n",
                "\n",
                "You can build on the `Memory` protocol to implement more complex memory stores. For example, you could implement a custom memory store that uses a vector database to store and retrieve information, or a memory store that uses a machine learning model to generate personalized responses based on the user's preferences etc.\n",
                "\n",
                "Specifically, you will need to overload the `add`, `query` and `update_context`  methods to implement the desired functionality and pass the memory store to your agent.\n",
                "\n",
                "\n",
                "Currently the following example memory stores are available as part of the {py:class}`~autogen_ext` extensions package. \n",
                "\n",
                "- `autogen_ext.memory.chromadb.ChromaDBVectorMemory`: A memory store that uses a vector database to store and retrieve information. "
            ]
        },
        {
            "cell_type": "code",
            "execution_count": null,
            "metadata": {},
            "outputs": [],
            "source": [
                "import os\n",
                "from pathlib import Path\n",
                "\n",
                "from autogen_agentchat.agents import AssistantAgent\n",
                "from autogen_agentchat.ui import Console\n",
                "from autogen_core.memory import MemoryContent, MemoryMimeType\n",
                "from autogen_ext.memory.chromadb import ChromaDBVectorMemory, PersistentChromaDBVectorMemoryConfig\n",
                "from autogen_ext.models.openai import OpenAIChatCompletionClient\n",
                "\n",
                "# Initialize ChromaDB memory with custom config\n",
                "chroma_user_memory = ChromaDBVectorMemory(\n",
                "    config=PersistentChromaDBVectorMemoryConfig(\n",
                "        collection_name=\"preferences\",\n",
                "        persistence_path=os.path.join(str(Path.home()), \".chromadb_autogen\"),\n",
                "        k=2,  # Return top  k results\n",
                "        score_threshold=0.4,  # Minimum similarity score\n",
                "    )\n",
                ")\n",
                "# a HttpChromaDBVectorMemoryConfig is also supported for connecting to a remote ChromaDB server\n",
                "\n",
                "# Add user preferences to memory\n",
                "await chroma_user_memory.add(\n",
                "    MemoryContent(\n",
                "        content=\"The weather should be in metric units\",\n",
                "        mime_type=MemoryMimeType.TEXT,\n",
                "        metadata={\"category\": \"preferences\", \"type\": \"units\"},\n",
                "    )\n",
                ")\n",
                "\n",
                "await chroma_user_memory.add(\n",
                "    MemoryContent(\n",
                "        content=\"Meal recipe must be vegan\",\n",
                "        mime_type=MemoryMimeType.TEXT,\n",
                "        metadata={\"category\": \"preferences\", \"type\": \"dietary\"},\n",
                "    )\n",
                ")\n",
                "\n",
                "model_client = OpenAIChatCompletionClient(\n",
                "    model=\"gpt-4o\",\n",
                ")\n",
                "\n",
                "# Create assistant agent with ChromaDB memory\n",
                "assistant_agent = AssistantAgent(\n",
                "    name=\"assistant_agent\",\n",
                "    model_client=model_client,\n",
                "    tools=[get_weather],\n",
                "    memory=[chroma_user_memory],\n",
                ")\n",
                "\n",
                "stream = assistant_agent.run_stream(task=\"What is the weather in New York?\")\n",
                "await Console(stream)\n",
                "\n",
                "await model_client.close()\n",
                "await chroma_user_memory.close()"
            ]
        },
        {
            "cell_type": "markdown",
            "metadata": {},
            "source": [
                "Note that you can also serialize the ChromaDBVectorMemory and save it to disk."
            ]
        },
        {
            "cell_type": "code",
            "execution_count": null,
            "metadata": {},
            "outputs": [],
            "source": [
                "chroma_user_memory.dump_component().model_dump_json()"
            ]
        },
        {
            "cell_type": "markdown",
            "metadata": {},
            "source": [
                "## RAG Agent: Putting It All Together\n",
                "\n",
                "The RAG (Retrieval Augmented Generation) pattern which is common in building AI systems encompasses two distinct phases:\n",
                "\n",
                "1. **Indexing**: Loading documents, chunking them, and storing them in a vector database\n",
                "2. **Retrieval**: Finding and using relevant chunks during conversation runtime\n",
                "\n",
                "In our previous examples, we manually added items to memory and passed them to our agents. In practice, the indexing process is usually automated and based on much larger document sources like product documentation, internal files, or knowledge bases.\n",
                "\n",
                "> Note: The quality of a RAG system is dependent on the quality of the chunking and retrieval process (models, embeddings, etc.). You may need to experiement with more advanced chunking and retrieval models to get the best results.\n",
                "\n",
                "### Building a Simple RAG Agent\n",
                "\n",
                "To begin, let's create a simple document indexer that we will used to load documents, chunk them, and store them in a `ChromaDBVectorMemory` memory store. "
            ]
        },
        {
            "cell_type": "code",
            "execution_count": null,
            "metadata": {},
            "outputs": [],
            "source": [
                "import re\n",
                "from typing import List\n",
                "\n",
                "import aiofiles\n",
                "import aiohttp\n",
                "from autogen_core.memory import Memory, MemoryContent, MemoryMimeType\n",
                "\n",
                "\n",
                "class SimpleDocumentIndexer:\n",
                "    \"\"\"Basic document indexer for AutoGen Memory.\"\"\"\n",
                "\n",
                "    def __init__(self, memory: Memory, chunk_size: int = 1500) -> None:\n",
                "        self.memory = memory\n",
                "        self.chunk_size = chunk_size\n",
                "\n",
                "    async def _fetch_content(self, source: str) -> str:\n",
                "        \"\"\"Fetch content from URL or file.\"\"\"\n",
                "        if source.startswith((\"http://\", \"https://\")):\n",
                "            async with aiohttp.ClientSession() as session:\n",
                "                async with session.get(source) as response:\n",
                "                    return await response.text()\n",
                "        else:\n",
                "            async with aiofiles.open(source, \"r\", encoding=\"utf-8\") as f:\n",
                "                return await f.read()\n",
                "\n",
                "    def _strip_html(self, text: str) -> str:\n",
                "        \"\"\"Remove HTML tags and normalize whitespace.\"\"\"\n",
                "        text = re.sub(r\"<[^>]*>\", \" \", text)\n",
                "        text = re.sub(r\"\\s+\", \" \", text)\n",
                "        return text.strip()\n",
                "\n",
                "    def _split_text(self, text: str) -> List[str]:\n",
                "        \"\"\"Split text into fixed-size chunks.\"\"\"\n",
                "        chunks: list[str] = []\n",
                "        # Just split text into fixed-size chunks\n",
                "        for i in range(0, len(text), self.chunk_size):\n",
                "            chunk = text[i : i + self.chunk_size]\n",
                "            chunks.append(chunk.strip())\n",
                "        return chunks\n",
                "\n",
                "    async def index_documents(self, sources: List[str]) -> int:\n",
                "        \"\"\"Index documents into memory.\"\"\"\n",
                "        total_chunks = 0\n",
                "\n",
                "        for source in sources:\n",
                "            try:\n",
                "                content = await self._fetch_content(source)\n",
                "\n",
                "                # Strip HTML if content appears to be HTML\n",
                "                if \"<\" in content and \">\" in content:\n",
                "                    content = self._strip_html(content)\n",
                "\n",
                "                chunks = self._split_text(content)\n",
                "\n",
                "                for i, chunk in enumerate(chunks):\n",
                "                    await self.memory.add(\n",
                "                        MemoryContent(\n",
                "                            content=chunk, mime_type=MemoryMimeType.TEXT, metadata={\"source\": source, \"chunk_index\": i}\n",
                "                        )\n",
                "                    )\n",
                "\n",
                "                total_chunks += len(chunks)\n",
                "\n",
                "            except Exception as e:\n",
                "                print(f\"Error indexing {source}: {str(e)}\")\n",
                "\n",
                "        return total_chunks"
            ]
        },
        {
            "cell_type": "markdown",
            "metadata": {},
            "source": [
                "\n",
                " \n",
                "Now let's use our indexer with ChromaDBVectorMemory to build a complete RAG agent:\n"
            ]
        },
        {
            "cell_type": "code",
            "execution_count": null,
            "metadata": {},
            "outputs": [
                {
                    "name": "stdout",
                    "output_type": "stream",
                    "text": [
                        "Indexed 72 chunks from 4 AutoGen documents\n"
                    ]
                }
            ],
            "source": [
                "import os\n",
                "from pathlib import Path\n",
                "\n",
                "from autogen_agentchat.agents import AssistantAgent\n",
                "from autogen_agentchat.ui import Console\n",
                "from autogen_ext.memory.chromadb import ChromaDBVectorMemory, PersistentChromaDBVectorMemoryConfig\n",
                "from autogen_ext.models.openai import OpenAIChatCompletionClient\n",
                "\n",
                "# Initialize vector memory\n",
                "\n",
                "rag_memory = ChromaDBVectorMemory(\n",
                "    config=PersistentChromaDBVectorMemoryConfig(\n",
                "        collection_name=\"autogen_docs\",\n",
                "        persistence_path=os.path.join(str(Path.home()), \".chromadb_autogen\"),\n",
                "        k=3,  # Return top 3 results\n",
                "        score_threshold=0.4,  # Minimum similarity score\n",
                "    )\n",
                ")\n",
                "\n",
                "await rag_memory.clear()  # Clear existing memory\n",
                "\n",
                "\n",
                "# Index AutoGen documentation\n",
                "async def index_autogen_docs() -> None:\n",
                "    indexer = SimpleDocumentIndexer(memory=rag_memory)\n",
                "    sources = [\n",
                "        \"https://raw.githubusercontent.com/microsoft/autogen/main/README.md\",\n",
                "        \"https://microsoft.github.io/autogen/dev/user-guide/agentchat-user-guide/tutorial/agents.html\",\n",
                "        \"https://microsoft.github.io/autogen/dev/user-guide/agentchat-user-guide/tutorial/teams.html\",\n",
                "        \"https://microsoft.github.io/autogen/dev/user-guide/agentchat-user-guide/tutorial/termination.html\",\n",
                "    ]\n",
                "    chunks: int = await indexer.index_documents(sources)\n",
                "    print(f\"Indexed {chunks} chunks from {len(sources)} AutoGen documents\")\n",
                "\n",
                "\n",
                "await index_autogen_docs()"
            ]
        },
        {
            "cell_type": "code",
            "execution_count": 4,
            "metadata": {},
            "outputs": [
                {
                    "name": "stdout",
                    "output_type": "stream",
                    "text": [
                        "---------- user ----------\n",
                        "What is AgentChat?\n",
                        "Query results: results=[MemoryContent(content='ng OpenAI\\'s GPT-4o model. See [other supported models](https://microsoft.github.io/autogen/stable/user-guide/agentchat-user-guide/tutorial/models.html). ```python import asyncio from autogen_agentchat.agents import AssistantAgent from autogen_ext.models.openai import OpenAIChatCompletionClient async def main() -> None: model_client = OpenAIChatCompletionClient(model=\"gpt-4o\") agent = AssistantAgent(\"assistant\", model_client=model_client) print(await agent.run(task=\"Say \\'Hello World!\\'\")) await model_client.close() asyncio.run(main()) ``` ### Web Browsing Agent Team Create a group chat team with a web surfer agent and a user proxy agent for web browsing tasks. You need to install [playwright](https://playwright.dev/python/docs/library). ```python # pip install -U autogen-agentchat autogen-ext[openai,web-surfer] # playwright install import asyncio from autogen_agentchat.agents import UserProxyAgent from autogen_agentchat.conditions import TextMentionTermination from autogen_agentchat.teams import RoundRobinGroupChat from autogen_agentchat.ui import Console from autogen_ext.models.openai import OpenAIChatCompletionClient from autogen_ext.agents.web_surfer import MultimodalWebSurfer async def main() -> None: model_client = OpenAIChatCompletionClient(model=\"gpt-4o\") # The web surfer will open a Chromium browser window to perform web browsing tasks. web_surfer = MultimodalWebSurfer(\"web_surfer\", model_client, headless=False, animate_actions=True) # The user proxy agent is used to ge', mime_type='MemoryMimeType.TEXT', metadata={'chunk_index': 1, 'mime_type': 'MemoryMimeType.TEXT', 'source': 'https://raw.githubusercontent.com/microsoft/autogen/main/README.md', 'score': 0.48810458183288574, 'id': '16088e03-0153-4da3-9dec-643b39c549f5'}), MemoryContent(content='els_usage=None content=&#39;AutoGen is a programming framework for building multi-agent applications.&#39; type=&#39;ToolCallSummaryMessage&#39; The call to the on_messages() method returns a Response that contains the agent’s final response in the chat_message attribute, as well as a list of inner messages in the inner_messages attribute, which stores the agent’s “thought process” that led to the final response. Note It is important to note that on_messages() will update the internal state of the agent – it will add the messages to the agent’s history. So you should call this method with new messages. You should not repeatedly call this method with the same messages or the complete history. Note Unlike in v0.2 AgentChat, the tools are executed by the same agent directly within the same call to on_messages() . By default, the agent will return the result of the tool call as the final response. You can also call the run() method, which is a convenience method that calls on_messages() . It follows the same interface as Teams and returns a TaskResult object. Multi-Modal Input # The AssistantAgent can handle multi-modal input by providing the input as a MultiModalMessage . from io import BytesIO import PIL import requests from autogen_agentchat.messages import MultiModalMessage from autogen_core import Image # Create a multi-modal message with random image and text. pil_image = PIL . Image . open ( BytesIO ( requests . get ( &quot;https://picsum.photos/300/200&quot; ) . content )', mime_type='MemoryMimeType.TEXT', metadata={'chunk_index': 3, 'mime_type': 'MemoryMimeType.TEXT', 'source': 'https://microsoft.github.io/autogen/dev/user-guide/agentchat-user-guide/tutorial/agents.html', 'score': 0.4665141701698303, 'id': '3d603b62-7cab-4f74-b671-586fe36306f2'}), MemoryContent(content='AgentChat Termination Termination # In the previous section, we explored how to define agents, and organize them into teams that can solve tasks. However, a run can go on forever, and in many cases, we need to know when to stop them. This is the role of the termination condition. AgentChat supports several termination condition by providing a base TerminationCondition class and several implementations that inherit from it. A termination condition is a callable that takes a sequence of BaseAgentEvent or BaseChatMessage objects since the last time the condition was called , and returns a StopMessage if the conversation should be terminated, or None otherwise. Once a termination condition has been reached, it must be reset by calling reset() before it can be used again. Some important things to note about termination conditions: They are stateful but reset automatically after each run ( run() or run_stream() ) is finished. They can be combined using the AND and OR operators. Note For group chat teams (i.e., RoundRobinGroupChat , SelectorGroupChat , and Swarm ), the termination condition is called after each agent responds. While a response may contain multiple inner messages, the team calls its termination condition just once for all the messages from a single response. So the condition is called with the “delta sequence” of messages since the last time it was called. Built-In Termination Conditions: MaxMessageTermination : Stops after a specified number of messages have been produced,', mime_type='MemoryMimeType.TEXT', metadata={'chunk_index': 1, 'mime_type': 'MemoryMimeType.TEXT', 'source': 'https://microsoft.github.io/autogen/dev/user-guide/agentchat-user-guide/tutorial/termination.html', 'score': 0.461774212772051, 'id': '699ef490-d108-4cd3-b629-c1198d6b78ba'})]\n",
                        "---------- rag_assistant ----------\n",
                        "[MemoryContent(content='ng OpenAI\\'s GPT-4o model. See [other supported models](https://microsoft.github.io/autogen/stable/user-guide/agentchat-user-guide/tutorial/models.html). ```python import asyncio from autogen_agentchat.agents import AssistantAgent from autogen_ext.models.openai import OpenAIChatCompletionClient async def main() -> None: model_client = OpenAIChatCompletionClient(model=\"gpt-4o\") agent = AssistantAgent(\"assistant\", model_client=model_client) print(await agent.run(task=\"Say \\'Hello World!\\'\")) await model_client.close() asyncio.run(main()) ``` ### Web Browsing Agent Team Create a group chat team with a web surfer agent and a user proxy agent for web browsing tasks. You need to install [playwright](https://playwright.dev/python/docs/library). ```python # pip install -U autogen-agentchat autogen-ext[openai,web-surfer] # playwright install import asyncio from autogen_agentchat.agents import UserProxyAgent from autogen_agentchat.conditions import TextMentionTermination from autogen_agentchat.teams import RoundRobinGroupChat from autogen_agentchat.ui import Console from autogen_ext.models.openai import OpenAIChatCompletionClient from autogen_ext.agents.web_surfer import MultimodalWebSurfer async def main() -> None: model_client = OpenAIChatCompletionClient(model=\"gpt-4o\") # The web surfer will open a Chromium browser window to perform web browsing tasks. web_surfer = MultimodalWebSurfer(\"web_surfer\", model_client, headless=False, animate_actions=True) # The user proxy agent is used to ge', mime_type='MemoryMimeType.TEXT', metadata={'chunk_index': 1, 'mime_type': 'MemoryMimeType.TEXT', 'source': 'https://raw.githubusercontent.com/microsoft/autogen/main/README.md', 'score': 0.48810458183288574, 'id': '16088e03-0153-4da3-9dec-643b39c549f5'}), MemoryContent(content='els_usage=None content=&#39;AutoGen is a programming framework for building multi-agent applications.&#39; type=&#39;ToolCallSummaryMessage&#39; The call to the on_messages() method returns a Response that contains the agent’s final response in the chat_message attribute, as well as a list of inner messages in the inner_messages attribute, which stores the agent’s “thought process” that led to the final response. Note It is important to note that on_messages() will update the internal state of the agent – it will add the messages to the agent’s history. So you should call this method with new messages. You should not repeatedly call this method with the same messages or the complete history. Note Unlike in v0.2 AgentChat, the tools are executed by the same agent directly within the same call to on_messages() . By default, the agent will return the result of the tool call as the final response. You can also call the run() method, which is a convenience method that calls on_messages() . It follows the same interface as Teams and returns a TaskResult object. Multi-Modal Input # The AssistantAgent can handle multi-modal input by providing the input as a MultiModalMessage . from io import BytesIO import PIL import requests from autogen_agentchat.messages import MultiModalMessage from autogen_core import Image # Create a multi-modal message with random image and text. pil_image = PIL . Image . open ( BytesIO ( requests . get ( &quot;https://picsum.photos/300/200&quot; ) . content )', mime_type='MemoryMimeType.TEXT', metadata={'chunk_index': 3, 'mime_type': 'MemoryMimeType.TEXT', 'source': 'https://microsoft.github.io/autogen/dev/user-guide/agentchat-user-guide/tutorial/agents.html', 'score': 0.4665141701698303, 'id': '3d603b62-7cab-4f74-b671-586fe36306f2'}), MemoryContent(content='AgentChat Termination Termination # In the previous section, we explored how to define agents, and organize them into teams that can solve tasks. However, a run can go on forever, and in many cases, we need to know when to stop them. This is the role of the termination condition. AgentChat supports several termination condition by providing a base TerminationCondition class and several implementations that inherit from it. A termination condition is a callable that takes a sequenceBaseChatMessageent or BaseChatMessage objects since the last time the condition was called , and returns a StopMessage if the conversation should be terminated, or None otherwise. Once a termination condition has been reached, it must be reset by calling reset() before it can be used again. Some important things to note about termination conditions: They are stateful but reset automatically after each run ( run() or run_stream() ) is finished. They can be combined using the AND and OR operators. Note For group chat teams (i.e., RoundRobinGroupChat , SelectorGroupChat , and Swarm ), the termination condition is called after each agent responds. While a response may contain multiple inner messages, the team calls its termination condition just once for all the messages from a single response. So the condition is called with the “delta sequence” of messages since the last time it was called. Built-In Termination Conditions: MaxMessageTermination : Stops after a specified number of messages have been produced,', mime_type='MemoryMimeType.TEXT', metadata={'chunk_index': 1, 'mime_type': 'MemoryMimeType.TEXT', 'source': 'https://microsoft.github.io/autogen/dev/user-guide/agentchat-user-guide/tutorial/termination.html', 'score': 0.461774212772051, 'id': '699ef490-d108-4cd3-b629-c1198d6b78ba'})]\n",
                        "---------- rag_assistant ----------\n",
                        "AgentChat is part of the AutoGen framework, a programming environment for building multi-agent applications. In AgentChat, agents can interact with each other and with users to perform various tasks, including web browsing and engaging in dialogue. It utilizes models from OpenAI for chat completions and supports multi-modal input, which means agents can handle inputs that include both text and images. Additionally, AgentChat provides mechanisms to define termination conditions to control when a conversation or task should be concluded, ensuring that the agent interactions are efficient and goal-oriented. TERMINATE\n"
                    ]
                }
            ],
            "source": [
                "# Create our RAG assistant agent\n",
                "rag_assistant = AssistantAgent(\n",
                "    name=\"rag_assistant\", model_client=OpenAIChatCompletionClient(model=\"gpt-4o\"), memory=[rag_memory]\n",
                ")\n",
                "\n",
                "# Ask questions about AutoGen\n",
                "stream = rag_assistant.run_stream(task=\"What is AgentChat?\")\n",
                "await Console(stream)\n",
                "\n",
                "# Remember to close the memory when done\n",
                "await rag_memory.close()"
            ]
        },
        {
            "cell_type": "markdown",
            "metadata": {},
            "source": [
                "This implementation provides a RAG agent that can answer questions based on AutoGen documentation. When a question is asked, the Memory system  retrieves relevant chunks and adds them to the context, enabling the assistant to generate informed responses.\n",
                "\n",
                "For production systems, you might want to:\n",
                "1. Implement more sophisticated chunking strategies\n",
                "2. Add metadata filtering capabilities\n",
                "3. Customize the retrieval scoring\n",
                "4. Optimize embedding models for your specific domain\n"
            ]
        },
        {
            "cell_type": "markdown",
            "metadata": {},
            "source": []
        }
    ],
    "metadata": {
        "kernelspec": {
            "display_name": ".venv",
            "language": "python",
            "name": "python3"
        },
        "language_info": {
            "codemirror_mode": {
                "name": "ipython",
                "version": 3
            },
            "file_extension": ".py",
            "mimetype": "text/x-python",
            "name": "python",
            "nbconvert_exporter": "python",
            "pygments_lexer": "ipython3",
            "version": "3.11.9"
        }
=======
 "cells": [
  {
   "cell_type": "markdown",
   "metadata": {},
   "source": [
    "## Memory and RAG\n",
    "\n",
    "There are several use cases where it is valuable to maintain a _store_ of useful facts that can be intelligently added to the context of the agent just before a specific step. The typically use case here is a RAG pattern where a query is used to retrieve relevant information from a database that is then added to the agent's context.\n",
    "\n",
    "\n",
    "AgentChat provides a {py:class}`~autogen_core.memory.Memory` protocol that can be extended to provide this functionality.  The key methods are `query`, `update_context`,  `add`, `clear`, and `close`. \n",
    "\n",
    "- `add`: add new entries to the memory store\n",
    "- `query`: retrieve relevant information from the memory store \n",
    "- `update_context`: mutate an agent's internal `model_context` by adding the retrieved information (used in the {py:class}`~autogen_agentchat.agents.AssistantAgent` class) \n",
    "- `clear`: clear all entries from the memory store\n",
    "- `close`: clean up any resources used by the memory store  \n",
    "\n",
    "\n",
    "## ListMemory Example\n",
    "\n",
    "{py:class}~autogen_core.memory.ListMemory is provided as an example implementation of the {py:class}~autogen_core.memory.Memory protocol. It is a simple list-based memory implementation that maintains memories in chronological order, appending the most recent memories to the model's context. The implementation is designed to be straightforward and predictable, making it easy to understand and debug.\n",
    "In the following example, we will use ListMemory to maintain a memory bank of user preferences and demonstrate how it can be used to provide consistent context for agent responses over time."
   ]
  },
  {
   "cell_type": "code",
   "execution_count": 3,
   "metadata": {},
   "outputs": [],
   "source": [
    "from autogen_agentchat.agents import AssistantAgent\n",
    "from autogen_agentchat.ui import Console\n",
    "from autogen_core.memory import ListMemory, MemoryContent, MemoryMimeType\n",
    "from autogen_ext.models.openai import OpenAIChatCompletionClient"
   ]
  },
  {
   "cell_type": "code",
   "execution_count": 4,
   "metadata": {},
   "outputs": [],
   "source": [
    "# Initialize user memory\n",
    "user_memory = ListMemory()\n",
    "\n",
    "# Add user preferences to memory\n",
    "await user_memory.add(MemoryContent(content=\"The weather should be in metric units\", mime_type=MemoryMimeType.TEXT))\n",
    "\n",
    "await user_memory.add(MemoryContent(content=\"Meal recipe must be vegan\", mime_type=MemoryMimeType.TEXT))\n",
    "\n",
    "\n",
    "async def get_weather(city: str, units: str = \"imperial\") -> str:\n",
    "    if units == \"imperial\":\n",
    "        return f\"The weather in {city} is 73 °F and Sunny.\"\n",
    "    elif units == \"metric\":\n",
    "        return f\"The weather in {city} is 23 °C and Sunny.\"\n",
    "    else:\n",
    "        return f\"Sorry, I don't know the weather in {city}.\"\n",
    "\n",
    "\n",
    "assistant_agent = AssistantAgent(\n",
    "    name=\"assistant_agent\",\n",
    "    model_client=OpenAIChatCompletionClient(\n",
    "        model=\"gpt-4o-2024-08-06\",\n",
    "    ),\n",
    "    tools=[get_weather],\n",
    "    memory=[user_memory],\n",
    ")"
   ]
  },
  {
   "cell_type": "code",
   "execution_count": 5,
   "metadata": {},
   "outputs": [
    {
     "name": "stdout",
     "output_type": "stream",
     "text": [
      "---------- TextMessage (user) ----------\n",
      "What is the weather in New York?\n",
      "---------- MemoryQueryEvent (assistant_agent) ----------\n",
      "[MemoryContent(content='The weather should be in metric units', mime_type=<MemoryMimeType.TEXT: 'text/plain'>, metadata=None), MemoryContent(content='Meal recipe must be vegan', mime_type=<MemoryMimeType.TEXT: 'text/plain'>, metadata=None)]\n",
      "---------- ToolCallRequestEvent (assistant_agent) ----------\n",
      "[FunctionCall(id='call_apWw5JOedVvqsPfXWV7c5Uiw', arguments='{\"city\":\"New York\",\"units\":\"metric\"}', name='get_weather')]\n",
      "---------- ToolCallExecutionEvent (assistant_agent) ----------\n",
      "[FunctionExecutionResult(content='The weather in New York is 23 °C and Sunny.', name='get_weather', call_id='call_apWw5JOedVvqsPfXWV7c5Uiw', is_error=False)]\n",
      "---------- ToolCallSummaryMessage (assistant_agent) ----------\n",
      "The weather in New York is 23 °C and Sunny.\n"
     ]
>>>>>>> 67ebeeda
    },
    {
     "data": {
      "text/plain": [
       "TaskResult(messages=[TextMessage(source='user', models_usage=None, metadata={}, created_at=datetime.datetime(2025, 6, 12, 17, 46, 33, 492791, tzinfo=datetime.timezone.utc), content='What is the weather in New York?', type='TextMessage'), MemoryQueryEvent(source='assistant_agent', models_usage=None, metadata={}, created_at=datetime.datetime(2025, 6, 12, 17, 46, 33, 494162, tzinfo=datetime.timezone.utc), content=[MemoryContent(content='The weather should be in metric units', mime_type=<MemoryMimeType.TEXT: 'text/plain'>, metadata=None), MemoryContent(content='Meal recipe must be vegan', mime_type=<MemoryMimeType.TEXT: 'text/plain'>, metadata=None)], type='MemoryQueryEvent'), ToolCallRequestEvent(source='assistant_agent', models_usage=RequestUsage(prompt_tokens=123, completion_tokens=19), metadata={}, created_at=datetime.datetime(2025, 6, 12, 17, 46, 34, 892272, tzinfo=datetime.timezone.utc), content=[FunctionCall(id='call_apWw5JOedVvqsPfXWV7c5Uiw', arguments='{\"city\":\"New York\",\"units\":\"metric\"}', name='get_weather')], type='ToolCallRequestEvent'), ToolCallExecutionEvent(source='assistant_agent', models_usage=None, metadata={}, created_at=datetime.datetime(2025, 6, 12, 17, 46, 34, 894081, tzinfo=datetime.timezone.utc), content=[FunctionExecutionResult(content='The weather in New York is 23 °C and Sunny.', name='get_weather', call_id='call_apWw5JOedVvqsPfXWV7c5Uiw', is_error=False)], type='ToolCallExecutionEvent'), ToolCallSummaryMessage(source='assistant_agent', models_usage=None, metadata={}, created_at=datetime.datetime(2025, 6, 12, 17, 46, 34, 895054, tzinfo=datetime.timezone.utc), content='The weather in New York is 23 °C and Sunny.', type='ToolCallSummaryMessage', tool_calls=[FunctionCall(id='call_apWw5JOedVvqsPfXWV7c5Uiw', arguments='{\"city\":\"New York\",\"units\":\"metric\"}', name='get_weather')], results=[FunctionExecutionResult(content='The weather in New York is 23 °C and Sunny.', name='get_weather', call_id='call_apWw5JOedVvqsPfXWV7c5Uiw', is_error=False)])], stop_reason=None)"
      ]
     },
     "execution_count": 5,
     "metadata": {},
     "output_type": "execute_result"
    }
   ],
   "source": [
    "# Run the agent with a task.\n",
    "stream = assistant_agent.run_stream(task=\"What is the weather in New York?\")\n",
    "await Console(stream)"
   ]
  },
  {
   "cell_type": "markdown",
   "metadata": {},
   "source": [
    "We can inspect that the `assistant_agent` model_context is actually updated with the retrieved memory entries.  The `transform` method is used to format the retrieved memory entries into a string that can be used by the agent.  In this case, we simply concatenate the content of each memory entry into a single string."
   ]
  },
  {
   "cell_type": "code",
   "execution_count": 6,
   "metadata": {},
   "outputs": [
    {
     "data": {
      "text/plain": [
       "[UserMessage(content='What is the weather in New York?', source='user', type='UserMessage'),\n",
       " SystemMessage(content='\\nRelevant memory content (in chronological order):\\n1. The weather should be in metric units\\n2. Meal recipe must be vegan\\n', type='SystemMessage'),\n",
       " AssistantMessage(content=[FunctionCall(id='call_apWw5JOedVvqsPfXWV7c5Uiw', arguments='{\"city\":\"New York\",\"units\":\"metric\"}', name='get_weather')], thought=None, source='assistant_agent', type='AssistantMessage'),\n",
       " FunctionExecutionResultMessage(content=[FunctionExecutionResult(content='The weather in New York is 23 °C and Sunny.', name='get_weather', call_id='call_apWw5JOedVvqsPfXWV7c5Uiw', is_error=False)], type='FunctionExecutionResultMessage')]"
      ]
     },
     "execution_count": 6,
     "metadata": {},
     "output_type": "execute_result"
    }
   ],
   "source": [
    "await assistant_agent._model_context.get_messages()"
   ]
  },
  {
   "cell_type": "markdown",
   "metadata": {},
   "source": [
    "We see above that the weather is returned in Centigrade as stated in the user preferences. \n",
    "\n",
    "Similarly, assuming we ask a separate question about generating a meal plan, the agent is able to retrieve relevant information from the memory store and provide a personalized (vegan) response."
   ]
  },
  {
   "cell_type": "code",
   "execution_count": 8,
   "metadata": {},
   "outputs": [
    {
     "name": "stdout",
     "output_type": "stream",
     "text": [
      "---------- TextMessage (user) ----------\n",
      "Write brief meal recipe with broth\n",
      "---------- MemoryQueryEvent (assistant_agent) ----------\n",
      "[MemoryContent(content='The weather should be in metric units', mime_type=<MemoryMimeType.TEXT: 'text/plain'>, metadata=None), MemoryContent(content='Meal recipe must be vegan', mime_type=<MemoryMimeType.TEXT: 'text/plain'>, metadata=None)]\n",
      "---------- TextMessage (assistant_agent) ----------\n",
      "Here's another vegan broth-based recipe:\n",
      "\n",
      "**Vegan Miso Soup**\n",
      "\n",
      "**Ingredients:**\n",
      "- 4 cups vegetable broth\n",
      "- 3 tablespoons white miso paste\n",
      "- 1 block firm tofu, cubed\n",
      "- 1 cup mushrooms, sliced (shiitake or any variety you prefer)\n",
      "- 2 green onions, chopped\n",
      "- 1 tablespoon soy sauce (optional)\n",
      "- 1/2 cup seaweed (such as wakame)\n",
      "- 1 tablespoon sesame oil\n",
      "- 1 tablespoon grated ginger\n",
      "- Salt to taste\n",
      "\n",
      "**Instructions:**\n",
      "1. In a pot, heat the sesame oil over medium heat.\n",
      "2. Add the grated ginger and sauté for about a minute until fragrant.\n",
      "3. Pour in the vegetable broth and bring it to a simmer.\n",
      "4. Add the miso paste, stirring until fully dissolved.\n",
      "5. Add the tofu cubes, mushrooms, and seaweed to the broth and cook for about 5 minutes.\n",
      "6. Stir in soy sauce if using, and add salt to taste.\n",
      "7. Garnish with chopped green onions before serving.\n",
      "\n",
      "Enjoy your delicious and nutritious vegan miso soup! TERMINATE\n"
     ]
    },
    {
     "data": {
      "text/plain": [
       "TaskResult(messages=[TextMessage(source='user', models_usage=None, metadata={}, created_at=datetime.datetime(2025, 6, 12, 17, 47, 19, 247083, tzinfo=datetime.timezone.utc), content='Write brief meal recipe with broth', type='TextMessage'), MemoryQueryEvent(source='assistant_agent', models_usage=None, metadata={}, created_at=datetime.datetime(2025, 6, 12, 17, 47, 19, 248736, tzinfo=datetime.timezone.utc), content=[MemoryContent(content='The weather should be in metric units', mime_type=<MemoryMimeType.TEXT: 'text/plain'>, metadata=None), MemoryContent(content='Meal recipe must be vegan', mime_type=<MemoryMimeType.TEXT: 'text/plain'>, metadata=None)], type='MemoryQueryEvent'), TextMessage(source='assistant_agent', models_usage=RequestUsage(prompt_tokens=528, completion_tokens=233), metadata={}, created_at=datetime.datetime(2025, 6, 12, 17, 47, 26, 130554, tzinfo=datetime.timezone.utc), content=\"Here's another vegan broth-based recipe:\\n\\n**Vegan Miso Soup**\\n\\n**Ingredients:**\\n- 4 cups vegetable broth\\n- 3 tablespoons white miso paste\\n- 1 block firm tofu, cubed\\n- 1 cup mushrooms, sliced (shiitake or any variety you prefer)\\n- 2 green onions, chopped\\n- 1 tablespoon soy sauce (optional)\\n- 1/2 cup seaweed (such as wakame)\\n- 1 tablespoon sesame oil\\n- 1 tablespoon grated ginger\\n- Salt to taste\\n\\n**Instructions:**\\n1. In a pot, heat the sesame oil over medium heat.\\n2. Add the grated ginger and sauté for about a minute until fragrant.\\n3. Pour in the vegetable broth and bring it to a simmer.\\n4. Add the miso paste, stirring until fully dissolved.\\n5. Add the tofu cubes, mushrooms, and seaweed to the broth and cook for about 5 minutes.\\n6. Stir in soy sauce if using, and add salt to taste.\\n7. Garnish with chopped green onions before serving.\\n\\nEnjoy your delicious and nutritious vegan miso soup! TERMINATE\", type='TextMessage')], stop_reason=None)"
      ]
     },
     "execution_count": 8,
     "metadata": {},
     "output_type": "execute_result"
    }
   ],
   "source": [
    "stream = assistant_agent.run_stream(task=\"Write brief meal recipe with broth\")\n",
    "await Console(stream)"
   ]
  },
  {
   "cell_type": "markdown",
   "metadata": {},
   "source": [
    "## Custom Memory Stores (Vector DBs, etc.)\n",
    "\n",
    "You can build on the `Memory` protocol to implement more complex memory stores. For example, you could implement a custom memory store that uses a vector database to store and retrieve information, or a memory store that uses a machine learning model to generate personalized responses based on the user's preferences etc.\n",
    "\n",
    "Specifically, you will need to overload the `add`, `query` and `update_context`  methods to implement the desired functionality and pass the memory store to your agent.\n",
    "\n",
    "\n",
    "Currently the following example memory stores are available as part of the {py:class}`~autogen_ext` extensions package. \n",
    "\n",
    "- `autogen_ext.memory.chromadb.ChromaDBVectorMemory`: A memory store that uses a vector database to store and retrieve information. \n",
    "\n",
    "- `autogen_ext.memory.chromadb.SentenceTransformerEmbeddingFunctionConfig`: A configuration class for the SentenceTransformer embedding function used by the `ChromaDBVectorMemory` store. Note that other embedding functions such as `autogen_ext.memory.openai.OpenAIEmbeddingFunctionConfig` can also be used with the `ChromaDBVectorMemory` store.\n"
   ]
  },
  {
   "cell_type": "code",
   "execution_count": null,
   "metadata": {},
   "outputs": [
    {
     "name": "stdout",
     "output_type": "stream",
     "text": [
      "---------- TextMessage (user) ----------\n",
      "What is the weather in New York?\n",
      "---------- MemoryQueryEvent (assistant_agent) ----------\n",
      "[MemoryContent(content='The weather should be in metric units', mime_type='MemoryMimeType.TEXT', metadata={'type': 'units', 'mime_type': 'MemoryMimeType.TEXT', 'category': 'preferences', 'score': 0.4342840313911438, 'id': 'd7ed6e42-0bf5-4ee8-b5b5-fbe06f583477'})]\n",
      "---------- ToolCallRequestEvent (assistant_agent) ----------\n",
      "[FunctionCall(id='call_ufpz7LGcn19ZroowyEraj9bd', arguments='{\"city\":\"New York\",\"units\":\"metric\"}', name='get_weather')]\n",
      "---------- ToolCallExecutionEvent (assistant_agent) ----------\n",
      "[FunctionExecutionResult(content='The weather in New York is 23 °C and Sunny.', name='get_weather', call_id='call_ufpz7LGcn19ZroowyEraj9bd', is_error=False)]\n",
      "---------- ToolCallSummaryMessage (assistant_agent) ----------\n",
      "The weather in New York is 23 °C and Sunny.\n"
     ]
    }
   ],
   "source": [
    "import tempfile\n",
    "\n",
    "from autogen_agentchat.agents import AssistantAgent\n",
    "from autogen_agentchat.ui import Console\n",
    "from autogen_core.memory import MemoryContent, MemoryMimeType\n",
    "from autogen_ext.memory.chromadb import (\n",
    "    ChromaDBVectorMemory,\n",
    "    PersistentChromaDBVectorMemoryConfig,\n",
    "    SentenceTransformerEmbeddingFunctionConfig,\n",
    ")\n",
    "from autogen_ext.models.openai import OpenAIChatCompletionClient\n",
    "\n",
    "# Use a temporary directory for ChromaDB persistence\n",
    "with tempfile.TemporaryDirectory() as tmpdir:\n",
    "    chroma_user_memory = ChromaDBVectorMemory(\n",
    "        config=PersistentChromaDBVectorMemoryConfig(\n",
    "            collection_name=\"preferences\",\n",
    "            persistence_path=tmpdir,  # Use the temp directory here\n",
    "            k=2,  # Return top k results\n",
    "            score_threshold=0.4,  # Minimum similarity score\n",
    "            embedding_function_config=SentenceTransformerEmbeddingFunctionConfig(\n",
    "                model_name=\"all-MiniLM-L6-v2\"  # Use default model for testing\n",
    "            ),\n",
    "        )\n",
    "    )\n",
    "    # Add user preferences to memory\n",
    "    await chroma_user_memory.add(\n",
    "        MemoryContent(\n",
    "            content=\"The weather should be in metric units\",\n",
    "            mime_type=MemoryMimeType.TEXT,\n",
    "            metadata={\"category\": \"preferences\", \"type\": \"units\"},\n",
    "        )\n",
    "    )\n",
    "\n",
    "    await chroma_user_memory.add(\n",
    "        MemoryContent(\n",
    "            content=\"Meal recipe must be vegan\",\n",
    "            mime_type=MemoryMimeType.TEXT,\n",
    "            metadata={\"category\": \"preferences\", \"type\": \"dietary\"},\n",
    "        )\n",
    "    )\n",
    "\n",
    "    model_client = OpenAIChatCompletionClient(\n",
    "        model=\"gpt-4o\",\n",
    "    )\n",
    "\n",
    "    # Create assistant agent with ChromaDB memory\n",
    "    assistant_agent = AssistantAgent(\n",
    "        name=\"assistant_agent\",\n",
    "        model_client=model_client,\n",
    "        tools=[get_weather],\n",
    "        memory=[chroma_user_memory],\n",
    "    )\n",
    "\n",
    "    stream = assistant_agent.run_stream(task=\"What is the weather in New York?\")\n",
    "    await Console(stream)\n",
    "\n",
    "    await model_client.close()\n",
    "    await chroma_user_memory.close()"
   ]
  },
  {
   "cell_type": "markdown",
   "metadata": {},
   "source": [
    "Note that you can also serialize the ChromaDBVectorMemory and save it to disk."
   ]
  },
  {
   "cell_type": "code",
   "execution_count": 10,
   "metadata": {},
   "outputs": [
    {
     "data": {
      "text/plain": [
       "'{\"provider\":\"autogen_ext.memory.chromadb.ChromaDBVectorMemory\",\"component_type\":\"memory\",\"version\":1,\"component_version\":1,\"description\":\"Store and retrieve memory using vector similarity search powered by ChromaDB.\",\"label\":\"ChromaDBVectorMemory\",\"config\":{\"client_type\":\"persistent\",\"collection_name\":\"preferences\",\"distance_metric\":\"cosine\",\"k\":2,\"score_threshold\":0.4,\"allow_reset\":false,\"tenant\":\"default_tenant\",\"database\":\"default_database\",\"embedding_function_config\":{\"function_type\":\"sentence_transformer\",\"model_name\":\"all-MiniLM-L6-v2\"},\"persistence_path\":\"/var/folders/wg/hgs_dt8n5lbd3gx3pq7k6lym0000gn/T/tmp9qcaqchy\"}}'"
      ]
     },
     "execution_count": 10,
     "metadata": {},
     "output_type": "execute_result"
    }
   ],
   "source": [
    "chroma_user_memory.dump_component().model_dump_json()"
   ]
  },
  {
   "cell_type": "markdown",
   "metadata": {},
   "source": [
    "## RAG Agent: Putting It All Together\n",
    "\n",
    "The RAG (Retrieval Augmented Generation) pattern which is common in building AI systems encompasses two distinct phases:\n",
    "\n",
    "1. **Indexing**: Loading documents, chunking them, and storing them in a vector database\n",
    "2. **Retrieval**: Finding and using relevant chunks during conversation runtime\n",
    "\n",
    "In our previous examples, we manually added items to memory and passed them to our agents. In practice, the indexing process is usually automated and based on much larger document sources like product documentation, internal files, or knowledge bases.\n",
    "\n",
    "> Note: The quality of a RAG system is dependent on the quality of the chunking and retrieval process (models, embeddings, etc.). You may need to experiement with more advanced chunking and retrieval models to get the best results.\n",
    "\n",
    "### Building a Simple RAG Agent\n",
    "\n",
    "To begin, let's create a simple document indexer that we will used to load documents, chunk them, and store them in a `ChromaDBVectorMemory` memory store. "
   ]
  },
  {
   "cell_type": "code",
   "execution_count": null,
   "metadata": {},
   "outputs": [],
   "source": [
    "import re\n",
    "from typing import List\n",
    "\n",
    "import aiofiles\n",
    "import aiohttp\n",
    "from autogen_core.memory import Memory, MemoryContent, MemoryMimeType\n",
    "\n",
    "\n",
    "class SimpleDocumentIndexer:\n",
    "    \"\"\"Basic document indexer for AutoGen Memory.\"\"\"\n",
    "\n",
    "    def __init__(self, memory: Memory, chunk_size: int = 1500) -> None:\n",
    "        self.memory = memory\n",
    "        self.chunk_size = chunk_size\n",
    "\n",
    "    async def _fetch_content(self, source: str) -> str:\n",
    "        \"\"\"Fetch content from URL or file.\"\"\"\n",
    "        if source.startswith((\"http://\", \"https://\")):\n",
    "            async with aiohttp.ClientSession() as session:\n",
    "                async with session.get(source) as response:\n",
    "                    return await response.text()\n",
    "        else:\n",
    "            async with aiofiles.open(source, \"r\", encoding=\"utf-8\") as f:\n",
    "                return await f.read()\n",
    "\n",
    "    def _strip_html(self, text: str) -> str:\n",
    "        \"\"\"Remove HTML tags and normalize whitespace.\"\"\"\n",
    "        text = re.sub(r\"<[^>]*>\", \" \", text)\n",
    "        text = re.sub(r\"\\s+\", \" \", text)\n",
    "        return text.strip()\n",
    "\n",
    "    def _split_text(self, text: str) -> List[str]:\n",
    "        \"\"\"Split text into fixed-size chunks.\"\"\"\n",
    "        chunks: list[str] = []\n",
    "        # Just split text into fixed-size chunks\n",
    "        for i in range(0, len(text), self.chunk_size):\n",
    "            chunk = text[i : i + self.chunk_size]\n",
    "            chunks.append(chunk.strip())\n",
    "        return chunks\n",
    "\n",
    "    async def index_documents(self, sources: List[str]) -> int:\n",
    "        \"\"\"Index documents into memory.\"\"\"\n",
    "        total_chunks = 0\n",
    "\n",
    "        for source in sources:\n",
    "            try:\n",
    "                content = await self._fetch_content(source)\n",
    "\n",
    "                # Strip HTML if content appears to be HTML\n",
    "                if \"<\" in content and \">\" in content:\n",
    "                    content = self._strip_html(content)\n",
    "\n",
    "                chunks = self._split_text(content)\n",
    "\n",
    "                for i, chunk in enumerate(chunks):\n",
    "                    await self.memory.add(\n",
    "                        MemoryContent(\n",
    "                            content=chunk, mime_type=MemoryMimeType.TEXT, metadata={\"source\": source, \"chunk_index\": i}\n",
    "                        )\n",
    "                    )\n",
    "\n",
    "                total_chunks += len(chunks)\n",
    "\n",
    "            except Exception as e:\n",
    "                print(f\"Error indexing {source}: {str(e)}\")\n",
    "\n",
    "        return total_chunks"
   ]
  },
  {
   "cell_type": "markdown",
   "metadata": {},
   "source": [
    "\n",
    " \n",
    "Now let's use our indexer with ChromaDBVectorMemory to build a complete RAG agent:\n"
   ]
  },
  {
   "cell_type": "code",
   "execution_count": null,
   "metadata": {},
   "outputs": [
    {
     "name": "stdout",
     "output_type": "stream",
     "text": [
      "Indexed 72 chunks from 4 AutoGen documents\n"
     ]
    }
   ],
   "source": [
    "import os\n",
    "from pathlib import Path\n",
    "\n",
    "from autogen_agentchat.agents import AssistantAgent\n",
    "from autogen_agentchat.ui import Console\n",
    "from autogen_ext.memory.chromadb import ChromaDBVectorMemory, PersistentChromaDBVectorMemoryConfig\n",
    "from autogen_ext.models.openai import OpenAIChatCompletionClient\n",
    "\n",
    "# Initialize vector memory\n",
    "\n",
    "rag_memory = ChromaDBVectorMemory(\n",
    "    config=PersistentChromaDBVectorMemoryConfig(\n",
    "        collection_name=\"autogen_docs\",\n",
    "        persistence_path=os.path.join(str(Path.home()), \".chromadb_autogen\"),\n",
    "        k=3,  # Return top 3 results\n",
    "        score_threshold=0.4,  # Minimum similarity score\n",
    "    )\n",
    ")\n",
    "\n",
    "await rag_memory.clear()  # Clear existing memory\n",
    "\n",
    "\n",
    "# Index AutoGen documentation\n",
    "async def index_autogen_docs() -> None:\n",
    "    indexer = SimpleDocumentIndexer(memory=rag_memory)\n",
    "    sources = [\n",
    "        \"https://raw.githubusercontent.com/microsoft/autogen/main/README.md\",\n",
    "        \"https://microsoft.github.io/autogen/dev/user-guide/agentchat-user-guide/tutorial/agents.html\",\n",
    "        \"https://microsoft.github.io/autogen/dev/user-guide/agentchat-user-guide/tutorial/teams.html\",\n",
    "        \"https://microsoft.github.io/autogen/dev/user-guide/agentchat-user-guide/tutorial/termination.html\",\n",
    "    ]\n",
    "    chunks: int = await indexer.index_documents(sources)\n",
    "    print(f\"Indexed {chunks} chunks from {len(sources)} AutoGen documents\")\n",
    "\n",
    "\n",
    "await index_autogen_docs()"
   ]
  },
  {
   "cell_type": "code",
   "execution_count": 4,
   "metadata": {},
   "outputs": [
    {
     "name": "stdout",
     "output_type": "stream",
     "text": [
      "---------- user ----------\n",
      "What is AgentChat?\n",
      "Query results: results=[MemoryContent(content='ng OpenAI\\'s GPT-4o model. See [other supported models](https://microsoft.github.io/autogen/stable/user-guide/agentchat-user-guide/tutorial/models.html). ```python import asyncio from autogen_agentchat.agents import AssistantAgent from autogen_ext.models.openai import OpenAIChatCompletionClient async def main() -> None: model_client = OpenAIChatCompletionClient(model=\"gpt-4o\") agent = AssistantAgent(\"assistant\", model_client=model_client) print(await agent.run(task=\"Say \\'Hello World!\\'\")) await model_client.close() asyncio.run(main()) ``` ### Web Browsing Agent Team Create a group chat team with a web surfer agent and a user proxy agent for web browsing tasks. You need to install [playwright](https://playwright.dev/python/docs/library). ```python # pip install -U autogen-agentchat autogen-ext[openai,web-surfer] # playwright install import asyncio from autogen_agentchat.agents import UserProxyAgent from autogen_agentchat.conditions import TextMentionTermination from autogen_agentchat.teams import RoundRobinGroupChat from autogen_agentchat.ui import Console from autogen_ext.models.openai import OpenAIChatCompletionClient from autogen_ext.agents.web_surfer import MultimodalWebSurfer async def main() -> None: model_client = OpenAIChatCompletionClient(model=\"gpt-4o\") # The web surfer will open a Chromium browser window to perform web browsing tasks. web_surfer = MultimodalWebSurfer(\"web_surfer\", model_client, headless=False, animate_actions=True) # The user proxy agent is used to ge', mime_type='MemoryMimeType.TEXT', metadata={'chunk_index': 1, 'mime_type': 'MemoryMimeType.TEXT', 'source': 'https://raw.githubusercontent.com/microsoft/autogen/main/README.md', 'score': 0.48810458183288574, 'id': '16088e03-0153-4da3-9dec-643b39c549f5'}), MemoryContent(content='els_usage=None content=&#39;AutoGen is a programming framework for building multi-agent applications.&#39; type=&#39;ToolCallSummaryMessage&#39; The call to the on_messages() method returns a Response that contains the agent’s final response in the chat_message attribute, as well as a list of inner messages in the inner_messages attribute, which stores the agent’s “thought process” that led to the final response. Note It is important to note that on_messages() will update the internal state of the agent – it will add the messages to the agent’s history. So you should call this method with new messages. You should not repeatedly call this method with the same messages or the complete history. Note Unlike in v0.2 AgentChat, the tools are executed by the same agent directly within the same call to on_messages() . By default, the agent will return the result of the tool call as the final response. You can also call the run() method, which is a convenience method that calls on_messages() . It follows the same interface as Teams and returns a TaskResult object. Multi-Modal Input # The AssistantAgent can handle multi-modal input by providing the input as a MultiModalMessage . from io import BytesIO import PIL import requests from autogen_agentchat.messages import MultiModalMessage from autogen_core import Image # Create a multi-modal message with random image and text. pil_image = PIL . Image . open ( BytesIO ( requests . get ( &quot;https://picsum.photos/300/200&quot; ) . content )', mime_type='MemoryMimeType.TEXT', metadata={'chunk_index': 3, 'mime_type': 'MemoryMimeType.TEXT', 'source': 'https://microsoft.github.io/autogen/dev/user-guide/agentchat-user-guide/tutorial/agents.html', 'score': 0.4665141701698303, 'id': '3d603b62-7cab-4f74-b671-586fe36306f2'}), MemoryContent(content='AgentChat Termination Termination # In the previous section, we explored how to define agents, and organize them into teams that can solve tasks. However, a run can go on forever, and in many cases, we need to know when to stop them. This is the role of the termination condition. AgentChat supports several termination condition by providing a base TerminationCondition class and several implementations that inherit from it. A termination condition is a callable that takes a sequence of BaseAgentEvent or BaseChatMessage objects since the last time the condition was called , and returns a StopMessage if the conversation should be terminated, or None otherwise. Once a termination condition has been reached, it must be reset by calling reset() before it can be used again. Some important things to note about termination conditions: They are stateful but reset automatically after each run ( run() or run_stream() ) is finished. They can be combined using the AND and OR operators. Note For group chat teams (i.e., RoundRobinGroupChat , SelectorGroupChat , and Swarm ), the termination condition is called after each agent responds. While a response may contain multiple inner messages, the team calls its termination condition just once for all the messages from a single response. So the condition is called with the “delta sequence” of messages since the last time it was called. Built-In Termination Conditions: MaxMessageTermination : Stops after a specified number of messages have been produced,', mime_type='MemoryMimeType.TEXT', metadata={'chunk_index': 1, 'mime_type': 'MemoryMimeType.TEXT', 'source': 'https://microsoft.github.io/autogen/dev/user-guide/agentchat-user-guide/tutorial/termination.html', 'score': 0.461774212772051, 'id': '699ef490-d108-4cd3-b629-c1198d6b78ba'})]\n",
      "---------- rag_assistant ----------\n",
      "[MemoryContent(content='ng OpenAI\\'s GPT-4o model. See [other supported models](https://microsoft.github.io/autogen/stable/user-guide/agentchat-user-guide/tutorial/models.html). ```python import asyncio from autogen_agentchat.agents import AssistantAgent from autogen_ext.models.openai import OpenAIChatCompletionClient async def main() -> None: model_client = OpenAIChatCompletionClient(model=\"gpt-4o\") agent = AssistantAgent(\"assistant\", model_client=model_client) print(await agent.run(task=\"Say \\'Hello World!\\'\")) await model_client.close() asyncio.run(main()) ``` ### Web Browsing Agent Team Create a group chat team with a web surfer agent and a user proxy agent for web browsing tasks. You need to install [playwright](https://playwright.dev/python/docs/library). ```python # pip install -U autogen-agentchat autogen-ext[openai,web-surfer] # playwright install import asyncio from autogen_agentchat.agents import UserProxyAgent from autogen_agentchat.conditions import TextMentionTermination from autogen_agentchat.teams import RoundRobinGroupChat from autogen_agentchat.ui import Console from autogen_ext.models.openai import OpenAIChatCompletionClient from autogen_ext.agents.web_surfer import MultimodalWebSurfer async def main() -> None: model_client = OpenAIChatCompletionClient(model=\"gpt-4o\") # The web surfer will open a Chromium browser window to perform web browsing tasks. web_surfer = MultimodalWebSurfer(\"web_surfer\", model_client, headless=False, animate_actions=True) # The user proxy agent is used to ge', mime_type='MemoryMimeType.TEXT', metadata={'chunk_index': 1, 'mime_type': 'MemoryMimeType.TEXT', 'source': 'https://raw.githubusercontent.com/microsoft/autogen/main/README.md', 'score': 0.48810458183288574, 'id': '16088e03-0153-4da3-9dec-643b39c549f5'}), MemoryContent(content='els_usage=None content=&#39;AutoGen is a programming framework for building multi-agent applications.&#39; type=&#39;ToolCallSummaryMessage&#39; The call to the on_messages() method returns a Response that contains the agent’s final response in the chat_message attribute, as well as a list of inner messages in the inner_messages attribute, which stores the agent’s “thought process” that led to the final response. Note It is important to note that on_messages() will update the internal state of the agent – it will add the messages to the agent’s history. So you should call this method with new messages. You should not repeatedly call this method with the same messages or the complete history. Note Unlike in v0.2 AgentChat, the tools are executed by the same agent directly within the same call to on_messages() . By default, the agent will return the result of the tool call as the final response. You can also call the run() method, which is a convenience method that calls on_messages() . It follows the same interface as Teams and returns a TaskResult object. Multi-Modal Input # The AssistantAgent can handle multi-modal input by providing the input as a MultiModalMessage . from io import BytesIO import PIL import requests from autogen_agentchat.messages import MultiModalMessage from autogen_core import Image # Create a multi-modal message with random image and text. pil_image = PIL . Image . open ( BytesIO ( requests . get ( &quot;https://picsum.photos/300/200&quot; ) . content )', mime_type='MemoryMimeType.TEXT', metadata={'chunk_index': 3, 'mime_type': 'MemoryMimeType.TEXT', 'source': 'https://microsoft.github.io/autogen/dev/user-guide/agentchat-user-guide/tutorial/agents.html', 'score': 0.4665141701698303, 'id': '3d603b62-7cab-4f74-b671-586fe36306f2'}), MemoryContent(content='AgentChat Termination Termination # In the previous section, we explored how to define agents, and organize them into teams that can solve tasks. However, a run can go on forever, and in many cases, we need to know when to stop them. This is the role of the termination condition. AgentChat supports several termination condition by providing a base TerminationCondition class and several implementations that inherit from it. A termination condition is a callable that takes a sequenceBaseChatMessageent or BaseChatMessage objects since the last time the condition was called , and returns a StopMessage if the conversation should be terminated, or None otherwise. Once a termination condition has been reached, it must be reset by calling reset() before it can be used again. Some important things to note about termination conditions: They are stateful but reset automatically after each run ( run() or run_stream() ) is finished. They can be combined using the AND and OR operators. Note For group chat teams (i.e., RoundRobinGroupChat , SelectorGroupChat , and Swarm ), the termination condition is called after each agent responds. While a response may contain multiple inner messages, the team calls its termination condition just once for all the messages from a single response. So the condition is called with the “delta sequence” of messages since the last time it was called. Built-In Termination Conditions: MaxMessageTermination : Stops after a specified number of messages have been produced,', mime_type='MemoryMimeType.TEXT', metadata={'chunk_index': 1, 'mime_type': 'MemoryMimeType.TEXT', 'source': 'https://microsoft.github.io/autogen/dev/user-guide/agentchat-user-guide/tutorial/termination.html', 'score': 0.461774212772051, 'id': '699ef490-d108-4cd3-b629-c1198d6b78ba'})]\n",
      "---------- rag_assistant ----------\n",
      "AgentChat is part of the AutoGen framework, a programming environment for building multi-agent applications. In AgentChat, agents can interact with each other and with users to perform various tasks, including web browsing and engaging in dialogue. It utilizes models from OpenAI for chat completions and supports multi-modal input, which means agents can handle inputs that include both text and images. Additionally, AgentChat provides mechanisms to define termination conditions to control when a conversation or task should be concluded, ensuring that the agent interactions are efficient and goal-oriented. TERMINATE\n"
     ]
    }
   ],
   "source": [
    "# Create our RAG assistant agent\n",
    "rag_assistant = AssistantAgent(\n",
    "    name=\"rag_assistant\", model_client=OpenAIChatCompletionClient(model=\"gpt-4o\"), memory=[rag_memory]\n",
    ")\n",
    "\n",
    "# Ask questions about AutoGen\n",
    "stream = rag_assistant.run_stream(task=\"What is AgentChat?\")\n",
    "await Console(stream)\n",
    "\n",
    "# Remember to close the memory when done\n",
    "await rag_memory.close()"
   ]
  },
  {
   "cell_type": "markdown",
   "metadata": {},
   "source": [
    "This implementation provides a RAG agent that can answer questions based on AutoGen documentation. When a question is asked, the Memory system  retrieves relevant chunks and adds them to the context, enabling the assistant to generate informed responses.\n",
    "\n",
    "For production systems, you might want to:\n",
    "1. Implement more sophisticated chunking strategies\n",
    "2. Add metadata filtering capabilities\n",
    "3. Customize the retrieval scoring\n",
    "4. Optimize embedding models for your specific domain\n"
   ]
  },
  {
   "cell_type": "markdown",
   "metadata": {},
   "source": []
  }
 ],
 "metadata": {
  "kernelspec": {
   "display_name": ".venv",
   "language": "python",
   "name": "python3"
  },
  "language_info": {
   "codemirror_mode": {
    "name": "ipython",
    "version": 3
   },
   "file_extension": ".py",
   "mimetype": "text/x-python",
   "name": "python",
   "nbconvert_exporter": "python",
   "pygments_lexer": "ipython3",
   "version": "3.11.13"
  }
 },
 "nbformat": 4,
 "nbformat_minor": 2
}<|MERGE_RESOLUTION|>--- conflicted
+++ resolved
@@ -1,443 +1,4 @@
 {
-<<<<<<< HEAD
-    "cells": [
-        {
-            "cell_type": "markdown",
-            "metadata": {},
-            "source": [
-                "## Memory and RAG\n",
-                "\n",
-                "There are several use cases where it is valuable to maintain a _store_ of useful facts that can be intelligently added to the context of the agent just before a specific step. The typically use case here is a RAG pattern where a query is used to retrieve relevant information from a database that is then added to the agent's context.\n",
-                "\n",
-                "\n",
-                "AgentChat provides a {py:class}`~autogen_core.memory.Memory` protocol that can be extended to provide this functionality.  The key methods are `query`, `update_context`,  `add`, `clear`, and `close`. \n",
-                "\n",
-                "- `add`: add new entries to the memory store\n",
-                "- `query`: retrieve relevant information from the memory store \n",
-                "- `update_context`: mutate an agent's internal `model_context` by adding the retrieved information (used in the {py:class}`~autogen_agentchat.agents.AssistantAgent` class) \n",
-                "- `clear`: clear all entries from the memory store\n",
-                "- `close`: clean up any resources used by the memory store  \n",
-                "\n",
-                "\n",
-                "## ListMemory Example\n",
-                "\n",
-                "{py:class}`~autogen_core.memory.ListMemory` is provided as an example implementation of the {py:class}`~autogen_core.memory.Memory` protocol. It is a simple list-based memory implementation that maintains memories in chronological order, appending the most recent memories to the model's context. The implementation is designed to be straightforward and predictable, making it easy to understand and debug.\n",
-                "In the following example, we will use ListMemory to maintain a memory bank of user preferences and demonstrate how it can be used to provide consistent context for agent responses over time."
-            ]
-        },
-        {
-            "cell_type": "code",
-            "execution_count": null,
-            "metadata": {},
-            "outputs": [],
-            "source": [
-                "from autogen_agentchat.agents import AssistantAgent\n",
-                "from autogen_agentchat.ui import Console\n",
-                "from autogen_core.memory import ListMemory, MemoryContent, MemoryMimeType\n",
-                "from autogen_ext.models.openai import OpenAIChatCompletionClient"
-            ]
-        },
-        {
-            "cell_type": "code",
-            "execution_count": null,
-            "metadata": {},
-            "outputs": [],
-            "source": [
-                "# Initialize user memory\n",
-                "user_memory = ListMemory()\n",
-                "\n",
-                "# Add user preferences to memory\n",
-                "await user_memory.add(MemoryContent(content=\"The weather should be in metric units\", mime_type=MemoryMimeType.TEXT))\n",
-                "\n",
-                "await user_memory.add(MemoryContent(content=\"Meal recipe must be vegan\", mime_type=MemoryMimeType.TEXT))\n",
-                "\n",
-                "\n",
-                "async def get_weather(city: str, units: str = \"imperial\") -> str:\n",
-                "    if units == \"imperial\":\n",
-                "        return f\"The weather in {city} is 73 °F and Sunny.\"\n",
-                "    elif units == \"metric\":\n",
-                "        return f\"The weather in {city} is 23 °C and Sunny.\"\n",
-                "    else:\n",
-                "        return f\"Sorry, I don't know the weather in {city}.\"\n",
-                "\n",
-                "\n",
-                "assistant_agent = AssistantAgent(\n",
-                "    name=\"assistant_agent\",\n",
-                "    model_client=OpenAIChatCompletionClient(\n",
-                "        model=\"gpt-4o-2024-08-06\",\n",
-                "    ),\n",
-                "    tools=[get_weather],\n",
-                "    memory=[user_memory],\n",
-                ")"
-            ]
-        },
-        {
-            "cell_type": "code",
-            "execution_count": null,
-            "metadata": {},
-            "outputs": [],
-            "source": [
-                "# Run the agent with a task.\n",
-                "stream = assistant_agent.run_stream(task=\"What is the weather in New York?\")\n",
-                "await Console(stream)"
-            ]
-        },
-        {
-            "cell_type": "markdown",
-            "metadata": {},
-            "source": [
-                "We can inspect that the `assistant_agent` model_context is actually updated with the retrieved memory entries.  The `transform` method is used to format the retrieved memory entries into a string that can be used by the agent.  In this case, we simply concatenate the content of each memory entry into a single string."
-            ]
-        },
-        {
-            "cell_type": "code",
-            "execution_count": null,
-            "metadata": {},
-            "outputs": [],
-            "source": [
-                "await assistant_agent._model_context.get_messages()"
-            ]
-        },
-        {
-            "cell_type": "markdown",
-            "metadata": {},
-            "source": [
-                "We see above that the weather is returned in Centigrade as stated in the user preferences. \n",
-                "\n",
-                "Similarly, assuming we ask a separate question about generating a meal plan, the agent is able to retrieve relevant information from the memory store and provide a personalized (vegan) response."
-            ]
-        },
-        {
-            "cell_type": "code",
-            "execution_count": null,
-            "metadata": {},
-            "outputs": [],
-            "source": [
-                "stream = assistant_agent.run_stream(task=\"Write brief meal recipe with broth\")\n",
-                "await Console(stream)"
-            ]
-        },
-        {
-            "cell_type": "markdown",
-            "metadata": {},
-            "source": [
-                "## Custom Memory Stores (Vector DBs, etc.)\n",
-                "\n",
-                "You can build on the `Memory` protocol to implement more complex memory stores. For example, you could implement a custom memory store that uses a vector database to store and retrieve information, or a memory store that uses a machine learning model to generate personalized responses based on the user's preferences etc.\n",
-                "\n",
-                "Specifically, you will need to overload the `add`, `query` and `update_context`  methods to implement the desired functionality and pass the memory store to your agent.\n",
-                "\n",
-                "\n",
-                "Currently the following example memory stores are available as part of the {py:class}`~autogen_ext` extensions package. \n",
-                "\n",
-                "- `autogen_ext.memory.chromadb.ChromaDBVectorMemory`: A memory store that uses a vector database to store and retrieve information. "
-            ]
-        },
-        {
-            "cell_type": "code",
-            "execution_count": null,
-            "metadata": {},
-            "outputs": [],
-            "source": [
-                "import os\n",
-                "from pathlib import Path\n",
-                "\n",
-                "from autogen_agentchat.agents import AssistantAgent\n",
-                "from autogen_agentchat.ui import Console\n",
-                "from autogen_core.memory import MemoryContent, MemoryMimeType\n",
-                "from autogen_ext.memory.chromadb import ChromaDBVectorMemory, PersistentChromaDBVectorMemoryConfig\n",
-                "from autogen_ext.models.openai import OpenAIChatCompletionClient\n",
-                "\n",
-                "# Initialize ChromaDB memory with custom config\n",
-                "chroma_user_memory = ChromaDBVectorMemory(\n",
-                "    config=PersistentChromaDBVectorMemoryConfig(\n",
-                "        collection_name=\"preferences\",\n",
-                "        persistence_path=os.path.join(str(Path.home()), \".chromadb_autogen\"),\n",
-                "        k=2,  # Return top  k results\n",
-                "        score_threshold=0.4,  # Minimum similarity score\n",
-                "    )\n",
-                ")\n",
-                "# a HttpChromaDBVectorMemoryConfig is also supported for connecting to a remote ChromaDB server\n",
-                "\n",
-                "# Add user preferences to memory\n",
-                "await chroma_user_memory.add(\n",
-                "    MemoryContent(\n",
-                "        content=\"The weather should be in metric units\",\n",
-                "        mime_type=MemoryMimeType.TEXT,\n",
-                "        metadata={\"category\": \"preferences\", \"type\": \"units\"},\n",
-                "    )\n",
-                ")\n",
-                "\n",
-                "await chroma_user_memory.add(\n",
-                "    MemoryContent(\n",
-                "        content=\"Meal recipe must be vegan\",\n",
-                "        mime_type=MemoryMimeType.TEXT,\n",
-                "        metadata={\"category\": \"preferences\", \"type\": \"dietary\"},\n",
-                "    )\n",
-                ")\n",
-                "\n",
-                "model_client = OpenAIChatCompletionClient(\n",
-                "    model=\"gpt-4o\",\n",
-                ")\n",
-                "\n",
-                "# Create assistant agent with ChromaDB memory\n",
-                "assistant_agent = AssistantAgent(\n",
-                "    name=\"assistant_agent\",\n",
-                "    model_client=model_client,\n",
-                "    tools=[get_weather],\n",
-                "    memory=[chroma_user_memory],\n",
-                ")\n",
-                "\n",
-                "stream = assistant_agent.run_stream(task=\"What is the weather in New York?\")\n",
-                "await Console(stream)\n",
-                "\n",
-                "await model_client.close()\n",
-                "await chroma_user_memory.close()"
-            ]
-        },
-        {
-            "cell_type": "markdown",
-            "metadata": {},
-            "source": [
-                "Note that you can also serialize the ChromaDBVectorMemory and save it to disk."
-            ]
-        },
-        {
-            "cell_type": "code",
-            "execution_count": null,
-            "metadata": {},
-            "outputs": [],
-            "source": [
-                "chroma_user_memory.dump_component().model_dump_json()"
-            ]
-        },
-        {
-            "cell_type": "markdown",
-            "metadata": {},
-            "source": [
-                "## RAG Agent: Putting It All Together\n",
-                "\n",
-                "The RAG (Retrieval Augmented Generation) pattern which is common in building AI systems encompasses two distinct phases:\n",
-                "\n",
-                "1. **Indexing**: Loading documents, chunking them, and storing them in a vector database\n",
-                "2. **Retrieval**: Finding and using relevant chunks during conversation runtime\n",
-                "\n",
-                "In our previous examples, we manually added items to memory and passed them to our agents. In practice, the indexing process is usually automated and based on much larger document sources like product documentation, internal files, or knowledge bases.\n",
-                "\n",
-                "> Note: The quality of a RAG system is dependent on the quality of the chunking and retrieval process (models, embeddings, etc.). You may need to experiement with more advanced chunking and retrieval models to get the best results.\n",
-                "\n",
-                "### Building a Simple RAG Agent\n",
-                "\n",
-                "To begin, let's create a simple document indexer that we will used to load documents, chunk them, and store them in a `ChromaDBVectorMemory` memory store. "
-            ]
-        },
-        {
-            "cell_type": "code",
-            "execution_count": null,
-            "metadata": {},
-            "outputs": [],
-            "source": [
-                "import re\n",
-                "from typing import List\n",
-                "\n",
-                "import aiofiles\n",
-                "import aiohttp\n",
-                "from autogen_core.memory import Memory, MemoryContent, MemoryMimeType\n",
-                "\n",
-                "\n",
-                "class SimpleDocumentIndexer:\n",
-                "    \"\"\"Basic document indexer for AutoGen Memory.\"\"\"\n",
-                "\n",
-                "    def __init__(self, memory: Memory, chunk_size: int = 1500) -> None:\n",
-                "        self.memory = memory\n",
-                "        self.chunk_size = chunk_size\n",
-                "\n",
-                "    async def _fetch_content(self, source: str) -> str:\n",
-                "        \"\"\"Fetch content from URL or file.\"\"\"\n",
-                "        if source.startswith((\"http://\", \"https://\")):\n",
-                "            async with aiohttp.ClientSession() as session:\n",
-                "                async with session.get(source) as response:\n",
-                "                    return await response.text()\n",
-                "        else:\n",
-                "            async with aiofiles.open(source, \"r\", encoding=\"utf-8\") as f:\n",
-                "                return await f.read()\n",
-                "\n",
-                "    def _strip_html(self, text: str) -> str:\n",
-                "        \"\"\"Remove HTML tags and normalize whitespace.\"\"\"\n",
-                "        text = re.sub(r\"<[^>]*>\", \" \", text)\n",
-                "        text = re.sub(r\"\\s+\", \" \", text)\n",
-                "        return text.strip()\n",
-                "\n",
-                "    def _split_text(self, text: str) -> List[str]:\n",
-                "        \"\"\"Split text into fixed-size chunks.\"\"\"\n",
-                "        chunks: list[str] = []\n",
-                "        # Just split text into fixed-size chunks\n",
-                "        for i in range(0, len(text), self.chunk_size):\n",
-                "            chunk = text[i : i + self.chunk_size]\n",
-                "            chunks.append(chunk.strip())\n",
-                "        return chunks\n",
-                "\n",
-                "    async def index_documents(self, sources: List[str]) -> int:\n",
-                "        \"\"\"Index documents into memory.\"\"\"\n",
-                "        total_chunks = 0\n",
-                "\n",
-                "        for source in sources:\n",
-                "            try:\n",
-                "                content = await self._fetch_content(source)\n",
-                "\n",
-                "                # Strip HTML if content appears to be HTML\n",
-                "                if \"<\" in content and \">\" in content:\n",
-                "                    content = self._strip_html(content)\n",
-                "\n",
-                "                chunks = self._split_text(content)\n",
-                "\n",
-                "                for i, chunk in enumerate(chunks):\n",
-                "                    await self.memory.add(\n",
-                "                        MemoryContent(\n",
-                "                            content=chunk, mime_type=MemoryMimeType.TEXT, metadata={\"source\": source, \"chunk_index\": i}\n",
-                "                        )\n",
-                "                    )\n",
-                "\n",
-                "                total_chunks += len(chunks)\n",
-                "\n",
-                "            except Exception as e:\n",
-                "                print(f\"Error indexing {source}: {str(e)}\")\n",
-                "\n",
-                "        return total_chunks"
-            ]
-        },
-        {
-            "cell_type": "markdown",
-            "metadata": {},
-            "source": [
-                "\n",
-                " \n",
-                "Now let's use our indexer with ChromaDBVectorMemory to build a complete RAG agent:\n"
-            ]
-        },
-        {
-            "cell_type": "code",
-            "execution_count": null,
-            "metadata": {},
-            "outputs": [
-                {
-                    "name": "stdout",
-                    "output_type": "stream",
-                    "text": [
-                        "Indexed 72 chunks from 4 AutoGen documents\n"
-                    ]
-                }
-            ],
-            "source": [
-                "import os\n",
-                "from pathlib import Path\n",
-                "\n",
-                "from autogen_agentchat.agents import AssistantAgent\n",
-                "from autogen_agentchat.ui import Console\n",
-                "from autogen_ext.memory.chromadb import ChromaDBVectorMemory, PersistentChromaDBVectorMemoryConfig\n",
-                "from autogen_ext.models.openai import OpenAIChatCompletionClient\n",
-                "\n",
-                "# Initialize vector memory\n",
-                "\n",
-                "rag_memory = ChromaDBVectorMemory(\n",
-                "    config=PersistentChromaDBVectorMemoryConfig(\n",
-                "        collection_name=\"autogen_docs\",\n",
-                "        persistence_path=os.path.join(str(Path.home()), \".chromadb_autogen\"),\n",
-                "        k=3,  # Return top 3 results\n",
-                "        score_threshold=0.4,  # Minimum similarity score\n",
-                "    )\n",
-                ")\n",
-                "\n",
-                "await rag_memory.clear()  # Clear existing memory\n",
-                "\n",
-                "\n",
-                "# Index AutoGen documentation\n",
-                "async def index_autogen_docs() -> None:\n",
-                "    indexer = SimpleDocumentIndexer(memory=rag_memory)\n",
-                "    sources = [\n",
-                "        \"https://raw.githubusercontent.com/microsoft/autogen/main/README.md\",\n",
-                "        \"https://microsoft.github.io/autogen/dev/user-guide/agentchat-user-guide/tutorial/agents.html\",\n",
-                "        \"https://microsoft.github.io/autogen/dev/user-guide/agentchat-user-guide/tutorial/teams.html\",\n",
-                "        \"https://microsoft.github.io/autogen/dev/user-guide/agentchat-user-guide/tutorial/termination.html\",\n",
-                "    ]\n",
-                "    chunks: int = await indexer.index_documents(sources)\n",
-                "    print(f\"Indexed {chunks} chunks from {len(sources)} AutoGen documents\")\n",
-                "\n",
-                "\n",
-                "await index_autogen_docs()"
-            ]
-        },
-        {
-            "cell_type": "code",
-            "execution_count": 4,
-            "metadata": {},
-            "outputs": [
-                {
-                    "name": "stdout",
-                    "output_type": "stream",
-                    "text": [
-                        "---------- user ----------\n",
-                        "What is AgentChat?\n",
-                        "Query results: results=[MemoryContent(content='ng OpenAI\\'s GPT-4o model. See [other supported models](https://microsoft.github.io/autogen/stable/user-guide/agentchat-user-guide/tutorial/models.html). ```python import asyncio from autogen_agentchat.agents import AssistantAgent from autogen_ext.models.openai import OpenAIChatCompletionClient async def main() -> None: model_client = OpenAIChatCompletionClient(model=\"gpt-4o\") agent = AssistantAgent(\"assistant\", model_client=model_client) print(await agent.run(task=\"Say \\'Hello World!\\'\")) await model_client.close() asyncio.run(main()) ``` ### Web Browsing Agent Team Create a group chat team with a web surfer agent and a user proxy agent for web browsing tasks. You need to install [playwright](https://playwright.dev/python/docs/library). ```python # pip install -U autogen-agentchat autogen-ext[openai,web-surfer] # playwright install import asyncio from autogen_agentchat.agents import UserProxyAgent from autogen_agentchat.conditions import TextMentionTermination from autogen_agentchat.teams import RoundRobinGroupChat from autogen_agentchat.ui import Console from autogen_ext.models.openai import OpenAIChatCompletionClient from autogen_ext.agents.web_surfer import MultimodalWebSurfer async def main() -> None: model_client = OpenAIChatCompletionClient(model=\"gpt-4o\") # The web surfer will open a Chromium browser window to perform web browsing tasks. web_surfer = MultimodalWebSurfer(\"web_surfer\", model_client, headless=False, animate_actions=True) # The user proxy agent is used to ge', mime_type='MemoryMimeType.TEXT', metadata={'chunk_index': 1, 'mime_type': 'MemoryMimeType.TEXT', 'source': 'https://raw.githubusercontent.com/microsoft/autogen/main/README.md', 'score': 0.48810458183288574, 'id': '16088e03-0153-4da3-9dec-643b39c549f5'}), MemoryContent(content='els_usage=None content=&#39;AutoGen is a programming framework for building multi-agent applications.&#39; type=&#39;ToolCallSummaryMessage&#39; The call to the on_messages() method returns a Response that contains the agent’s final response in the chat_message attribute, as well as a list of inner messages in the inner_messages attribute, which stores the agent’s “thought process” that led to the final response. Note It is important to note that on_messages() will update the internal state of the agent – it will add the messages to the agent’s history. So you should call this method with new messages. You should not repeatedly call this method with the same messages or the complete history. Note Unlike in v0.2 AgentChat, the tools are executed by the same agent directly within the same call to on_messages() . By default, the agent will return the result of the tool call as the final response. You can also call the run() method, which is a convenience method that calls on_messages() . It follows the same interface as Teams and returns a TaskResult object. Multi-Modal Input # The AssistantAgent can handle multi-modal input by providing the input as a MultiModalMessage . from io import BytesIO import PIL import requests from autogen_agentchat.messages import MultiModalMessage from autogen_core import Image # Create a multi-modal message with random image and text. pil_image = PIL . Image . open ( BytesIO ( requests . get ( &quot;https://picsum.photos/300/200&quot; ) . content )', mime_type='MemoryMimeType.TEXT', metadata={'chunk_index': 3, 'mime_type': 'MemoryMimeType.TEXT', 'source': 'https://microsoft.github.io/autogen/dev/user-guide/agentchat-user-guide/tutorial/agents.html', 'score': 0.4665141701698303, 'id': '3d603b62-7cab-4f74-b671-586fe36306f2'}), MemoryContent(content='AgentChat Termination Termination # In the previous section, we explored how to define agents, and organize them into teams that can solve tasks. However, a run can go on forever, and in many cases, we need to know when to stop them. This is the role of the termination condition. AgentChat supports several termination condition by providing a base TerminationCondition class and several implementations that inherit from it. A termination condition is a callable that takes a sequence of BaseAgentEvent or BaseChatMessage objects since the last time the condition was called , and returns a StopMessage if the conversation should be terminated, or None otherwise. Once a termination condition has been reached, it must be reset by calling reset() before it can be used again. Some important things to note about termination conditions: They are stateful but reset automatically after each run ( run() or run_stream() ) is finished. They can be combined using the AND and OR operators. Note For group chat teams (i.e., RoundRobinGroupChat , SelectorGroupChat , and Swarm ), the termination condition is called after each agent responds. While a response may contain multiple inner messages, the team calls its termination condition just once for all the messages from a single response. So the condition is called with the “delta sequence” of messages since the last time it was called. Built-In Termination Conditions: MaxMessageTermination : Stops after a specified number of messages have been produced,', mime_type='MemoryMimeType.TEXT', metadata={'chunk_index': 1, 'mime_type': 'MemoryMimeType.TEXT', 'source': 'https://microsoft.github.io/autogen/dev/user-guide/agentchat-user-guide/tutorial/termination.html', 'score': 0.461774212772051, 'id': '699ef490-d108-4cd3-b629-c1198d6b78ba'})]\n",
-                        "---------- rag_assistant ----------\n",
-                        "[MemoryContent(content='ng OpenAI\\'s GPT-4o model. See [other supported models](https://microsoft.github.io/autogen/stable/user-guide/agentchat-user-guide/tutorial/models.html). ```python import asyncio from autogen_agentchat.agents import AssistantAgent from autogen_ext.models.openai import OpenAIChatCompletionClient async def main() -> None: model_client = OpenAIChatCompletionClient(model=\"gpt-4o\") agent = AssistantAgent(\"assistant\", model_client=model_client) print(await agent.run(task=\"Say \\'Hello World!\\'\")) await model_client.close() asyncio.run(main()) ``` ### Web Browsing Agent Team Create a group chat team with a web surfer agent and a user proxy agent for web browsing tasks. You need to install [playwright](https://playwright.dev/python/docs/library). ```python # pip install -U autogen-agentchat autogen-ext[openai,web-surfer] # playwright install import asyncio from autogen_agentchat.agents import UserProxyAgent from autogen_agentchat.conditions import TextMentionTermination from autogen_agentchat.teams import RoundRobinGroupChat from autogen_agentchat.ui import Console from autogen_ext.models.openai import OpenAIChatCompletionClient from autogen_ext.agents.web_surfer import MultimodalWebSurfer async def main() -> None: model_client = OpenAIChatCompletionClient(model=\"gpt-4o\") # The web surfer will open a Chromium browser window to perform web browsing tasks. web_surfer = MultimodalWebSurfer(\"web_surfer\", model_client, headless=False, animate_actions=True) # The user proxy agent is used to ge', mime_type='MemoryMimeType.TEXT', metadata={'chunk_index': 1, 'mime_type': 'MemoryMimeType.TEXT', 'source': 'https://raw.githubusercontent.com/microsoft/autogen/main/README.md', 'score': 0.48810458183288574, 'id': '16088e03-0153-4da3-9dec-643b39c549f5'}), MemoryContent(content='els_usage=None content=&#39;AutoGen is a programming framework for building multi-agent applications.&#39; type=&#39;ToolCallSummaryMessage&#39; The call to the on_messages() method returns a Response that contains the agent’s final response in the chat_message attribute, as well as a list of inner messages in the inner_messages attribute, which stores the agent’s “thought process” that led to the final response. Note It is important to note that on_messages() will update the internal state of the agent – it will add the messages to the agent’s history. So you should call this method with new messages. You should not repeatedly call this method with the same messages or the complete history. Note Unlike in v0.2 AgentChat, the tools are executed by the same agent directly within the same call to on_messages() . By default, the agent will return the result of the tool call as the final response. You can also call the run() method, which is a convenience method that calls on_messages() . It follows the same interface as Teams and returns a TaskResult object. Multi-Modal Input # The AssistantAgent can handle multi-modal input by providing the input as a MultiModalMessage . from io import BytesIO import PIL import requests from autogen_agentchat.messages import MultiModalMessage from autogen_core import Image # Create a multi-modal message with random image and text. pil_image = PIL . Image . open ( BytesIO ( requests . get ( &quot;https://picsum.photos/300/200&quot; ) . content )', mime_type='MemoryMimeType.TEXT', metadata={'chunk_index': 3, 'mime_type': 'MemoryMimeType.TEXT', 'source': 'https://microsoft.github.io/autogen/dev/user-guide/agentchat-user-guide/tutorial/agents.html', 'score': 0.4665141701698303, 'id': '3d603b62-7cab-4f74-b671-586fe36306f2'}), MemoryContent(content='AgentChat Termination Termination # In the previous section, we explored how to define agents, and organize them into teams that can solve tasks. However, a run can go on forever, and in many cases, we need to know when to stop them. This is the role of the termination condition. AgentChat supports several termination condition by providing a base TerminationCondition class and several implementations that inherit from it. A termination condition is a callable that takes a sequenceBaseChatMessageent or BaseChatMessage objects since the last time the condition was called , and returns a StopMessage if the conversation should be terminated, or None otherwise. Once a termination condition has been reached, it must be reset by calling reset() before it can be used again. Some important things to note about termination conditions: They are stateful but reset automatically after each run ( run() or run_stream() ) is finished. They can be combined using the AND and OR operators. Note For group chat teams (i.e., RoundRobinGroupChat , SelectorGroupChat , and Swarm ), the termination condition is called after each agent responds. While a response may contain multiple inner messages, the team calls its termination condition just once for all the messages from a single response. So the condition is called with the “delta sequence” of messages since the last time it was called. Built-In Termination Conditions: MaxMessageTermination : Stops after a specified number of messages have been produced,', mime_type='MemoryMimeType.TEXT', metadata={'chunk_index': 1, 'mime_type': 'MemoryMimeType.TEXT', 'source': 'https://microsoft.github.io/autogen/dev/user-guide/agentchat-user-guide/tutorial/termination.html', 'score': 0.461774212772051, 'id': '699ef490-d108-4cd3-b629-c1198d6b78ba'})]\n",
-                        "---------- rag_assistant ----------\n",
-                        "AgentChat is part of the AutoGen framework, a programming environment for building multi-agent applications. In AgentChat, agents can interact with each other and with users to perform various tasks, including web browsing and engaging in dialogue. It utilizes models from OpenAI for chat completions and supports multi-modal input, which means agents can handle inputs that include both text and images. Additionally, AgentChat provides mechanisms to define termination conditions to control when a conversation or task should be concluded, ensuring that the agent interactions are efficient and goal-oriented. TERMINATE\n"
-                    ]
-                }
-            ],
-            "source": [
-                "# Create our RAG assistant agent\n",
-                "rag_assistant = AssistantAgent(\n",
-                "    name=\"rag_assistant\", model_client=OpenAIChatCompletionClient(model=\"gpt-4o\"), memory=[rag_memory]\n",
-                ")\n",
-                "\n",
-                "# Ask questions about AutoGen\n",
-                "stream = rag_assistant.run_stream(task=\"What is AgentChat?\")\n",
-                "await Console(stream)\n",
-                "\n",
-                "# Remember to close the memory when done\n",
-                "await rag_memory.close()"
-            ]
-        },
-        {
-            "cell_type": "markdown",
-            "metadata": {},
-            "source": [
-                "This implementation provides a RAG agent that can answer questions based on AutoGen documentation. When a question is asked, the Memory system  retrieves relevant chunks and adds them to the context, enabling the assistant to generate informed responses.\n",
-                "\n",
-                "For production systems, you might want to:\n",
-                "1. Implement more sophisticated chunking strategies\n",
-                "2. Add metadata filtering capabilities\n",
-                "3. Customize the retrieval scoring\n",
-                "4. Optimize embedding models for your specific domain\n"
-            ]
-        },
-        {
-            "cell_type": "markdown",
-            "metadata": {},
-            "source": []
-        }
-    ],
-    "metadata": {
-        "kernelspec": {
-            "display_name": ".venv",
-            "language": "python",
-            "name": "python3"
-        },
-        "language_info": {
-            "codemirror_mode": {
-                "name": "ipython",
-                "version": 3
-            },
-            "file_extension": ".py",
-            "mimetype": "text/x-python",
-            "name": "python",
-            "nbconvert_exporter": "python",
-            "pygments_lexer": "ipython3",
-            "version": "3.11.9"
-        }
-=======
  "cells": [
   {
    "cell_type": "markdown",
@@ -459,7 +20,7 @@
     "\n",
     "## ListMemory Example\n",
     "\n",
-    "{py:class}~autogen_core.memory.ListMemory is provided as an example implementation of the {py:class}~autogen_core.memory.Memory protocol. It is a simple list-based memory implementation that maintains memories in chronological order, appending the most recent memories to the model's context. The implementation is designed to be straightforward and predictable, making it easy to understand and debug.\n",
+    "{py:class}`~autogen_core.memory.ListMemory` is provided as an example implementation of the {py:class}`~autogen_core.memory.Memory` protocol. It is a simple list-based memory implementation that maintains memories in chronological order, appending the most recent memories to the model's context. The implementation is designed to be straightforward and predictable, making it easy to understand and debug.\n",
     "In the following example, we will use ListMemory to maintain a memory bank of user preferences and demonstrate how it can be used to provide consistent context for agent responses over time."
    ]
   },
@@ -529,7 +90,6 @@
       "---------- ToolCallSummaryMessage (assistant_agent) ----------\n",
       "The weather in New York is 23 °C and Sunny.\n"
      ]
->>>>>>> 67ebeeda
     },
     {
      "data": {
