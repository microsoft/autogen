--- conflicted
+++ resolved
@@ -20,21 +20,13 @@
     "\n",
     "## ListMemory Example\n",
     "\n",
-<<<<<<< HEAD
-    "{py:class}~autogen_core.memory.ListMemory is provided as an example implementation of the {py:class}~autogen_core.memory.Memory protocol. It is a simple list-based memory implementation that maintains memories in chronological order, appending the most recent memories to the model's context. The implementation is designed to be straightforward and predictable, making it easy to understand and debug.\n",
-=======
     "{py:class}`~autogen_core.memory.ListMemory` is provided as an example implementation of the {py:class}`~autogen_core.memory.Memory` protocol. It is a simple list-based memory implementation that maintains memories in chronological order, appending the most recent memories to the model's context. The implementation is designed to be straightforward and predictable, making it easy to understand and debug.\n",
->>>>>>> f101469e
     "In the following example, we will use ListMemory to maintain a memory bank of user preferences and demonstrate how it can be used to provide consistent context for agent responses over time."
    ]
   },
   {
    "cell_type": "code",
-<<<<<<< HEAD
-   "execution_count": null,
-=======
    "execution_count": 3,
->>>>>>> f101469e
    "metadata": {},
    "outputs": [],
    "source": [
@@ -46,11 +38,7 @@
   },
   {
    "cell_type": "code",
-<<<<<<< HEAD
-   "execution_count": null,
-=======
    "execution_count": 4,
->>>>>>> f101469e
    "metadata": {},
    "outputs": [],
    "source": [
@@ -84,11 +72,6 @@
   },
   {
    "cell_type": "code",
-<<<<<<< HEAD
-   "execution_count": null,
-   "metadata": {},
-   "outputs": [],
-=======
    "execution_count": 5,
    "metadata": {},
    "outputs": [
@@ -119,7 +102,6 @@
      "output_type": "execute_result"
     }
    ],
->>>>>>> f101469e
    "source": [
     "# Run the agent with a task.\n",
     "stream = assistant_agent.run_stream(task=\"What is the weather in New York?\")\n",
@@ -135,11 +117,6 @@
   },
   {
    "cell_type": "code",
-<<<<<<< HEAD
-   "execution_count": null,
-   "metadata": {},
-   "outputs": [],
-=======
    "execution_count": 6,
    "metadata": {},
    "outputs": [
@@ -157,7 +134,6 @@
      "output_type": "execute_result"
     }
    ],
->>>>>>> f101469e
    "source": [
     "await assistant_agent._model_context.get_messages()"
    ]
@@ -173,11 +149,6 @@
   },
   {
    "cell_type": "code",
-<<<<<<< HEAD
-   "execution_count": null,
-   "metadata": {},
-   "outputs": [],
-=======
    "execution_count": 8,
    "metadata": {},
    "outputs": [
@@ -229,7 +200,6 @@
      "output_type": "execute_result"
     }
    ],
->>>>>>> f101469e
    "source": [
     "stream = assistant_agent.run_stream(task=\"Write brief meal recipe with broth\")\n",
     "await Console(stream)"
@@ -248,25 +218,15 @@
     "\n",
     "Currently the following example memory stores are available as part of the {py:class}`~autogen_ext` extensions package. \n",
     "\n",
-<<<<<<< HEAD
-    "- `autogen_ext.memory.chromadb.ChromaDBVectorMemory`: A memory store that uses a vector database to store and retrieve information. "
-=======
     "- `autogen_ext.memory.chromadb.ChromaDBVectorMemory`: A memory store that uses a vector database to store and retrieve information. \n",
     "\n",
     "- `autogen_ext.memory.chromadb.SentenceTransformerEmbeddingFunctionConfig`: A configuration class for the SentenceTransformer embedding function used by the `ChromaDBVectorMemory` store. Note that other embedding functions such as `autogen_ext.memory.openai.OpenAIEmbeddingFunctionConfig` can also be used with the `ChromaDBVectorMemory` store.\n"
->>>>>>> f101469e
    ]
   },
   {
    "cell_type": "code",
    "execution_count": null,
    "metadata": {},
-<<<<<<< HEAD
-   "outputs": [],
-   "source": [
-    "import os\n",
-    "from pathlib import Path\n",
-=======
    "outputs": [
     {
      "name": "stdout",
@@ -287,61 +247,10 @@
    ],
    "source": [
     "import tempfile\n",
->>>>>>> f101469e
     "\n",
     "from autogen_agentchat.agents import AssistantAgent\n",
     "from autogen_agentchat.ui import Console\n",
     "from autogen_core.memory import MemoryContent, MemoryMimeType\n",
-<<<<<<< HEAD
-    "from autogen_ext.memory.chromadb import ChromaDBVectorMemory, PersistentChromaDBVectorMemoryConfig\n",
-    "from autogen_ext.models.openai import OpenAIChatCompletionClient\n",
-    "\n",
-    "# Initialize ChromaDB memory with custom config\n",
-    "chroma_user_memory = ChromaDBVectorMemory(\n",
-    "    config=PersistentChromaDBVectorMemoryConfig(\n",
-    "        collection_name=\"preferences\",\n",
-    "        persistence_path=os.path.join(str(Path.home()), \".chromadb_autogen\"),\n",
-    "        k=2,  # Return top  k results\n",
-    "        score_threshold=0.4,  # Minimum similarity score\n",
-    "    )\n",
-    ")\n",
-    "# a HttpChromaDBVectorMemoryConfig is also supported for connecting to a remote ChromaDB server\n",
-    "\n",
-    "# Add user preferences to memory\n",
-    "await chroma_user_memory.add(\n",
-    "    MemoryContent(\n",
-    "        content=\"The weather should be in metric units\",\n",
-    "        mime_type=MemoryMimeType.TEXT,\n",
-    "        metadata={\"category\": \"preferences\", \"type\": \"units\"},\n",
-    "    )\n",
-    ")\n",
-    "\n",
-    "await chroma_user_memory.add(\n",
-    "    MemoryContent(\n",
-    "        content=\"Meal recipe must be vegan\",\n",
-    "        mime_type=MemoryMimeType.TEXT,\n",
-    "        metadata={\"category\": \"preferences\", \"type\": \"dietary\"},\n",
-    "    )\n",
-    ")\n",
-    "\n",
-    "model_client = OpenAIChatCompletionClient(\n",
-    "    model=\"gpt-4o\",\n",
-    ")\n",
-    "\n",
-    "# Create assistant agent with ChromaDB memory\n",
-    "assistant_agent = AssistantAgent(\n",
-    "    name=\"assistant_agent\",\n",
-    "    model_client=model_client,\n",
-    "    tools=[get_weather],\n",
-    "    memory=[chroma_user_memory],\n",
-    ")\n",
-    "\n",
-    "stream = assistant_agent.run_stream(task=\"What is the weather in New York?\")\n",
-    "await Console(stream)\n",
-    "\n",
-    "await model_client.close()\n",
-    "await chroma_user_memory.close()"
-=======
     "from autogen_ext.memory.chromadb import (\n",
     "    ChromaDBVectorMemory,\n",
     "    PersistentChromaDBVectorMemoryConfig,\n",
@@ -396,7 +305,6 @@
     "\n",
     "    await model_client.close()\n",
     "    await chroma_user_memory.close()"
->>>>>>> f101469e
    ]
   },
   {
@@ -408,11 +316,6 @@
   },
   {
    "cell_type": "code",
-<<<<<<< HEAD
-   "execution_count": null,
-   "metadata": {},
-   "outputs": [],
-=======
    "execution_count": 10,
    "metadata": {},
    "outputs": [
@@ -427,7 +330,6 @@
      "output_type": "execute_result"
     }
    ],
->>>>>>> f101469e
    "source": [
     "chroma_user_memory.dump_component().model_dump_json()"
    ]
@@ -637,7 +539,6 @@
   {
    "cell_type": "markdown",
    "metadata": {},
-<<<<<<< HEAD
    "source": [
     "## Mem0Memory Example\n",
     "\n",
@@ -730,18 +631,12 @@
   {
    "cell_type": "markdown",
    "metadata": {},
-=======
->>>>>>> f101469e
    "source": []
   }
  ],
  "metadata": {
   "kernelspec": {
-<<<<<<< HEAD
-   "display_name": "Python 3",
-=======
    "display_name": ".venv",
->>>>>>> f101469e
    "language": "python",
    "name": "python3"
   },
@@ -755,11 +650,7 @@
    "name": "python",
    "nbconvert_exporter": "python",
    "pygments_lexer": "ipython3",
-<<<<<<< HEAD
-   "version": "3.12.0"
-=======
    "version": "3.11.13"
->>>>>>> f101469e
   }
  },
  "nbformat": 4,
