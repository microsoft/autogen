--- conflicted
+++ resolved
@@ -31,80 +31,8 @@
    "source": [
     "## Log Model Calls\n",
     "\n",
-<<<<<<< HEAD
-    "# Create an OpenAI model client.\n",
-    "model_client = OpenAIChatCompletionClient(\n",
-    "    model=\"gpt-4o\",\n",
-    "    # api_key=\"sk-...\", # Optional if you have an OPENAI_API_KEY key set in the environment.\n",
-    ")"
-   ]
-  },
-  {
-   "cell_type": "markdown",
-   "metadata": {},
-   "source": [
-    "You can call the {py:meth}`~autogen_ext.models.openai.BaseOpenAIChatCompletionClient.create` method to create a\n",
-    "chat completion request, and await for an {py:class}`~autogen_core.models.CreateResult` object in return."
-   ]
-  },
-  {
-   "cell_type": "code",
-   "execution_count": 2,
-   "metadata": {},
-   "outputs": [
-    {
-     "name": "stdout",
-     "output_type": "stream",
-     "text": [
-      "The capital of France is Paris.\n"
-     ]
-    }
-   ],
-   "source": [
-    "# Send a message list to the model and await the response.\n",
-    "messages = [\n",
-    "    UserMessage(content=\"What is the capital of France?\", source=\"user\"),\n",
-    "]\n",
-    "response = await model_client.create(messages=messages)\n",
-    "\n",
-    "# Close the connection to the model client.\n",
-    "await model_client.close()\n",
-    "\n",
-    "# Print the response\n",
-    "print(response.content)"
-   ]
-  },
-  {
-   "cell_type": "code",
-   "execution_count": 3,
-   "metadata": {},
-   "outputs": [
-    {
-     "name": "stdout",
-     "output_type": "stream",
-     "text": [
-      "RequestUsage(prompt_tokens=15, completion_tokens=7)\n"
-     ]
-    }
-   ],
-   "source": [
-    "# Print the response token usage\n",
-    "print(response.usage)"
-   ]
-  },
-  {
-   "cell_type": "markdown",
-   "metadata": {},
-   "source": [
-    "## Azure OpenAI\n",
-    "\n",
-    "To use the {py:class}`~autogen_ext.models.openai.AzureOpenAIChatCompletionClient`, you need to provide\n",
-    "the deployment id, Azure Cognitive Services endpoint, api version, and model capabilities.\n",
-    "For authentication, you can either provide an API key or an Azure Active Directory (AAD) token credential."
-=======
     "AutoGen uses standard Python logging module to log events like model calls and responses.\n",
     "The logger name is {py:attr}`autogen_core.EVENT_LOGGER_NAME`, and the event type is `LLMCall`."
->>>>>>> e5ab7d55
    ]
   },
   {
@@ -117,19 +45,10 @@
     "\n",
     "from autogen_core import EVENT_LOGGER_NAME\n",
     "\n",
-<<<<<<< HEAD
-    "result = await client.create([UserMessage(content=\"What is the capital of France?\", source=\"user\")])\n",
-    "\n",
-    "# Close the connection to the model client.\n",
-    "await client.close()\n",
-    "\n",
-    "print(result)"
-=======
     "logging.basicConfig(level=logging.WARNING)\n",
     "logger = logging.getLogger(EVENT_LOGGER_NAME)\n",
     "logger.addHandler(logging.StreamHandler())\n",
     "logger.setLevel(logging.INFO)"
->>>>>>> e5ab7d55
    ]
   },
   {
@@ -138,67 +57,8 @@
    "source": [
     "## Call Model Client\n",
     "\n",
-<<<<<<< HEAD
-    "```{note}\n",
-    "Small local models are typically not as capable as larger models on the cloud.\n",
-    "For some tasks they may not perform as well and the output may be suprising.\n",
-    "```\n",
-    "\n",
-    "To use Ollama, install the `ollama` extension and use the {py:class}`~autogen_ext.models.ollama.OllamaChatCompletionClient`."
-   ]
-  },
-  {
-   "cell_type": "code",
-   "execution_count": null,
-   "metadata": {
-    "vscode": {
-     "languageId": "shellscript"
-    }
-   },
-   "outputs": [],
-   "source": [
-    "pip install -U \"autogen-ext[ollama]\""
-   ]
-  },
-  {
-   "cell_type": "code",
-   "execution_count": null,
-   "metadata": {},
-   "outputs": [
-    {
-     "name": "stdout",
-     "output_type": "stream",
-     "text": [
-      "finish_reason='unknown' content='The capital of France is Paris.' usage=RequestUsage(prompt_tokens=32, completion_tokens=8) cached=False logprobs=None thought=None\n"
-     ]
-    }
-   ],
-   "source": [
-    "from autogen_core.models import UserMessage\n",
-    "from autogen_ext.models.ollama import OllamaChatCompletionClient\n",
-    "\n",
-    "# Assuming your Ollama server is running locally on port 11434.\n",
-    "ollama_model_client = OllamaChatCompletionClient(model=\"llama3.2\")\n",
-    "\n",
-    "response = await ollama_model_client.create([UserMessage(content=\"What is the capital of France?\", source=\"user\")])\n",
-    "\n",
-    "# Close the connection to the model client.\n",
-    "await ollama_model_client.close()\n",
-    "\n",
-    "print(response)"
-   ]
-  },
-  {
-   "cell_type": "markdown",
-   "metadata": {},
-   "source": [
-    "## Gemini (beta)\n",
-    "\n",
-    "The below example shows how to use the Gemini model via the {py:class}`~autogen_ext.models.openai.OpenAIChatCompletionClient`."
-=======
     "To call a model client, you can use the {py:meth}`~autogen_core.models.ChatCompletionClient.create` method.\n",
     "This example uses the {py:class}`~autogen_ext.models.openai.OpenAIChatCompletionClient` to call an OpenAI model."
->>>>>>> e5ab7d55
    ]
   },
   {
@@ -219,32 +79,8 @@
     "from autogen_ext.models.openai import OpenAIChatCompletionClient\n",
     "\n",
     "model_client = OpenAIChatCompletionClient(\n",
-<<<<<<< HEAD
-    "    model=\"gemini-1.5-flash-8b\",\n",
-    "    # api_key=\"GEMINI_API_KEY\",\n",
-    ")\n",
-    "\n",
-    "response = await model_client.create([UserMessage(content=\"What is the capital of France?\", source=\"user\")])\n",
-    "\n",
-    "# Close the connection to the model client.\n",
-    "await model_client.close()\n",
-    "\n",
-    "print(response)"
-   ]
-  },
-  {
-   "cell_type": "markdown",
-   "metadata": {},
-   "source": [
-    "## Semantic Kernel Adapter\n",
-    "\n",
-    "The {py:class}`~autogen_ext.models.semantic_kernel.SKChatCompletionAdapter`\n",
-    "allows you to use Semantic kernel model clients as a\n",
-    "{py:class}`~autogen_core.models.ChatCompletionClient` by adapting them to the required interface.\n",
-=======
     "    model=\"gpt-4\", temperature=0.3\n",
     ")  # assuming OPENAI_API_KEY is set in the environment.\n",
->>>>>>> e5ab7d55
     "\n",
     "result = await model_client.create([UserMessage(content=\"What is the capital of France?\", source=\"user\")])\n",
     "print(result)"
@@ -269,72 +105,6 @@
      "name": "stdout",
      "output_type": "stream",
      "text": [
-<<<<<<< HEAD
-      "finish_reason='stop' content='The capital of France is Paris. It is also the largest city in France and one of the most populous metropolitan areas in Europe.' usage=RequestUsage(prompt_tokens=0, completion_tokens=0) cached=False logprobs=None\n"
-     ]
-    }
-   ],
-   "source": [
-    "import os\n",
-    "\n",
-    "from autogen_core.models import UserMessage\n",
-    "from autogen_ext.models.semantic_kernel import SKChatCompletionAdapter\n",
-    "from semantic_kernel import Kernel\n",
-    "from semantic_kernel.connectors.ai.anthropic import AnthropicChatCompletion, AnthropicChatPromptExecutionSettings\n",
-    "from semantic_kernel.memory.null_memory import NullMemory\n",
-    "\n",
-    "sk_client = AnthropicChatCompletion(\n",
-    "    ai_model_id=\"claude-3-5-sonnet-20241022\",\n",
-    "    api_key=os.environ[\"ANTHROPIC_API_KEY\"],\n",
-    "    service_id=\"my-service-id\",  # Optional; for targeting specific services within Semantic Kernel\n",
-    ")\n",
-    "settings = AnthropicChatPromptExecutionSettings(\n",
-    "    temperature=0.2,\n",
-    ")\n",
-    "\n",
-    "anthropic_model_client = SKChatCompletionAdapter(\n",
-    "    sk_client, kernel=Kernel(memory=NullMemory()), prompt_settings=settings\n",
-    ")\n",
-    "\n",
-    "# Call the model directly.\n",
-    "model_result = await anthropic_model_client.create(\n",
-    "    messages=[UserMessage(content=\"What is the capital of France?\", source=\"User\")]\n",
-    ")\n",
-    "\n",
-    "# Close the connection to the model client.\n",
-    "await anthropic_model_client.close()\n",
-    "\n",
-    "print(model_result)"
-   ]
-  },
-  {
-   "cell_type": "markdown",
-   "metadata": {},
-   "source": [
-    "Read more about the [Semantic Kernel Adapter](../../../reference/python/autogen_ext.models.semantic_kernel.rst)."
-   ]
-  },
-  {
-   "cell_type": "markdown",
-   "metadata": {},
-   "source": [
-    "## Streaming Response\n",
-    "\n",
-    "You can use the {py:meth}`~autogen_ext.models.openai.BaseOpenAIChatCompletionClient.create_stream` method to create a\n",
-    "chat completion request with streaming response."
-   ]
-  },
-  {
-   "cell_type": "code",
-   "execution_count": 6,
-   "metadata": {},
-   "outputs": [
-    {
-     "name": "stdout",
-     "output_type": "stream",
-     "text": [
-=======
->>>>>>> e5ab7d55
       "Streamed responses:\n",
       "In the heart of an ancient forest, beneath the shadow of snow-capped peaks, a dragon named Elara lived secretly for centuries. Elara was unlike any dragon from the old tales; her scales shimmered with a deep emerald hue, each scale engraved with symbols of lost wisdom. The villagers in the nearby valley spoke of mysterious lights dancing across the night sky, but none dared venture close enough to solve the enigma.\n",
       "\n",
@@ -360,14 +130,10 @@
     }
    ],
    "source": [
-<<<<<<< HEAD
-    "model_client = OpenAIChatCompletionClient(model=\"gpt-4o\")\n",
-=======
     "from autogen_core.models import CreateResult, UserMessage\n",
     "from autogen_ext.models.openai import OpenAIChatCompletionClient\n",
     "\n",
     "model_client = OpenAIChatCompletionClient(model=\"gpt-4o\")  # assuming OPENAI_API_KEY is set in the environment.\n",
->>>>>>> e5ab7d55
     "\n",
     "messages = [\n",
     "    UserMessage(content=\"Write a very short story about a dragon.\", source=\"user\"),\n",
@@ -411,88 +177,6 @@
    "cell_type": "markdown",
    "metadata": {},
    "source": [
-<<<<<<< HEAD
-    "Comparing usage returns in the above Non Streaming `model_client.create(messages=messages)` vs streaming `model_client.create_stream(messages=messages)` we see differences.\n",
-    "The non streaming response by default returns valid prompt and completion token usage counts. \n",
-    "The streamed response by default returns zero values.\n",
-    "\n",
-    "as documented in the OPENAI API Reference an additional parameter `stream_options` can be specified to return valid usage counts. see [stream_options](https://platform.openai.com/docs/api-reference/chat/create#chat-create-stream_options)\n",
-    "\n",
-    "Only set this when you using streaming ie , using `create_stream` \n",
-    "\n",
-    "to enable this in `create_stream` set `extra_create_args={\"stream_options\": {\"include_usage\": True}},`\n",
-    "\n",
-    "```{note}\n",
-    "Note whilst other API's like LiteLLM also support this, it is not always guarenteed that it is fully supported or correct.\n",
-    "\n",
-    "See the example below for how to use the `stream_options` parameter to return usage."
-   ]
-  },
-  {
-   "cell_type": "code",
-   "execution_count": 7,
-   "metadata": {},
-   "outputs": [
-    {
-     "name": "stdout",
-     "output_type": "stream",
-     "text": [
-      "Streamed responses:\n",
-      "In a lush, emerald valley hidden by towering peaks, there lived a dragon named Ember. Unlike others of her kind, Ember cherished solitude over treasure, and the songs of the stream over the roar of flames. One misty dawn, a young shepherd stumbled into her sanctuary, lost and frightened. \n",
-      "\n",
-      "Instead of fury, he was met with kindness as Ember extended a wing, guiding him back to safety. In gratitude, the shepherd visited yearly, bringing tales of his world beyond the mountains. Over time, a friendship blossomed, binding man and dragon in shared stories and laughter.\n",
-      "\n",
-      "As the years passed, the legend of Ember the gentle-hearted spread far and wide, forever changing the way dragons were seen in the hearts of many.\n",
-      "\n",
-      "------------\n",
-      "\n",
-      "The complete response:\n",
-      "In a lush, emerald valley hidden by towering peaks, there lived a dragon named Ember. Unlike others of her kind, Ember cherished solitude over treasure, and the songs of the stream over the roar of flames. One misty dawn, a young shepherd stumbled into her sanctuary, lost and frightened. \n",
-      "\n",
-      "Instead of fury, he was met with kindness as Ember extended a wing, guiding him back to safety. In gratitude, the shepherd visited yearly, bringing tales of his world beyond the mountains. Over time, a friendship blossomed, binding man and dragon in shared stories and laughter.\n",
-      "\n",
-      "As the years passed, the legend of Ember the gentle-hearted spread far and wide, forever changing the way dragons were seen in the hearts of many.\n",
-      "\n",
-      "\n",
-      "------------\n",
-      "\n",
-      "The token usage was:\n",
-      "RequestUsage(prompt_tokens=17, completion_tokens=146)\n"
-     ]
-    }
-   ],
-   "source": [
-    "model_client = OpenAIChatCompletionClient(model=\"gpt-4o\")\n",
-    "\n",
-    "messages = [\n",
-    "    UserMessage(content=\"Write a very short story about a dragon.\", source=\"user\"),\n",
-    "]\n",
-    "\n",
-    "# Create a stream.\n",
-    "stream = model_client.create_stream(messages=messages, extra_create_args={\"stream_options\": {\"include_usage\": True}})\n",
-    "\n",
-    "# Iterate over the stream and print the responses.\n",
-    "print(\"Streamed responses:\")\n",
-    "async for response in stream:  # type: ignore\n",
-    "    if isinstance(response, str):\n",
-    "        # A partial response is a string.\n",
-    "        print(response, flush=True, end=\"\")\n",
-    "    else:\n",
-    "        # The last response is a CreateResult object with the complete message.\n",
-    "        print(\"\\n\\n------------\\n\")\n",
-    "        print(\"The complete response:\", flush=True)\n",
-    "        print(response.content, flush=True)\n",
-    "        print(\"\\n\\n------------\\n\")\n",
-    "        print(\"The token usage was:\", flush=True)\n",
-    "        print(response.usage, flush=True)"
-   ]
-  },
-  {
-   "cell_type": "markdown",
-   "metadata": {},
-   "source": [
-=======
->>>>>>> e5ab7d55
     "## Structured Output\n",
     "\n",
     "Structured output can be enabled by setting the `response_format` field in\n",
