--- conflicted
+++ resolved
@@ -1,5 +1,4 @@
 {
-<<<<<<< HEAD
  "cells": [
   {
    "cell_type": "markdown",
@@ -221,7 +220,7 @@
     "    \"tool_enabled_agent\",\n",
     "    lambda: ToolUseAgent(\n",
     "        description=\"Tool Use Agent\",\n",
-    "        system_messages=[SystemMessage(\"You are a helpful AI Assistant. Use your tools to solve problems.\")],\n",
+    "        system_messages=[SystemMessage(content=\"You are a helpful AI Assistant. Use your tools to solve problems.\")],\n",
     "        model_client=OpenAIChatCompletionClient(model=\"gpt-4o-mini\"),\n",
     "        tool_schema=[python_tool.schema],\n",
     "        tool_agent_type=tool_agent_type,\n",
@@ -288,287 +287,4 @@
  },
  "nbformat": 4,
  "nbformat_minor": 2
-=======
-    "cells": [
-        {
-            "cell_type": "markdown",
-            "metadata": {},
-            "source": [
-                "# User Approval for Tool Execution using Intervention Handler\n",
-                "\n",
-                "This cookbook shows how to intercept the tool execution using\n",
-                "an intervention hanlder, and prompt the user for permission to execute the tool."
-            ]
-        },
-        {
-            "cell_type": "code",
-            "execution_count": 27,
-            "metadata": {},
-            "outputs": [],
-            "source": [
-                "from dataclasses import dataclass\n",
-                "from typing import Any, List\n",
-                "\n",
-                "from autogen_core import AgentId, AgentType, FunctionCall, MessageContext, RoutedAgent, message_handler\n",
-                "from autogen_core.application import SingleThreadedAgentRuntime\n",
-                "from autogen_core.base.intervention import DefaultInterventionHandler, DropMessage\n",
-                "from autogen_core.components.models import (\n",
-                "    ChatCompletionClient,\n",
-                "    LLMMessage,\n",
-                "    SystemMessage,\n",
-                "    UserMessage,\n",
-                ")\n",
-                "from autogen_core.components.tools import PythonCodeExecutionTool, ToolSchema\n",
-                "from autogen_core.tool_agent import ToolAgent, ToolException, tool_agent_caller_loop\n",
-                "from autogen_ext.code_executors import DockerCommandLineCodeExecutor\n",
-                "from autogen_ext.models import OpenAIChatCompletionClient"
-            ]
-        },
-        {
-            "cell_type": "markdown",
-            "metadata": {},
-            "source": [
-                "Let's define a simple message type that carries a string content."
-            ]
-        },
-        {
-            "cell_type": "code",
-            "execution_count": 28,
-            "metadata": {},
-            "outputs": [],
-            "source": [
-                "@dataclass\n",
-                "class Message:\n",
-                "    content: str"
-            ]
-        },
-        {
-            "cell_type": "markdown",
-            "metadata": {},
-            "source": [
-                "Let's create a simple tool use agent that is capable of using tools through a\n",
-                "{py:class}`~autogen_core.components.tool_agent.ToolAgent`."
-            ]
-        },
-        {
-            "cell_type": "code",
-            "execution_count": 29,
-            "metadata": {},
-            "outputs": [],
-            "source": [
-                "class ToolUseAgent(RoutedAgent):\n",
-                "    \"\"\"An agent that uses tools to perform tasks. It executes the tools\n",
-                "    by itself by sending the tool execution task to a ToolAgent.\"\"\"\n",
-                "\n",
-                "    def __init__(\n",
-                "        self,\n",
-                "        description: str,\n",
-                "        system_messages: List[SystemMessage],\n",
-                "        model_client: ChatCompletionClient,\n",
-                "        tool_schema: List[ToolSchema],\n",
-                "        tool_agent_type: AgentType,\n",
-                "    ) -> None:\n",
-                "        super().__init__(description)\n",
-                "        self._model_client = model_client\n",
-                "        self._system_messages = system_messages\n",
-                "        self._tool_schema = tool_schema\n",
-                "        self._tool_agent_id = AgentId(type=tool_agent_type, key=self.id.key)\n",
-                "\n",
-                "    @message_handler\n",
-                "    async def handle_user_message(self, message: Message, ctx: MessageContext) -> Message:\n",
-                "        \"\"\"Handle a user message, execute the model and tools, and returns the response.\"\"\"\n",
-                "        session: List[LLMMessage] = [UserMessage(content=message.content, source=\"User\")]\n",
-                "        # Use the tool agent to execute the tools, and get the output messages.\n",
-                "        output_messages = await tool_agent_caller_loop(\n",
-                "            self,\n",
-                "            tool_agent_id=self._tool_agent_id,\n",
-                "            model_client=self._model_client,\n",
-                "            input_messages=session,\n",
-                "            tool_schema=self._tool_schema,\n",
-                "            cancellation_token=ctx.cancellation_token,\n",
-                "        )\n",
-                "        # Extract the final response from the output messages.\n",
-                "        final_response = output_messages[-1].content\n",
-                "        assert isinstance(final_response, str)\n",
-                "        return Message(content=final_response)"
-            ]
-        },
-        {
-            "cell_type": "markdown",
-            "metadata": {},
-            "source": [
-                "The tool use agent sends tool call requests to the tool agent to execute tools,\n",
-                "so we can intercept the messages sent by the tool use agent to the tool agent\n",
-                "to prompt the user for permission to execute the tool.\n",
-                "\n",
-                "Let's create an intervention handler that intercepts the messages and prompts\n",
-                "user for before allowing the tool execution."
-            ]
-        },
-        {
-            "cell_type": "code",
-            "execution_count": 30,
-            "metadata": {},
-            "outputs": [],
-            "source": [
-                "class ToolInterventionHandler(DefaultInterventionHandler):\n",
-                "    async def on_send(self, message: Any, *, sender: AgentId | None, recipient: AgentId) -> Any | type[DropMessage]:\n",
-                "        if isinstance(message, FunctionCall):\n",
-                "            # Request user prompt for tool execution.\n",
-                "            user_input = input(\n",
-                "                f\"Function call: {message.name}\\nArguments: {message.arguments}\\nDo you want to execute the tool? (y/n): \"\n",
-                "            )\n",
-                "            if user_input.strip().lower() != \"y\":\n",
-                "                raise ToolException(content=\"User denied tool execution.\", call_id=message.id)\n",
-                "        return message"
-            ]
-        },
-        {
-            "cell_type": "markdown",
-            "metadata": {},
-            "source": [
-                "Now, we can create a runtime with the intervention handler registered."
-            ]
-        },
-        {
-            "cell_type": "code",
-            "execution_count": 31,
-            "metadata": {},
-            "outputs": [],
-            "source": [
-                "# Create the runtime with the intervention handler.\n",
-                "runtime = SingleThreadedAgentRuntime(intervention_handlers=[ToolInterventionHandler()])"
-            ]
-        },
-        {
-            "cell_type": "markdown",
-            "metadata": {},
-            "source": [
-                "In this example, we will use a tool for Python code execution.\n",
-                "First, we create a Docker-based command-line code executor\n",
-                "using {py:class}`~autogen_core.components.code_executor.docker_executorCommandLineCodeExecutor`,\n",
-                "and then use it to instantiate a built-in Python code execution tool\n",
-                "{py:class}`~autogen_core.components.tools.PythonCodeExecutionTool`\n",
-                "that runs code in a Docker container."
-            ]
-        },
-        {
-            "cell_type": "code",
-            "execution_count": 32,
-            "metadata": {},
-            "outputs": [],
-            "source": [
-                "# Create the docker executor for the Python code execution tool.\n",
-                "docker_executor = DockerCommandLineCodeExecutor()\n",
-                "\n",
-                "# Create the Python code execution tool.\n",
-                "python_tool = PythonCodeExecutionTool(executor=docker_executor)"
-            ]
-        },
-        {
-            "cell_type": "markdown",
-            "metadata": {},
-            "source": [
-                "Register the agents with tools and tool schema."
-            ]
-        },
-        {
-            "cell_type": "code",
-            "execution_count": 33,
-            "metadata": {},
-            "outputs": [
-                {
-                    "data": {
-                        "text/plain": [
-                            "AgentType(type='tool_enabled_agent')"
-                        ]
-                    },
-                    "execution_count": 33,
-                    "metadata": {},
-                    "output_type": "execute_result"
-                }
-            ],
-            "source": [
-                "# Register agents.\n",
-                "tool_agent_type = await ToolAgent.register(\n",
-                "    runtime,\n",
-                "    \"tool_executor_agent\",\n",
-                "    lambda: ToolAgent(\n",
-                "        description=\"Tool Executor Agent\",\n",
-                "        tools=[python_tool],\n",
-                "    ),\n",
-                ")\n",
-                "await ToolUseAgent.register(\n",
-                "    runtime,\n",
-                "    \"tool_enabled_agent\",\n",
-                "    lambda: ToolUseAgent(\n",
-                "        description=\"Tool Use Agent\",\n",
-                "        system_messages=[SystemMessage(content=\"You are a helpful AI Assistant. Use your tools to solve problems.\")],\n",
-                "        model_client=OpenAIChatCompletionClient(model=\"gpt-4o-mini\"),\n",
-                "        tool_schema=[python_tool.schema],\n",
-                "        tool_agent_type=tool_agent_type,\n",
-                "    ),\n",
-                ")"
-            ]
-        },
-        {
-            "cell_type": "markdown",
-            "metadata": {},
-            "source": [
-                "Run the agents by starting the runtime and sending a message to the tool use agent.\n",
-                "The intervention handler will prompt you for permission to execute the tool."
-            ]
-        },
-        {
-            "cell_type": "code",
-            "execution_count": 34,
-            "metadata": {},
-            "outputs": [
-                {
-                    "name": "stdout",
-                    "output_type": "stream",
-                    "text": [
-                        "The output of the code is: **Hello, World!**\n"
-                    ]
-                }
-            ],
-            "source": [
-                "# Start the runtime and the docker executor.\n",
-                "await docker_executor.start()\n",
-                "runtime.start()\n",
-                "\n",
-                "# Send a task to the tool user.\n",
-                "response = await runtime.send_message(\n",
-                "    Message(\"Run the following Python code: print('Hello, World!')\"), AgentId(\"tool_enabled_agent\", \"default\")\n",
-                ")\n",
-                "print(response.content)\n",
-                "\n",
-                "# Stop the runtime and the docker executor.\n",
-                "await runtime.stop()\n",
-                "await docker_executor.stop()"
-            ]
-        }
-    ],
-    "metadata": {
-        "kernelspec": {
-            "display_name": ".venv",
-            "language": "python",
-            "name": "python3"
-        },
-        "language_info": {
-            "codemirror_mode": {
-                "name": "ipython",
-                "version": 3
-            },
-            "file_extension": ".py",
-            "mimetype": "text/x-python",
-            "name": "python",
-            "nbconvert_exporter": "python",
-            "pygments_lexer": "ipython3",
-            "version": "3.11.9"
-        }
-    },
-    "nbformat": 4,
-    "nbformat_minor": 2
->>>>>>> 777f2abb
 }