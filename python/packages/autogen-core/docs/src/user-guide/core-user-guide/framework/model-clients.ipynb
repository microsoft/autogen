{
<<<<<<< HEAD
 "cells": [
  {
   "cell_type": "markdown",
   "metadata": {},
   "source": [
    "# Model Clients\n",
    "\n",
    "AutoGen provides the {py:mod}`autogen_core.components.models` module with a suite of built-in\n",
    "model clients for using ChatCompletion API.\n",
    "All model clients implement the {py:class}`~autogen_core.components.models.ChatCompletionClient` protocol class."
   ]
  },
  {
   "cell_type": "markdown",
   "metadata": {},
   "source": [
    "## Built-in Model Clients\n",
    "\n",
    "Currently there are two built-in model clients:\n",
    "{py:class}`~autogen_ext.models.OpenAIChatCompletionClient` and\n",
    "{py:class}`~autogen_ext.models.AzureOpenAIChatCompletionClient`.\n",
    "Both clients are asynchronous.\n",
    "\n",
    "To use the {py:class}`~autogen_ext.models.OpenAIChatCompletionClient`, you need to provide the API key\n",
    "either through the environment variable `OPENAI_API_KEY` or through the `api_key` argument."
   ]
  },
  {
   "cell_type": "code",
   "execution_count": 1,
   "metadata": {},
   "outputs": [],
   "source": [
    "from autogen_core.components.models import UserMessage\n",
    "from autogen_ext.models import OpenAIChatCompletionClient\n",
    "\n",
    "# Create an OpenAI model client.\n",
    "model_client = OpenAIChatCompletionClient(\n",
    "    model=\"gpt-4o\",\n",
    "    # api_key=\"sk-...\", # Optional if you have an API key set in the environment.\n",
    ")"
   ]
  },
  {
   "cell_type": "markdown",
   "metadata": {},
   "source": [
    "You can call the {py:meth}`~autogen_ext.models.OpenAIChatCompletionClient.create` method to create a\n",
    "chat completion request, and await for an {py:class}`~autogen_core.components.models.CreateResult` object in return."
   ]
  },
  {
   "cell_type": "code",
   "execution_count": 2,
   "metadata": {},
   "outputs": [
    {
     "name": "stdout",
     "output_type": "stream",
     "text": [
      "The capital of France is Paris.\n"
     ]
    }
   ],
   "source": [
    "# Send a message list to the model and await the response.\n",
    "messages = [\n",
    "    UserMessage(content=\"What is the capital of France?\", source=\"user\"),\n",
    "]\n",
    "response = await model_client.create(messages=messages)\n",
    "\n",
    "# Print the response\n",
    "print(response.content)"
   ]
  },
  {
   "cell_type": "code",
   "execution_count": 3,
   "metadata": {},
   "outputs": [
    {
     "name": "stdout",
     "output_type": "stream",
     "text": [
      "RequestUsage(prompt_tokens=15, completion_tokens=7)\n"
     ]
    }
   ],
   "source": [
    "# Print the response token usage\n",
    "print(response.usage)"
   ]
  },
  {
   "cell_type": "markdown",
   "metadata": {},
   "source": [
    "### Streaming Response\n",
    "\n",
    "You can use the {py:meth}`~autogen_ext.models.OpenAIChatCompletionClient.create_streaming` method to create a\n",
    "chat completion request with streaming response."
   ]
  },
  {
   "cell_type": "code",
   "execution_count": 6,
   "metadata": {},
   "outputs": [
    {
     "name": "stdout",
     "output_type": "stream",
     "text": [
      "Streamed responses:\n",
      "In the heart of an ancient forest, beneath the shadow of snow-capped peaks, a dragon named Elara lived secretly for centuries. Elara was unlike any dragon from the old tales; her scales shimmered with a deep emerald hue, each scale engraved with symbols of lost wisdom. The villagers in the nearby valley spoke of mysterious lights dancing across the night sky, but none dared venture close enough to solve the enigma.\n",
      "\n",
      "One cold winter's eve, a young girl named Lira, brimming with curiosity and armed with the innocence of youth, wandered into Elara’s domain. Instead of fire and fury, she found warmth and a gentle gaze. The dragon shared stories of a world long forgotten and in return, Lira gifted her simple stories of human life, rich in laughter and scent of earth.\n",
      "\n",
      "From that night on, the villagers noticed subtle changes—the crops grew taller, and the air seemed sweeter. Elara had infused the valley with ancient magic, a guardian of balance, watching quietly as her new friend thrived under the stars. And so, Lira and Elara’s bond marked the beginning of a timeless friendship that spun tales of hope whispered through the leaves of the ever-verdant forest.\n",
      "\n",
      "------------\n",
      "\n",
      "The complete response:\n",
      "In the heart of an ancient forest, beneath the shadow of snow-capped peaks, a dragon named Elara lived secretly for centuries. Elara was unlike any dragon from the old tales; her scales shimmered with a deep emerald hue, each scale engraved with symbols of lost wisdom. The villagers in the nearby valley spoke of mysterious lights dancing across the night sky, but none dared venture close enough to solve the enigma.\n",
      "\n",
      "One cold winter's eve, a young girl named Lira, brimming with curiosity and armed with the innocence of youth, wandered into Elara’s domain. Instead of fire and fury, she found warmth and a gentle gaze. The dragon shared stories of a world long forgotten and in return, Lira gifted her simple stories of human life, rich in laughter and scent of earth.\n",
      "\n",
      "From that night on, the villagers noticed subtle changes—the crops grew taller, and the air seemed sweeter. Elara had infused the valley with ancient magic, a guardian of balance, watching quietly as her new friend thrived under the stars. And so, Lira and Elara’s bond marked the beginning of a timeless friendship that spun tales of hope whispered through the leaves of the ever-verdant forest.\n",
      "\n",
      "\n",
      "------------\n",
      "\n",
      "The token usage was:\n",
      "RequestUsage(prompt_tokens=0, completion_tokens=0)\n"
     ]
    }
   ],
   "source": [
    "messages = [\n",
    "    UserMessage(content=\"Write a very short story about a dragon.\", source=\"user\"),\n",
    "]\n",
    "\n",
    "# Create a stream.\n",
    "stream = model_client.create_stream(messages=messages)\n",
    "\n",
    "# Iterate over the stream and print the responses.\n",
    "print(\"Streamed responses:\")\n",
    "async for response in stream:  # type: ignore\n",
    "    if isinstance(response, str):\n",
    "        # A partial response is a string.\n",
    "        print(response, flush=True, end=\"\")\n",
    "    else:\n",
    "        # The last response is a CreateResult object with the complete message.\n",
    "        print(\"\\n\\n------------\\n\")\n",
    "        print(\"The complete response:\", flush=True)\n",
    "        print(response.content, flush=True)\n",
    "        print(\"\\n\\n------------\\n\")\n",
    "        print(\"The token usage was:\", flush=True)\n",
    "        print(response.usage, flush=True)"
   ]
  },
  {
   "cell_type": "markdown",
   "metadata": {},
   "source": [
    "```{note}\n",
    "The last response in the streaming response is always the final response\n",
    "of the type {py:class}`~autogen_core.components.models.CreateResult`.\n",
    "```\n",
    "\n",
    "**NB the default usage response is to return zero values**"
   ]
  },
  {
   "cell_type": "markdown",
   "metadata": {},
   "source": [
    "### A Note on Token usage counts with streaming example\n",
    "Comparing usage returns in  the above Non Streaming `model_client.create(messages=messages)` vs streaming `model_client.create_stream(messages=messages)` we see differences.\n",
    "The non streaming response by default returns valid prompt and completion token usage counts. \n",
    "The streamed response by default returns zero values.\n",
    "\n",
    "as documented in the OPENAI API Reference an additional parameter `stream_options` can be specified to return valid usage counts. see [stream_options](https://platform.openai.com/docs/api-reference/chat/create#chat-create-stream_options)\n",
    "\n",
    "Only set this when you using streaming ie , using `create_stream` \n",
    "\n",
    "to enable this in `create_stream` set `extra_create_args={\"stream_options\": {\"include_usage\": True}},`\n",
    "\n",
    "- **Note whilst other API's like LiteLLM also support this, it is not always guarenteed that it is fully supported or correct**\n",
    "\n",
    "#### Streaming example with token usage\n"
   ]
  },
  {
   "cell_type": "code",
   "execution_count": 7,
   "metadata": {},
   "outputs": [
    {
     "name": "stdout",
     "output_type": "stream",
     "text": [
      "Streamed responses:\n",
      "In a lush, emerald valley hidden by towering peaks, there lived a dragon named Ember. Unlike others of her kind, Ember cherished solitude over treasure, and the songs of the stream over the roar of flames. One misty dawn, a young shepherd stumbled into her sanctuary, lost and frightened. \n",
      "\n",
      "Instead of fury, he was met with kindness as Ember extended a wing, guiding him back to safety. In gratitude, the shepherd visited yearly, bringing tales of his world beyond the mountains. Over time, a friendship blossomed, binding man and dragon in shared stories and laughter.\n",
      "\n",
      "As the years passed, the legend of Ember the gentle-hearted spread far and wide, forever changing the way dragons were seen in the hearts of many.\n",
      "\n",
      "------------\n",
      "\n",
      "The complete response:\n",
      "In a lush, emerald valley hidden by towering peaks, there lived a dragon named Ember. Unlike others of her kind, Ember cherished solitude over treasure, and the songs of the stream over the roar of flames. One misty dawn, a young shepherd stumbled into her sanctuary, lost and frightened. \n",
      "\n",
      "Instead of fury, he was met with kindness as Ember extended a wing, guiding him back to safety. In gratitude, the shepherd visited yearly, bringing tales of his world beyond the mountains. Over time, a friendship blossomed, binding man and dragon in shared stories and laughter.\n",
      "\n",
      "As the years passed, the legend of Ember the gentle-hearted spread far and wide, forever changing the way dragons were seen in the hearts of many.\n",
      "\n",
      "\n",
      "------------\n",
      "\n",
      "The token usage was:\n",
      "RequestUsage(prompt_tokens=17, completion_tokens=146)\n"
     ]
    }
   ],
   "source": [
    "messages = [\n",
    "    UserMessage(content=\"Write a very short story about a dragon.\", source=\"user\"),\n",
    "]\n",
    "\n",
    "# Create a stream.\n",
    "stream = model_client.create_stream(messages=messages, extra_create_args={\"stream_options\": {\"include_usage\": True}})\n",
    "\n",
    "# Iterate over the stream and print the responses.\n",
    "print(\"Streamed responses:\")\n",
    "async for response in stream:  # type: ignore\n",
    "    if isinstance(response, str):\n",
    "        # A partial response is a string.\n",
    "        print(response, flush=True, end=\"\")\n",
    "    else:\n",
    "        # The last response is a CreateResult object with the complete message.\n",
    "        print(\"\\n\\n------------\\n\")\n",
    "        print(\"The complete response:\", flush=True)\n",
    "        print(response.content, flush=True)\n",
    "        print(\"\\n\\n------------\\n\")\n",
    "        print(\"The token usage was:\", flush=True)\n",
    "        print(response.usage, flush=True)"
   ]
  },
  {
   "cell_type": "markdown",
   "metadata": {},
   "source": [
    "### Azure OpenAI\n",
    "\n",
    "To use the {py:class}`~autogen_ext.models.AzureOpenAIChatCompletionClient`, you need to provide\n",
    "the deployment id, Azure Cognitive Services endpoint, api version, and model capabilities.\n",
    "For authentication, you can either provide an API key or an Azure Active Directory (AAD) token credential.\n",
    "To use AAD authentication, you need to first install the `azure-identity` package."
   ]
  },
  {
   "cell_type": "code",
   "execution_count": 11,
   "metadata": {
    "vscode": {
     "languageId": "shellscript"
    }
   },
   "outputs": [],
   "source": [
    "# pip install azure-identity"
   ]
  },
  {
   "cell_type": "markdown",
   "metadata": {},
   "source": [
    "The following code snippet shows how to use AAD authentication.\n",
    "The identity used must be assigned the [**Cognitive Services OpenAI User**](https://learn.microsoft.com/en-us/azure/ai-services/openai/how-to/role-based-access-control#cognitive-services-openai-user) role."
   ]
  },
  {
   "cell_type": "code",
   "execution_count": null,
   "metadata": {},
   "outputs": [],
   "source": [
    "from autogen_ext.models import AzureOpenAIChatCompletionClient\n",
    "from azure.identity import DefaultAzureCredential, get_bearer_token_provider\n",
    "\n",
    "# Create the token provider\n",
    "token_provider = get_bearer_token_provider(DefaultAzureCredential(), \"https://cognitiveservices.azure.com/.default\")\n",
    "\n",
    "az_model_client = AzureOpenAIChatCompletionClient(\n",
    "    azure_deployment=\"{your-azure-deployment}\",\n",
    "    model=\"{model-name, such as gpt-4o}\",\n",
    "    api_version=\"2024-06-01\",\n",
    "    azure_endpoint=\"https://{your-custom-endpoint}.openai.azure.com/\",\n",
    "    azure_ad_token_provider=token_provider,  # Optional if you choose key-based authentication.\n",
    "    # api_key=\"sk-...\", # For key-based authentication.\n",
    ")"
   ]
  },
  {
   "cell_type": "markdown",
   "metadata": {},
   "source": [
    "```{note}\n",
    "See [here](https://learn.microsoft.com/en-us/azure/ai-services/openai/how-to/managed-identity#chat-completions) for how to use the Azure client directly or for more info.\n",
    "```"
   ]
  },
  {
   "cell_type": "markdown",
   "metadata": {},
   "source": [
    "## Build Agent using Model Client\n",
    "\n",
    "Let's create a simple AI agent that can respond to messages using the ChatCompletion API."
   ]
  },
  {
   "cell_type": "code",
   "execution_count": 4,
   "metadata": {},
   "outputs": [],
   "source": [
    "from dataclasses import dataclass\n",
    "\n",
    "from autogen_core import MessageContext, RoutedAgent, SingleThreadedAgentRuntime, message_handler\n",
    "from autogen_core.components.models import ChatCompletionClient, SystemMessage, UserMessage\n",
    "from autogen_ext.models import OpenAIChatCompletionClient\n",
    "\n",
    "\n",
    "@dataclass\n",
    "class Message:\n",
    "    content: str\n",
    "\n",
    "\n",
    "class SimpleAgent(RoutedAgent):\n",
    "    def __init__(self, model_client: ChatCompletionClient) -> None:\n",
    "        super().__init__(\"A simple agent\")\n",
    "        self._system_messages = [SystemMessage(\"You are a helpful AI assistant.\")]\n",
    "        self._model_client = model_client\n",
    "\n",
    "    @message_handler\n",
    "    async def handle_user_message(self, message: Message, ctx: MessageContext) -> Message:\n",
    "        # Prepare input to the chat completion model.\n",
    "        user_message = UserMessage(content=message.content, source=\"user\")\n",
    "        response = await self._model_client.create(\n",
    "            self._system_messages + [user_message], cancellation_token=ctx.cancellation_token\n",
    "        )\n",
    "        # Return with the model's response.\n",
    "        assert isinstance(response.content, str)\n",
    "        return Message(content=response.content)"
   ]
  },
  {
   "cell_type": "markdown",
   "metadata": {},
   "source": [
    "The `SimpleAgent` class is a subclass of the\n",
    "{py:class}`autogen_core.components.RoutedAgent` class for the convenience of automatically routing messages to the appropriate handlers.\n",
    "It has a single handler, `handle_user_message`, which handles message from the user. It uses the `ChatCompletionClient` to generate a response to the message.\n",
    "It then returns the response to the user, following the direct communication model.\n",
    "\n",
    "```{note}\n",
    "The `cancellation_token` of the type {py:class}`autogen_core.base.CancellationToken` is used to cancel\n",
    "asynchronous operations. It is linked to async calls inside the message handlers\n",
    "and can be used by the caller to cancel the handlers.\n",
    "```"
   ]
  },
  {
   "cell_type": "code",
   "execution_count": 6,
   "metadata": {},
   "outputs": [
    {
     "name": "stdout",
     "output_type": "stream",
     "text": [
      "Seattle is a vibrant city with a wide range of activities and attractions. Here are some fun things to do in Seattle:\n",
      "\n",
      "1. **Space Needle**: Visit this iconic observation tower for stunning views of the city and surrounding mountains.\n",
      "\n",
      "2. **Pike Place Market**: Explore this historic market where you can see the famous fish toss, buy local produce, and find unique crafts and eateries.\n",
      "\n",
      "3. **Museum of Pop Culture (MoPOP)**: Dive into the world of contemporary culture, music, and science fiction at this interactive museum.\n",
      "\n",
      "4. **Chihuly Garden and Glass**: Marvel at the beautiful glass art installations by artist Dale Chihuly, located right next to the Space Needle.\n",
      "\n",
      "5. **Seattle Aquarium**: Discover the diverse marine life of the Pacific Northwest at this engaging aquarium.\n",
      "\n",
      "6. **Seattle Art Museum**: Explore a vast collection of art from around the world, including contemporary and indigenous art.\n",
      "\n",
      "7. **Kerry Park**: For one of the best views of the Seattle skyline, head to this small park on Queen Anne Hill.\n",
      "\n",
      "8. **Ballard Locks**: Watch boats pass through the locks and observe the salmon ladder to see salmon migrating.\n",
      "\n",
      "9. **Ferry to Bainbridge Island**: Take a scenic ferry ride across Puget Sound to enjoy charming shops, restaurants, and beautiful natural scenery.\n",
      "\n",
      "10. **Olympic Sculpture Park**: Stroll through this outdoor park with large-scale sculptures and stunning views of the waterfront and mountains.\n",
      "\n",
      "11. **Underground Tour**: Discover Seattle's history on this quirky tour of the city's underground passageways in Pioneer Square.\n",
      "\n",
      "12. **Seattle Waterfront**: Enjoy the shops, restaurants, and attractions along the waterfront, including the Seattle Great Wheel and the aquarium.\n",
      "\n",
      "13. **Discovery Park**: Explore the largest green space in Seattle, featuring trails, beaches, and views of Puget Sound.\n",
      "\n",
      "14. **Food Tours**: Try out Seattle’s diverse culinary scene, including fresh seafood, international cuisines, and coffee culture (don’t miss the original Starbucks!).\n",
      "\n",
      "15. **Attend a Sports Game**: Catch a Seahawks (NFL), Mariners (MLB), or Sounders (MLS) game for a lively local experience.\n",
      "\n",
      "Whether you're interested in culture, nature, food, or history, Seattle has something for everyone to enjoy!\n"
     ]
    }
   ],
   "source": [
    "# Create the runtime and register the agent.\n",
    "from autogen_core import AgentId\n",
    "\n",
    "runtime = SingleThreadedAgentRuntime()\n",
    "await SimpleAgent.register(\n",
    "    runtime,\n",
    "    \"simple_agent\",\n",
    "    lambda: SimpleAgent(\n",
    "        OpenAIChatCompletionClient(\n",
    "            model=\"gpt-4o-mini\",\n",
    "            # api_key=\"sk-...\", # Optional if you have an OPENAI_API_KEY set in the environment.\n",
    "        )\n",
    "    ),\n",
    ")\n",
    "# Start the runtime processing messages.\n",
    "runtime.start()\n",
    "# Send a message to the agent and get the response.\n",
    "message = Message(\"Hello, what are some fun things to do in Seattle?\")\n",
    "response = await runtime.send_message(message, AgentId(\"simple_agent\", \"default\"))\n",
    "print(response.content)\n",
    "# Stop the runtime processing messages.\n",
    "await runtime.stop()"
   ]
  },
  {
   "cell_type": "markdown",
   "metadata": {},
   "source": [
    "## Manage Model Context\n",
    "\n",
    "The above `SimpleAgent` always responds with a fresh context that contains only\n",
    "the system message and the latest user's message.\n",
    "We can use model context classes from {py:mod}`autogen_core.components.model_context`\n",
    "to make the agent \"remember\" previous conversations.\n",
    "A model context supports storage and retrieval of Chat Completion messages.\n",
    "It is always used together with a model client to generate LLM-based responses.\n",
    "\n",
    "For example, {py:mod}`~autogen_core.components.model_context.BufferedChatCompletionContext`\n",
    "is a most-recent-used (MRU) context that stores the most recent `buffer_size`\n",
    "number of messages. This is useful to avoid context overflow in many LLMs.\n",
    "\n",
    "Let's update the previous example to use\n",
    "{py:mod}`~autogen_core.components.model_context.BufferedChatCompletionContext`."
   ]
  },
  {
   "cell_type": "code",
   "execution_count": 9,
   "metadata": {},
   "outputs": [],
   "source": [
    "from autogen_core.components.model_context import BufferedChatCompletionContext\n",
    "from autogen_core.components.models import AssistantMessage\n",
    "\n",
    "\n",
    "class SimpleAgentWithContext(RoutedAgent):\n",
    "    def __init__(self, model_client: ChatCompletionClient) -> None:\n",
    "        super().__init__(\"A simple agent\")\n",
    "        self._system_messages = [SystemMessage(\"You are a helpful AI assistant.\")]\n",
    "        self._model_client = model_client\n",
    "        self._model_context = BufferedChatCompletionContext(buffer_size=5)\n",
    "\n",
    "    @message_handler\n",
    "    async def handle_user_message(self, message: Message, ctx: MessageContext) -> Message:\n",
    "        # Prepare input to the chat completion model.\n",
    "        user_message = UserMessage(content=message.content, source=\"user\")\n",
    "        # Add message to model context.\n",
    "        await self._model_context.add_message(user_message)\n",
    "        # Generate a response.\n",
    "        response = await self._model_client.create(\n",
    "            self._system_messages + (await self._model_context.get_messages()),\n",
    "            cancellation_token=ctx.cancellation_token,\n",
    "        )\n",
    "        # Return with the model's response.\n",
    "        assert isinstance(response.content, str)\n",
    "        # Add message to model context.\n",
    "        await self._model_context.add_message(AssistantMessage(content=response.content, source=self.metadata[\"type\"]))\n",
    "        return Message(content=response.content)"
   ]
  },
  {
   "cell_type": "markdown",
   "metadata": {},
   "source": [
    "Now let's try to ask follow up questions after the first one."
   ]
  },
  {
   "cell_type": "code",
   "execution_count": 10,
   "metadata": {},
   "outputs": [
    {
     "name": "stdout",
     "output_type": "stream",
     "text": [
      "Question: Hello, what are some fun things to do in Seattle?\n",
      "Response: Seattle offers a wide variety of fun activities and attractions for visitors. Here are some highlights:\n",
      "\n",
      "1. **Pike Place Market**: Explore this iconic market, where you can find fresh produce, unique crafts, and the famous fish-throwing vendors. Don’t forget to visit the original Starbucks!\n",
      "\n",
      "2. **Space Needle**: Enjoy breathtaking views of the city and Mount Rainier from the observation deck of this iconic structure. You can also dine at the SkyCity restaurant.\n",
      "\n",
      "3. **Chihuly Garden and Glass**: Admire the stunning glass art installations created by artist Dale Chihuly. The garden and exhibit are particularly beautiful, especially in good weather.\n",
      "\n",
      "4. **Museum of Pop Culture (MoPOP)**: Dive into the world of music, science fiction, and pop culture through interactive exhibits and memorabilia.\n",
      "\n",
      "5. **Seattle Aquarium**: Located on the waterfront, the aquarium features a variety of marine life native to the Pacific Northwest, including otters and diving birds.\n",
      "\n",
      "6. **Seattle Art Museum (SAM)**: Explore a diverse collection of art from around the world, including Native American art and contemporary pieces.\n",
      "\n",
      "7. **Ballard Locks**: Watch boats travel between the Puget Sound and Lake Union, and see salmon navigating the fish ladder during spawning season.\n",
      "\n",
      "8. **Fremont Troll**: Visit this quirky public art installation located under the Aurora Bridge, where you can take fun photos with the giant troll.\n",
      "\n",
      "9. **Kerry Park**: For a picturesque view of the Seattle skyline, head to Kerry Park on Queen Anne Hill, especially at sunset.\n",
      "\n",
      "10. **Take a Ferry Ride**: Enjoy the scenic views while taking a ferry to nearby Bainbridge Island or Vashon Island for a relaxing day trip.\n",
      "\n",
      "11. **Underground Tour**: Explore Seattle’s history on an entertaining underground tour in Pioneer Square, where you’ll learn about the city’s early days.\n",
      "\n",
      "12. **Attend a Sporting Event**: Depending on the season, catch a Seattle Seahawks (NFL) game, a Seattle Mariners (MLB) game, or a Seattle Sounders (MLS) match.\n",
      "\n",
      "13. **Explore Discovery Park**: Enjoy nature with hiking trails, beach access, and stunning views of the Puget Sound and Olympic Mountains.\n",
      "\n",
      "14. **West Seattle’s Alki Beach**: Relax at this beach with beautiful views of the Seattle skyline and enjoy beachside activities like biking or kayaking.\n",
      "\n",
      "15. **Dining and Craft Beer**: Seattle has a vibrant food scene and is known for its seafood, coffee culture, and craft breweries. Make sure to explore local restaurants and breweries.\n",
      "\n",
      "There’s something for everyone in Seattle, whether you’re interested in nature, art, history, or food!\n",
      "-----\n",
      "Question: What was the first thing you mentioned?\n",
      "Response: The first thing I mentioned was **Pike Place Market**, an iconic market in Seattle where you can find fresh produce, unique crafts, and experience the famous fish-throwing vendors. It's also home to the original Starbucks and various charming shops and eateries.\n"
     ]
    }
   ],
   "source": [
    "runtime = SingleThreadedAgentRuntime()\n",
    "await SimpleAgentWithContext.register(\n",
    "    runtime,\n",
    "    \"simple_agent_context\",\n",
    "    lambda: SimpleAgentWithContext(\n",
    "        OpenAIChatCompletionClient(\n",
    "            model=\"gpt-4o-mini\",\n",
    "            # api_key=\"sk-...\", # Optional if you have an OPENAI_API_KEY set in the environment.\n",
    "        )\n",
    "    ),\n",
    ")\n",
    "# Start the runtime processing messages.\n",
    "runtime.start()\n",
    "agent_id = AgentId(\"simple_agent_context\", \"default\")\n",
    "\n",
    "# First question.\n",
    "message = Message(\"Hello, what are some fun things to do in Seattle?\")\n",
    "print(f\"Question: {message.content}\")\n",
    "response = await runtime.send_message(message, agent_id)\n",
    "print(f\"Response: {response.content}\")\n",
    "print(\"-----\")\n",
    "\n",
    "# Second question.\n",
    "message = Message(\"What was the first thing you mentioned?\")\n",
    "print(f\"Question: {message.content}\")\n",
    "response = await runtime.send_message(message, agent_id)\n",
    "print(f\"Response: {response.content}\")\n",
    "\n",
    "# Stop the runtime processing messages.\n",
    "await runtime.stop()"
   ]
  },
  {
   "cell_type": "markdown",
   "metadata": {},
   "source": [
    "From the second response, you can see the agent now can recall its own previous responses."
   ]
  }
 ],
 "metadata": {
  "kernelspec": {
   "display_name": ".venv",
   "language": "python",
   "name": "python3"
  },
  "language_info": {
   "codemirror_mode": {
    "name": "ipython",
    "version": 3
   },
   "file_extension": ".py",
   "mimetype": "text/x-python",
   "name": "python",
   "nbconvert_exporter": "python",
   "pygments_lexer": "ipython3",
   "version": "3.11.5"
  }
 },
 "nbformat": 4,
 "nbformat_minor": 2
=======
    "cells": [
        {
            "cell_type": "markdown",
            "metadata": {},
            "source": [
                "# Model Clients\n",
                "\n",
                "AutoGen provides the {py:mod}`autogen_core.components.models` module with a suite of built-in\n",
                "model clients for using ChatCompletion API.\n",
                "All model clients implement the {py:class}`~autogen_core.components.models.ChatCompletionClient` protocol class."
            ]
        },
        {
            "cell_type": "markdown",
            "metadata": {},
            "source": [
                "## Built-in Model Clients\n",
                "\n",
                "Currently there are two built-in model clients:\n",
                "{py:class}`~autogen_ext.models.OpenAIChatCompletionClient` and\n",
                "{py:class}`~autogen_ext.models.AzureOpenAIChatCompletionClient`.\n",
                "Both clients are asynchronous.\n",
                "\n",
                "To use the {py:class}`~autogen_ext.models.OpenAIChatCompletionClient`, you need to provide the API key\n",
                "either through the environment variable `OPENAI_API_KEY` or through the `api_key` argument."
            ]
        },
        {
            "cell_type": "code",
            "execution_count": 1,
            "metadata": {},
            "outputs": [],
            "source": [
                "from autogen_core.components.models import UserMessage\n",
                "from autogen_ext.models import OpenAIChatCompletionClient\n",
                "\n",
                "# Create an OpenAI model client.\n",
                "model_client = OpenAIChatCompletionClient(\n",
                "    model=\"gpt-4o\",\n",
                "    # api_key=\"sk-...\", # Optional if you have an API key set in the environment.\n",
                ")"
            ]
        },
        {
            "cell_type": "markdown",
            "metadata": {},
            "source": [
                "You can call the {py:meth}`~autogen_ext.models.OpenAIChatCompletionClient.create` method to create a\n",
                "chat completion request, and await for an {py:class}`~autogen_core.components.models.CreateResult` object in return."
            ]
        },
        {
            "cell_type": "code",
            "execution_count": 2,
            "metadata": {},
            "outputs": [
                {
                    "name": "stdout",
                    "output_type": "stream",
                    "text": [
                        "The capital of France is Paris.\n"
                    ]
                }
            ],
            "source": [
                "# Send a message list to the model and await the response.\n",
                "messages = [\n",
                "    UserMessage(content=\"What is the capital of France?\", source=\"user\"),\n",
                "]\n",
                "response = await model_client.create(messages=messages)\n",
                "\n",
                "# Print the response\n",
                "print(response.content)"
            ]
        },
        {
            "cell_type": "code",
            "execution_count": 3,
            "metadata": {},
            "outputs": [
                {
                    "name": "stdout",
                    "output_type": "stream",
                    "text": [
                        "RequestUsage(prompt_tokens=15, completion_tokens=7)\n"
                    ]
                }
            ],
            "source": [
                "# Print the response token usage\n",
                "print(response.usage)"
            ]
        },
        {
            "cell_type": "markdown",
            "metadata": {},
            "source": [
                "### Streaming Response\n",
                "\n",
                "You can use the {py:meth}`~autogen_ext.models.OpenAIChatCompletionClient.create_streaming` method to create a\n",
                "chat completion request with streaming response."
            ]
        },
        {
            "cell_type": "code",
            "execution_count": 6,
            "metadata": {},
            "outputs": [
                {
                    "name": "stdout",
                    "output_type": "stream",
                    "text": [
                        "Streamed responses:\n",
                        "In the heart of an ancient forest, beneath the shadow of snow-capped peaks, a dragon named Elara lived secretly for centuries. Elara was unlike any dragon from the old tales; her scales shimmered with a deep emerald hue, each scale engraved with symbols of lost wisdom. The villagers in the nearby valley spoke of mysterious lights dancing across the night sky, but none dared venture close enough to solve the enigma.\n",
                        "\n",
                        "One cold winter's eve, a young girl named Lira, brimming with curiosity and armed with the innocence of youth, wandered into Elara’s domain. Instead of fire and fury, she found warmth and a gentle gaze. The dragon shared stories of a world long forgotten and in return, Lira gifted her simple stories of human life, rich in laughter and scent of earth.\n",
                        "\n",
                        "From that night on, the villagers noticed subtle changes—the crops grew taller, and the air seemed sweeter. Elara had infused the valley with ancient magic, a guardian of balance, watching quietly as her new friend thrived under the stars. And so, Lira and Elara’s bond marked the beginning of a timeless friendship that spun tales of hope whispered through the leaves of the ever-verdant forest.\n",
                        "\n",
                        "------------\n",
                        "\n",
                        "The complete response:\n",
                        "In the heart of an ancient forest, beneath the shadow of snow-capped peaks, a dragon named Elara lived secretly for centuries. Elara was unlike any dragon from the old tales; her scales shimmered with a deep emerald hue, each scale engraved with symbols of lost wisdom. The villagers in the nearby valley spoke of mysterious lights dancing across the night sky, but none dared venture close enough to solve the enigma.\n",
                        "\n",
                        "One cold winter's eve, a young girl named Lira, brimming with curiosity and armed with the innocence of youth, wandered into Elara’s domain. Instead of fire and fury, she found warmth and a gentle gaze. The dragon shared stories of a world long forgotten and in return, Lira gifted her simple stories of human life, rich in laughter and scent of earth.\n",
                        "\n",
                        "From that night on, the villagers noticed subtle changes—the crops grew taller, and the air seemed sweeter. Elara had infused the valley with ancient magic, a guardian of balance, watching quietly as her new friend thrived under the stars. And so, Lira and Elara’s bond marked the beginning of a timeless friendship that spun tales of hope whispered through the leaves of the ever-verdant forest.\n",
                        "\n",
                        "\n",
                        "------------\n",
                        "\n",
                        "The token usage was:\n",
                        "RequestUsage(prompt_tokens=0, completion_tokens=0)\n"
                    ]
                }
            ],
            "source": [
                "messages = [\n",
                "    UserMessage(content=\"Write a very short story about a dragon.\", source=\"user\"),\n",
                "]\n",
                "\n",
                "# Create a stream.\n",
                "stream = model_client.create_stream(messages=messages)\n",
                "\n",
                "# Iterate over the stream and print the responses.\n",
                "print(\"Streamed responses:\")\n",
                "async for response in stream:  # type: ignore\n",
                "    if isinstance(response, str):\n",
                "        # A partial response is a string.\n",
                "        print(response, flush=True, end=\"\")\n",
                "    else:\n",
                "        # The last response is a CreateResult object with the complete message.\n",
                "        print(\"\\n\\n------------\\n\")\n",
                "        print(\"The complete response:\", flush=True)\n",
                "        print(response.content, flush=True)\n",
                "        print(\"\\n\\n------------\\n\")\n",
                "        print(\"The token usage was:\", flush=True)\n",
                "        print(response.usage, flush=True)"
            ]
        },
        {
            "cell_type": "markdown",
            "metadata": {},
            "source": [
                "```{note}\n",
                "The last response in the streaming response is always the final response\n",
                "of the type {py:class}`~autogen_core.components.models.CreateResult`.\n",
                "```\n",
                "\n",
                "**NB the default usage response is to return zero values**"
            ]
        },
        {
            "cell_type": "markdown",
            "metadata": {},
            "source": [
                "### A Note on Token usage counts with streaming example\n",
                "Comparing usage returns in  the above Non Streaming `model_client.create(messages=messages)` vs streaming `model_client.create_stream(messages=messages)` we see differences.\n",
                "The non streaming response by default returns valid prompt and completion token usage counts. \n",
                "The streamed response by default returns zero values.\n",
                "\n",
                "as documented in the OPENAI API Reference an additional parameter `stream_options` can be specified to return valid usage counts. see [stream_options](https://platform.openai.com/docs/api-reference/chat/create#chat-create-stream_options)\n",
                "\n",
                "Only set this when you using streaming ie , using `create_stream` \n",
                "\n",
                "to enable this in `create_stream` set `extra_create_args={\"stream_options\": {\"include_usage\": True}},`\n",
                "\n",
                "- **Note whilst other API's like LiteLLM also support this, it is not always guarenteed that it is fully supported or correct**\n",
                "\n",
                "#### Streaming example with token usage\n"
            ]
        },
        {
            "cell_type": "code",
            "execution_count": 7,
            "metadata": {},
            "outputs": [
                {
                    "name": "stdout",
                    "output_type": "stream",
                    "text": [
                        "Streamed responses:\n",
                        "In a lush, emerald valley hidden by towering peaks, there lived a dragon named Ember. Unlike others of her kind, Ember cherished solitude over treasure, and the songs of the stream over the roar of flames. One misty dawn, a young shepherd stumbled into her sanctuary, lost and frightened. \n",
                        "\n",
                        "Instead of fury, he was met with kindness as Ember extended a wing, guiding him back to safety. In gratitude, the shepherd visited yearly, bringing tales of his world beyond the mountains. Over time, a friendship blossomed, binding man and dragon in shared stories and laughter.\n",
                        "\n",
                        "As the years passed, the legend of Ember the gentle-hearted spread far and wide, forever changing the way dragons were seen in the hearts of many.\n",
                        "\n",
                        "------------\n",
                        "\n",
                        "The complete response:\n",
                        "In a lush, emerald valley hidden by towering peaks, there lived a dragon named Ember. Unlike others of her kind, Ember cherished solitude over treasure, and the songs of the stream over the roar of flames. One misty dawn, a young shepherd stumbled into her sanctuary, lost and frightened. \n",
                        "\n",
                        "Instead of fury, he was met with kindness as Ember extended a wing, guiding him back to safety. In gratitude, the shepherd visited yearly, bringing tales of his world beyond the mountains. Over time, a friendship blossomed, binding man and dragon in shared stories and laughter.\n",
                        "\n",
                        "As the years passed, the legend of Ember the gentle-hearted spread far and wide, forever changing the way dragons were seen in the hearts of many.\n",
                        "\n",
                        "\n",
                        "------------\n",
                        "\n",
                        "The token usage was:\n",
                        "RequestUsage(prompt_tokens=17, completion_tokens=146)\n"
                    ]
                }
            ],
            "source": [
                "messages = [\n",
                "    UserMessage(content=\"Write a very short story about a dragon.\", source=\"user\"),\n",
                "]\n",
                "\n",
                "# Create a stream.\n",
                "stream = model_client.create_stream(messages=messages, extra_create_args={\"stream_options\": {\"include_usage\": True}})\n",
                "\n",
                "# Iterate over the stream and print the responses.\n",
                "print(\"Streamed responses:\")\n",
                "async for response in stream:  # type: ignore\n",
                "    if isinstance(response, str):\n",
                "        # A partial response is a string.\n",
                "        print(response, flush=True, end=\"\")\n",
                "    else:\n",
                "        # The last response is a CreateResult object with the complete message.\n",
                "        print(\"\\n\\n------------\\n\")\n",
                "        print(\"The complete response:\", flush=True)\n",
                "        print(response.content, flush=True)\n",
                "        print(\"\\n\\n------------\\n\")\n",
                "        print(\"The token usage was:\", flush=True)\n",
                "        print(response.usage, flush=True)"
            ]
        },
        {
            "cell_type": "markdown",
            "metadata": {},
            "source": [
                "### Azure OpenAI\n",
                "\n",
                "To use the {py:class}`~autogen_ext.models.AzureOpenAIChatCompletionClient`, you need to provide\n",
                "the deployment id, Azure Cognitive Services endpoint, api version, and model capabilities.\n",
                "For authentication, you can either provide an API key or an Azure Active Directory (AAD) token credential.\n",
                "To use AAD authentication, you need to first install the `azure-identity` package."
            ]
        },
        {
            "cell_type": "code",
            "execution_count": 11,
            "metadata": {
                "vscode": {
                    "languageId": "shellscript"
                }
            },
            "outputs": [],
            "source": [
                "# pip install azure-identity"
            ]
        },
        {
            "cell_type": "markdown",
            "metadata": {},
            "source": [
                "The following code snippet shows how to use AAD authentication.\n",
                "The identity used must be assigned the [**Cognitive Services OpenAI User**](https://learn.microsoft.com/en-us/azure/ai-services/openai/how-to/role-based-access-control#cognitive-services-openai-user) role."
            ]
        },
        {
            "cell_type": "code",
            "execution_count": null,
            "metadata": {},
            "outputs": [],
            "source": [
                "from autogen_ext.models import AzureOpenAIChatCompletionClient\n",
                "from azure.identity import DefaultAzureCredential, get_bearer_token_provider\n",
                "\n",
                "# Create the token provider\n",
                "token_provider = get_bearer_token_provider(DefaultAzureCredential(), \"https://cognitiveservices.azure.com/.default\")\n",
                "\n",
                "az_model_client = AzureOpenAIChatCompletionClient(\n",
                "    azure_deployment=\"{your-azure-deployment}\",\n",
                "    model=\"{model-name, such as gpt-4o}\",\n",
                "    api_version=\"2024-06-01\",\n",
                "    azure_endpoint=\"https://{your-custom-endpoint}.openai.azure.com/\",\n",
                "    azure_ad_token_provider=token_provider,  # Optional if you choose key-based authentication.\n",
                "    # api_key=\"sk-...\", # For key-based authentication.\n",
                ")"
            ]
        },
        {
            "cell_type": "markdown",
            "metadata": {},
            "source": [
                "```{note}\n",
                "See [here](https://learn.microsoft.com/en-us/azure/ai-services/openai/how-to/managed-identity#chat-completions) for how to use the Azure client directly or for more info.\n",
                "```"
            ]
        },
        {
            "cell_type": "markdown",
            "metadata": {},
            "source": [
                "## Build Agent using Model Client\n",
                "\n",
                "Let's create a simple AI agent that can respond to messages using the ChatCompletion API."
            ]
        },
        {
            "cell_type": "code",
            "execution_count": 4,
            "metadata": {},
            "outputs": [],
            "source": [
                "from dataclasses import dataclass\n",
                "\n",
                "from autogen_core import MessageContext, RoutedAgent, message_handler\n",
                "from autogen_core.application import SingleThreadedAgentRuntime\n",
                "from autogen_core.components.models import ChatCompletionClient, SystemMessage, UserMessage\n",
                "from autogen_ext.models import OpenAIChatCompletionClient\n",
                "\n",
                "\n",
                "@dataclass\n",
                "class Message:\n",
                "    content: str\n",
                "\n",
                "\n",
                "class SimpleAgent(RoutedAgent):\n",
                "    def __init__(self, model_client: ChatCompletionClient) -> None:\n",
                "        super().__init__(\"A simple agent\")\n",
                "        self._system_messages = [SystemMessage(content=\"You are a helpful AI assistant.\")]\n",
                "        self._model_client = model_client\n",
                "\n",
                "    @message_handler\n",
                "    async def handle_user_message(self, message: Message, ctx: MessageContext) -> Message:\n",
                "        # Prepare input to the chat completion model.\n",
                "        user_message = UserMessage(content=message.content, source=\"user\")\n",
                "        response = await self._model_client.create(\n",
                "            self._system_messages + [user_message], cancellation_token=ctx.cancellation_token\n",
                "        )\n",
                "        # Return with the model's response.\n",
                "        assert isinstance(response.content, str)\n",
                "        return Message(content=response.content)"
            ]
        },
        {
            "cell_type": "markdown",
            "metadata": {},
            "source": [
                "The `SimpleAgent` class is a subclass of the\n",
                "{py:class}`autogen_core.components.RoutedAgent` class for the convenience of automatically routing messages to the appropriate handlers.\n",
                "It has a single handler, `handle_user_message`, which handles message from the user. It uses the `ChatCompletionClient` to generate a response to the message.\n",
                "It then returns the response to the user, following the direct communication model.\n",
                "\n",
                "```{note}\n",
                "The `cancellation_token` of the type {py:class}`autogen_core.base.CancellationToken` is used to cancel\n",
                "asynchronous operations. It is linked to async calls inside the message handlers\n",
                "and can be used by the caller to cancel the handlers.\n",
                "```"
            ]
        },
        {
            "cell_type": "code",
            "execution_count": 6,
            "metadata": {},
            "outputs": [
                {
                    "name": "stdout",
                    "output_type": "stream",
                    "text": [
                        "Seattle is a vibrant city with a wide range of activities and attractions. Here are some fun things to do in Seattle:\n",
                        "\n",
                        "1. **Space Needle**: Visit this iconic observation tower for stunning views of the city and surrounding mountains.\n",
                        "\n",
                        "2. **Pike Place Market**: Explore this historic market where you can see the famous fish toss, buy local produce, and find unique crafts and eateries.\n",
                        "\n",
                        "3. **Museum of Pop Culture (MoPOP)**: Dive into the world of contemporary culture, music, and science fiction at this interactive museum.\n",
                        "\n",
                        "4. **Chihuly Garden and Glass**: Marvel at the beautiful glass art installations by artist Dale Chihuly, located right next to the Space Needle.\n",
                        "\n",
                        "5. **Seattle Aquarium**: Discover the diverse marine life of the Pacific Northwest at this engaging aquarium.\n",
                        "\n",
                        "6. **Seattle Art Museum**: Explore a vast collection of art from around the world, including contemporary and indigenous art.\n",
                        "\n",
                        "7. **Kerry Park**: For one of the best views of the Seattle skyline, head to this small park on Queen Anne Hill.\n",
                        "\n",
                        "8. **Ballard Locks**: Watch boats pass through the locks and observe the salmon ladder to see salmon migrating.\n",
                        "\n",
                        "9. **Ferry to Bainbridge Island**: Take a scenic ferry ride across Puget Sound to enjoy charming shops, restaurants, and beautiful natural scenery.\n",
                        "\n",
                        "10. **Olympic Sculpture Park**: Stroll through this outdoor park with large-scale sculptures and stunning views of the waterfront and mountains.\n",
                        "\n",
                        "11. **Underground Tour**: Discover Seattle's history on this quirky tour of the city's underground passageways in Pioneer Square.\n",
                        "\n",
                        "12. **Seattle Waterfront**: Enjoy the shops, restaurants, and attractions along the waterfront, including the Seattle Great Wheel and the aquarium.\n",
                        "\n",
                        "13. **Discovery Park**: Explore the largest green space in Seattle, featuring trails, beaches, and views of Puget Sound.\n",
                        "\n",
                        "14. **Food Tours**: Try out Seattle’s diverse culinary scene, including fresh seafood, international cuisines, and coffee culture (don’t miss the original Starbucks!).\n",
                        "\n",
                        "15. **Attend a Sports Game**: Catch a Seahawks (NFL), Mariners (MLB), or Sounders (MLS) game for a lively local experience.\n",
                        "\n",
                        "Whether you're interested in culture, nature, food, or history, Seattle has something for everyone to enjoy!\n"
                    ]
                }
            ],
            "source": [
                "# Create the runtime and register the agent.\n",
                "from autogen_core import AgentId\n",
                "\n",
                "runtime = SingleThreadedAgentRuntime()\n",
                "await SimpleAgent.register(\n",
                "    runtime,\n",
                "    \"simple_agent\",\n",
                "    lambda: SimpleAgent(\n",
                "        OpenAIChatCompletionClient(\n",
                "            model=\"gpt-4o-mini\",\n",
                "            # api_key=\"sk-...\", # Optional if you have an OPENAI_API_KEY set in the environment.\n",
                "        )\n",
                "    ),\n",
                ")\n",
                "# Start the runtime processing messages.\n",
                "runtime.start()\n",
                "# Send a message to the agent and get the response.\n",
                "message = Message(\"Hello, what are some fun things to do in Seattle?\")\n",
                "response = await runtime.send_message(message, AgentId(\"simple_agent\", \"default\"))\n",
                "print(response.content)\n",
                "# Stop the runtime processing messages.\n",
                "await runtime.stop()"
            ]
        },
        {
            "cell_type": "markdown",
            "metadata": {},
            "source": [
                "## Manage Model Context\n",
                "\n",
                "The above `SimpleAgent` always responds with a fresh context that contains only\n",
                "the system message and the latest user's message.\n",
                "We can use model context classes from {py:mod}`autogen_core.components.model_context`\n",
                "to make the agent \"remember\" previous conversations.\n",
                "A model context supports storage and retrieval of Chat Completion messages.\n",
                "It is always used together with a model client to generate LLM-based responses.\n",
                "\n",
                "For example, {py:mod}`~autogen_core.components.model_context.BufferedChatCompletionContext`\n",
                "is a most-recent-used (MRU) context that stores the most recent `buffer_size`\n",
                "number of messages. This is useful to avoid context overflow in many LLMs.\n",
                "\n",
                "Let's update the previous example to use\n",
                "{py:mod}`~autogen_core.components.model_context.BufferedChatCompletionContext`."
            ]
        },
        {
            "cell_type": "code",
            "execution_count": 9,
            "metadata": {},
            "outputs": [],
            "source": [
                "from autogen_core.components.model_context import BufferedChatCompletionContext\n",
                "from autogen_core.components.models import AssistantMessage\n",
                "\n",
                "\n",
                "class SimpleAgentWithContext(RoutedAgent):\n",
                "    def __init__(self, model_client: ChatCompletionClient) -> None:\n",
                "        super().__init__(\"A simple agent\")\n",
                "        self._system_messages = [SystemMessage(content=\"You are a helpful AI assistant.\")]\n",
                "        self._model_client = model_client\n",
                "        self._model_context = BufferedChatCompletionContext(buffer_size=5)\n",
                "\n",
                "    @message_handler\n",
                "    async def handle_user_message(self, message: Message, ctx: MessageContext) -> Message:\n",
                "        # Prepare input to the chat completion model.\n",
                "        user_message = UserMessage(content=message.content, source=\"user\")\n",
                "        # Add message to model context.\n",
                "        await self._model_context.add_message(user_message)\n",
                "        # Generate a response.\n",
                "        response = await self._model_client.create(\n",
                "            self._system_messages + (await self._model_context.get_messages()),\n",
                "            cancellation_token=ctx.cancellation_token,\n",
                "        )\n",
                "        # Return with the model's response.\n",
                "        assert isinstance(response.content, str)\n",
                "        # Add message to model context.\n",
                "        await self._model_context.add_message(AssistantMessage(content=response.content, source=self.metadata[\"type\"]))\n",
                "        return Message(content=response.content)"
            ]
        },
        {
            "cell_type": "markdown",
            "metadata": {},
            "source": [
                "Now let's try to ask follow up questions after the first one."
            ]
        },
        {
            "cell_type": "code",
            "execution_count": 10,
            "metadata": {},
            "outputs": [
                {
                    "name": "stdout",
                    "output_type": "stream",
                    "text": [
                        "Question: Hello, what are some fun things to do in Seattle?\n",
                        "Response: Seattle offers a wide variety of fun activities and attractions for visitors. Here are some highlights:\n",
                        "\n",
                        "1. **Pike Place Market**: Explore this iconic market, where you can find fresh produce, unique crafts, and the famous fish-throwing vendors. Don’t forget to visit the original Starbucks!\n",
                        "\n",
                        "2. **Space Needle**: Enjoy breathtaking views of the city and Mount Rainier from the observation deck of this iconic structure. You can also dine at the SkyCity restaurant.\n",
                        "\n",
                        "3. **Chihuly Garden and Glass**: Admire the stunning glass art installations created by artist Dale Chihuly. The garden and exhibit are particularly beautiful, especially in good weather.\n",
                        "\n",
                        "4. **Museum of Pop Culture (MoPOP)**: Dive into the world of music, science fiction, and pop culture through interactive exhibits and memorabilia.\n",
                        "\n",
                        "5. **Seattle Aquarium**: Located on the waterfront, the aquarium features a variety of marine life native to the Pacific Northwest, including otters and diving birds.\n",
                        "\n",
                        "6. **Seattle Art Museum (SAM)**: Explore a diverse collection of art from around the world, including Native American art and contemporary pieces.\n",
                        "\n",
                        "7. **Ballard Locks**: Watch boats travel between the Puget Sound and Lake Union, and see salmon navigating the fish ladder during spawning season.\n",
                        "\n",
                        "8. **Fremont Troll**: Visit this quirky public art installation located under the Aurora Bridge, where you can take fun photos with the giant troll.\n",
                        "\n",
                        "9. **Kerry Park**: For a picturesque view of the Seattle skyline, head to Kerry Park on Queen Anne Hill, especially at sunset.\n",
                        "\n",
                        "10. **Take a Ferry Ride**: Enjoy the scenic views while taking a ferry to nearby Bainbridge Island or Vashon Island for a relaxing day trip.\n",
                        "\n",
                        "11. **Underground Tour**: Explore Seattle’s history on an entertaining underground tour in Pioneer Square, where you’ll learn about the city’s early days.\n",
                        "\n",
                        "12. **Attend a Sporting Event**: Depending on the season, catch a Seattle Seahawks (NFL) game, a Seattle Mariners (MLB) game, or a Seattle Sounders (MLS) match.\n",
                        "\n",
                        "13. **Explore Discovery Park**: Enjoy nature with hiking trails, beach access, and stunning views of the Puget Sound and Olympic Mountains.\n",
                        "\n",
                        "14. **West Seattle’s Alki Beach**: Relax at this beach with beautiful views of the Seattle skyline and enjoy beachside activities like biking or kayaking.\n",
                        "\n",
                        "15. **Dining and Craft Beer**: Seattle has a vibrant food scene and is known for its seafood, coffee culture, and craft breweries. Make sure to explore local restaurants and breweries.\n",
                        "\n",
                        "There’s something for everyone in Seattle, whether you’re interested in nature, art, history, or food!\n",
                        "-----\n",
                        "Question: What was the first thing you mentioned?\n",
                        "Response: The first thing I mentioned was **Pike Place Market**, an iconic market in Seattle where you can find fresh produce, unique crafts, and experience the famous fish-throwing vendors. It's also home to the original Starbucks and various charming shops and eateries.\n"
                    ]
                }
            ],
            "source": [
                "runtime = SingleThreadedAgentRuntime()\n",
                "await SimpleAgentWithContext.register(\n",
                "    runtime,\n",
                "    \"simple_agent_context\",\n",
                "    lambda: SimpleAgentWithContext(\n",
                "        OpenAIChatCompletionClient(\n",
                "            model=\"gpt-4o-mini\",\n",
                "            # api_key=\"sk-...\", # Optional if you have an OPENAI_API_KEY set in the environment.\n",
                "        )\n",
                "    ),\n",
                ")\n",
                "# Start the runtime processing messages.\n",
                "runtime.start()\n",
                "agent_id = AgentId(\"simple_agent_context\", \"default\")\n",
                "\n",
                "# First question.\n",
                "message = Message(\"Hello, what are some fun things to do in Seattle?\")\n",
                "print(f\"Question: {message.content}\")\n",
                "response = await runtime.send_message(message, agent_id)\n",
                "print(f\"Response: {response.content}\")\n",
                "print(\"-----\")\n",
                "\n",
                "# Second question.\n",
                "message = Message(\"What was the first thing you mentioned?\")\n",
                "print(f\"Question: {message.content}\")\n",
                "response = await runtime.send_message(message, agent_id)\n",
                "print(f\"Response: {response.content}\")\n",
                "\n",
                "# Stop the runtime processing messages.\n",
                "await runtime.stop()"
            ]
        },
        {
            "cell_type": "markdown",
            "metadata": {},
            "source": [
                "From the second response, you can see the agent now can recall its own previous responses."
            ]
        }
    ],
    "metadata": {
        "kernelspec": {
            "display_name": ".venv",
            "language": "python",
            "name": "python3"
        },
        "language_info": {
            "codemirror_mode": {
                "name": "ipython",
                "version": 3
            },
            "file_extension": ".py",
            "mimetype": "text/x-python",
            "name": "python",
            "nbconvert_exporter": "python",
            "pygments_lexer": "ipython3",
            "version": "3.11.5"
        }
    },
    "nbformat": 4,
    "nbformat_minor": 2
>>>>>>> 777f2abb
}<|MERGE_RESOLUTION|>--- conflicted
+++ resolved
@@ -1,5 +1,4 @@
 {
-<<<<<<< HEAD
  "cells": [
   {
    "cell_type": "markdown",
@@ -324,7 +323,7 @@
   },
   {
    "cell_type": "code",
-   "execution_count": 4,
+   "execution_count": null,
    "metadata": {},
    "outputs": [],
    "source": [
@@ -343,7 +342,7 @@
     "class SimpleAgent(RoutedAgent):\n",
     "    def __init__(self, model_client: ChatCompletionClient) -> None:\n",
     "        super().__init__(\"A simple agent\")\n",
-    "        self._system_messages = [SystemMessage(\"You are a helpful AI assistant.\")]\n",
+    "        self._system_messages = [SystemMessage(content=\"You are a helpful AI assistant.\")]\n",
     "        self._model_client = model_client\n",
     "\n",
     "    @message_handler\n",
@@ -478,7 +477,7 @@
     "class SimpleAgentWithContext(RoutedAgent):\n",
     "    def __init__(self, model_client: ChatCompletionClient) -> None:\n",
     "        super().__init__(\"A simple agent\")\n",
-    "        self._system_messages = [SystemMessage(\"You are a helpful AI assistant.\")]\n",
+    "        self._system_messages = [SystemMessage(content=\"You are a helpful AI assistant.\")]\n",
     "        self._model_client = model_client\n",
     "        self._model_context = BufferedChatCompletionContext(buffer_size=5)\n",
     "\n",
@@ -618,625 +617,4 @@
  },
  "nbformat": 4,
  "nbformat_minor": 2
-=======
-    "cells": [
-        {
-            "cell_type": "markdown",
-            "metadata": {},
-            "source": [
-                "# Model Clients\n",
-                "\n",
-                "AutoGen provides the {py:mod}`autogen_core.components.models` module with a suite of built-in\n",
-                "model clients for using ChatCompletion API.\n",
-                "All model clients implement the {py:class}`~autogen_core.components.models.ChatCompletionClient` protocol class."
-            ]
-        },
-        {
-            "cell_type": "markdown",
-            "metadata": {},
-            "source": [
-                "## Built-in Model Clients\n",
-                "\n",
-                "Currently there are two built-in model clients:\n",
-                "{py:class}`~autogen_ext.models.OpenAIChatCompletionClient` and\n",
-                "{py:class}`~autogen_ext.models.AzureOpenAIChatCompletionClient`.\n",
-                "Both clients are asynchronous.\n",
-                "\n",
-                "To use the {py:class}`~autogen_ext.models.OpenAIChatCompletionClient`, you need to provide the API key\n",
-                "either through the environment variable `OPENAI_API_KEY` or through the `api_key` argument."
-            ]
-        },
-        {
-            "cell_type": "code",
-            "execution_count": 1,
-            "metadata": {},
-            "outputs": [],
-            "source": [
-                "from autogen_core.components.models import UserMessage\n",
-                "from autogen_ext.models import OpenAIChatCompletionClient\n",
-                "\n",
-                "# Create an OpenAI model client.\n",
-                "model_client = OpenAIChatCompletionClient(\n",
-                "    model=\"gpt-4o\",\n",
-                "    # api_key=\"sk-...\", # Optional if you have an API key set in the environment.\n",
-                ")"
-            ]
-        },
-        {
-            "cell_type": "markdown",
-            "metadata": {},
-            "source": [
-                "You can call the {py:meth}`~autogen_ext.models.OpenAIChatCompletionClient.create` method to create a\n",
-                "chat completion request, and await for an {py:class}`~autogen_core.components.models.CreateResult` object in return."
-            ]
-        },
-        {
-            "cell_type": "code",
-            "execution_count": 2,
-            "metadata": {},
-            "outputs": [
-                {
-                    "name": "stdout",
-                    "output_type": "stream",
-                    "text": [
-                        "The capital of France is Paris.\n"
-                    ]
-                }
-            ],
-            "source": [
-                "# Send a message list to the model and await the response.\n",
-                "messages = [\n",
-                "    UserMessage(content=\"What is the capital of France?\", source=\"user\"),\n",
-                "]\n",
-                "response = await model_client.create(messages=messages)\n",
-                "\n",
-                "# Print the response\n",
-                "print(response.content)"
-            ]
-        },
-        {
-            "cell_type": "code",
-            "execution_count": 3,
-            "metadata": {},
-            "outputs": [
-                {
-                    "name": "stdout",
-                    "output_type": "stream",
-                    "text": [
-                        "RequestUsage(prompt_tokens=15, completion_tokens=7)\n"
-                    ]
-                }
-            ],
-            "source": [
-                "# Print the response token usage\n",
-                "print(response.usage)"
-            ]
-        },
-        {
-            "cell_type": "markdown",
-            "metadata": {},
-            "source": [
-                "### Streaming Response\n",
-                "\n",
-                "You can use the {py:meth}`~autogen_ext.models.OpenAIChatCompletionClient.create_streaming` method to create a\n",
-                "chat completion request with streaming response."
-            ]
-        },
-        {
-            "cell_type": "code",
-            "execution_count": 6,
-            "metadata": {},
-            "outputs": [
-                {
-                    "name": "stdout",
-                    "output_type": "stream",
-                    "text": [
-                        "Streamed responses:\n",
-                        "In the heart of an ancient forest, beneath the shadow of snow-capped peaks, a dragon named Elara lived secretly for centuries. Elara was unlike any dragon from the old tales; her scales shimmered with a deep emerald hue, each scale engraved with symbols of lost wisdom. The villagers in the nearby valley spoke of mysterious lights dancing across the night sky, but none dared venture close enough to solve the enigma.\n",
-                        "\n",
-                        "One cold winter's eve, a young girl named Lira, brimming with curiosity and armed with the innocence of youth, wandered into Elara’s domain. Instead of fire and fury, she found warmth and a gentle gaze. The dragon shared stories of a world long forgotten and in return, Lira gifted her simple stories of human life, rich in laughter and scent of earth.\n",
-                        "\n",
-                        "From that night on, the villagers noticed subtle changes—the crops grew taller, and the air seemed sweeter. Elara had infused the valley with ancient magic, a guardian of balance, watching quietly as her new friend thrived under the stars. And so, Lira and Elara’s bond marked the beginning of a timeless friendship that spun tales of hope whispered through the leaves of the ever-verdant forest.\n",
-                        "\n",
-                        "------------\n",
-                        "\n",
-                        "The complete response:\n",
-                        "In the heart of an ancient forest, beneath the shadow of snow-capped peaks, a dragon named Elara lived secretly for centuries. Elara was unlike any dragon from the old tales; her scales shimmered with a deep emerald hue, each scale engraved with symbols of lost wisdom. The villagers in the nearby valley spoke of mysterious lights dancing across the night sky, but none dared venture close enough to solve the enigma.\n",
-                        "\n",
-                        "One cold winter's eve, a young girl named Lira, brimming with curiosity and armed with the innocence of youth, wandered into Elara’s domain. Instead of fire and fury, she found warmth and a gentle gaze. The dragon shared stories of a world long forgotten and in return, Lira gifted her simple stories of human life, rich in laughter and scent of earth.\n",
-                        "\n",
-                        "From that night on, the villagers noticed subtle changes—the crops grew taller, and the air seemed sweeter. Elara had infused the valley with ancient magic, a guardian of balance, watching quietly as her new friend thrived under the stars. And so, Lira and Elara’s bond marked the beginning of a timeless friendship that spun tales of hope whispered through the leaves of the ever-verdant forest.\n",
-                        "\n",
-                        "\n",
-                        "------------\n",
-                        "\n",
-                        "The token usage was:\n",
-                        "RequestUsage(prompt_tokens=0, completion_tokens=0)\n"
-                    ]
-                }
-            ],
-            "source": [
-                "messages = [\n",
-                "    UserMessage(content=\"Write a very short story about a dragon.\", source=\"user\"),\n",
-                "]\n",
-                "\n",
-                "# Create a stream.\n",
-                "stream = model_client.create_stream(messages=messages)\n",
-                "\n",
-                "# Iterate over the stream and print the responses.\n",
-                "print(\"Streamed responses:\")\n",
-                "async for response in stream:  # type: ignore\n",
-                "    if isinstance(response, str):\n",
-                "        # A partial response is a string.\n",
-                "        print(response, flush=True, end=\"\")\n",
-                "    else:\n",
-                "        # The last response is a CreateResult object with the complete message.\n",
-                "        print(\"\\n\\n------------\\n\")\n",
-                "        print(\"The complete response:\", flush=True)\n",
-                "        print(response.content, flush=True)\n",
-                "        print(\"\\n\\n------------\\n\")\n",
-                "        print(\"The token usage was:\", flush=True)\n",
-                "        print(response.usage, flush=True)"
-            ]
-        },
-        {
-            "cell_type": "markdown",
-            "metadata": {},
-            "source": [
-                "```{note}\n",
-                "The last response in the streaming response is always the final response\n",
-                "of the type {py:class}`~autogen_core.components.models.CreateResult`.\n",
-                "```\n",
-                "\n",
-                "**NB the default usage response is to return zero values**"
-            ]
-        },
-        {
-            "cell_type": "markdown",
-            "metadata": {},
-            "source": [
-                "### A Note on Token usage counts with streaming example\n",
-                "Comparing usage returns in  the above Non Streaming `model_client.create(messages=messages)` vs streaming `model_client.create_stream(messages=messages)` we see differences.\n",
-                "The non streaming response by default returns valid prompt and completion token usage counts. \n",
-                "The streamed response by default returns zero values.\n",
-                "\n",
-                "as documented in the OPENAI API Reference an additional parameter `stream_options` can be specified to return valid usage counts. see [stream_options](https://platform.openai.com/docs/api-reference/chat/create#chat-create-stream_options)\n",
-                "\n",
-                "Only set this when you using streaming ie , using `create_stream` \n",
-                "\n",
-                "to enable this in `create_stream` set `extra_create_args={\"stream_options\": {\"include_usage\": True}},`\n",
-                "\n",
-                "- **Note whilst other API's like LiteLLM also support this, it is not always guarenteed that it is fully supported or correct**\n",
-                "\n",
-                "#### Streaming example with token usage\n"
-            ]
-        },
-        {
-            "cell_type": "code",
-            "execution_count": 7,
-            "metadata": {},
-            "outputs": [
-                {
-                    "name": "stdout",
-                    "output_type": "stream",
-                    "text": [
-                        "Streamed responses:\n",
-                        "In a lush, emerald valley hidden by towering peaks, there lived a dragon named Ember. Unlike others of her kind, Ember cherished solitude over treasure, and the songs of the stream over the roar of flames. One misty dawn, a young shepherd stumbled into her sanctuary, lost and frightened. \n",
-                        "\n",
-                        "Instead of fury, he was met with kindness as Ember extended a wing, guiding him back to safety. In gratitude, the shepherd visited yearly, bringing tales of his world beyond the mountains. Over time, a friendship blossomed, binding man and dragon in shared stories and laughter.\n",
-                        "\n",
-                        "As the years passed, the legend of Ember the gentle-hearted spread far and wide, forever changing the way dragons were seen in the hearts of many.\n",
-                        "\n",
-                        "------------\n",
-                        "\n",
-                        "The complete response:\n",
-                        "In a lush, emerald valley hidden by towering peaks, there lived a dragon named Ember. Unlike others of her kind, Ember cherished solitude over treasure, and the songs of the stream over the roar of flames. One misty dawn, a young shepherd stumbled into her sanctuary, lost and frightened. \n",
-                        "\n",
-                        "Instead of fury, he was met with kindness as Ember extended a wing, guiding him back to safety. In gratitude, the shepherd visited yearly, bringing tales of his world beyond the mountains. Over time, a friendship blossomed, binding man and dragon in shared stories and laughter.\n",
-                        "\n",
-                        "As the years passed, the legend of Ember the gentle-hearted spread far and wide, forever changing the way dragons were seen in the hearts of many.\n",
-                        "\n",
-                        "\n",
-                        "------------\n",
-                        "\n",
-                        "The token usage was:\n",
-                        "RequestUsage(prompt_tokens=17, completion_tokens=146)\n"
-                    ]
-                }
-            ],
-            "source": [
-                "messages = [\n",
-                "    UserMessage(content=\"Write a very short story about a dragon.\", source=\"user\"),\n",
-                "]\n",
-                "\n",
-                "# Create a stream.\n",
-                "stream = model_client.create_stream(messages=messages, extra_create_args={\"stream_options\": {\"include_usage\": True}})\n",
-                "\n",
-                "# Iterate over the stream and print the responses.\n",
-                "print(\"Streamed responses:\")\n",
-                "async for response in stream:  # type: ignore\n",
-                "    if isinstance(response, str):\n",
-                "        # A partial response is a string.\n",
-                "        print(response, flush=True, end=\"\")\n",
-                "    else:\n",
-                "        # The last response is a CreateResult object with the complete message.\n",
-                "        print(\"\\n\\n------------\\n\")\n",
-                "        print(\"The complete response:\", flush=True)\n",
-                "        print(response.content, flush=True)\n",
-                "        print(\"\\n\\n------------\\n\")\n",
-                "        print(\"The token usage was:\", flush=True)\n",
-                "        print(response.usage, flush=True)"
-            ]
-        },
-        {
-            "cell_type": "markdown",
-            "metadata": {},
-            "source": [
-                "### Azure OpenAI\n",
-                "\n",
-                "To use the {py:class}`~autogen_ext.models.AzureOpenAIChatCompletionClient`, you need to provide\n",
-                "the deployment id, Azure Cognitive Services endpoint, api version, and model capabilities.\n",
-                "For authentication, you can either provide an API key or an Azure Active Directory (AAD) token credential.\n",
-                "To use AAD authentication, you need to first install the `azure-identity` package."
-            ]
-        },
-        {
-            "cell_type": "code",
-            "execution_count": 11,
-            "metadata": {
-                "vscode": {
-                    "languageId": "shellscript"
-                }
-            },
-            "outputs": [],
-            "source": [
-                "# pip install azure-identity"
-            ]
-        },
-        {
-            "cell_type": "markdown",
-            "metadata": {},
-            "source": [
-                "The following code snippet shows how to use AAD authentication.\n",
-                "The identity used must be assigned the [**Cognitive Services OpenAI User**](https://learn.microsoft.com/en-us/azure/ai-services/openai/how-to/role-based-access-control#cognitive-services-openai-user) role."
-            ]
-        },
-        {
-            "cell_type": "code",
-            "execution_count": null,
-            "metadata": {},
-            "outputs": [],
-            "source": [
-                "from autogen_ext.models import AzureOpenAIChatCompletionClient\n",
-                "from azure.identity import DefaultAzureCredential, get_bearer_token_provider\n",
-                "\n",
-                "# Create the token provider\n",
-                "token_provider = get_bearer_token_provider(DefaultAzureCredential(), \"https://cognitiveservices.azure.com/.default\")\n",
-                "\n",
-                "az_model_client = AzureOpenAIChatCompletionClient(\n",
-                "    azure_deployment=\"{your-azure-deployment}\",\n",
-                "    model=\"{model-name, such as gpt-4o}\",\n",
-                "    api_version=\"2024-06-01\",\n",
-                "    azure_endpoint=\"https://{your-custom-endpoint}.openai.azure.com/\",\n",
-                "    azure_ad_token_provider=token_provider,  # Optional if you choose key-based authentication.\n",
-                "    # api_key=\"sk-...\", # For key-based authentication.\n",
-                ")"
-            ]
-        },
-        {
-            "cell_type": "markdown",
-            "metadata": {},
-            "source": [
-                "```{note}\n",
-                "See [here](https://learn.microsoft.com/en-us/azure/ai-services/openai/how-to/managed-identity#chat-completions) for how to use the Azure client directly or for more info.\n",
-                "```"
-            ]
-        },
-        {
-            "cell_type": "markdown",
-            "metadata": {},
-            "source": [
-                "## Build Agent using Model Client\n",
-                "\n",
-                "Let's create a simple AI agent that can respond to messages using the ChatCompletion API."
-            ]
-        },
-        {
-            "cell_type": "code",
-            "execution_count": 4,
-            "metadata": {},
-            "outputs": [],
-            "source": [
-                "from dataclasses import dataclass\n",
-                "\n",
-                "from autogen_core import MessageContext, RoutedAgent, message_handler\n",
-                "from autogen_core.application import SingleThreadedAgentRuntime\n",
-                "from autogen_core.components.models import ChatCompletionClient, SystemMessage, UserMessage\n",
-                "from autogen_ext.models import OpenAIChatCompletionClient\n",
-                "\n",
-                "\n",
-                "@dataclass\n",
-                "class Message:\n",
-                "    content: str\n",
-                "\n",
-                "\n",
-                "class SimpleAgent(RoutedAgent):\n",
-                "    def __init__(self, model_client: ChatCompletionClient) -> None:\n",
-                "        super().__init__(\"A simple agent\")\n",
-                "        self._system_messages = [SystemMessage(content=\"You are a helpful AI assistant.\")]\n",
-                "        self._model_client = model_client\n",
-                "\n",
-                "    @message_handler\n",
-                "    async def handle_user_message(self, message: Message, ctx: MessageContext) -> Message:\n",
-                "        # Prepare input to the chat completion model.\n",
-                "        user_message = UserMessage(content=message.content, source=\"user\")\n",
-                "        response = await self._model_client.create(\n",
-                "            self._system_messages + [user_message], cancellation_token=ctx.cancellation_token\n",
-                "        )\n",
-                "        # Return with the model's response.\n",
-                "        assert isinstance(response.content, str)\n",
-                "        return Message(content=response.content)"
-            ]
-        },
-        {
-            "cell_type": "markdown",
-            "metadata": {},
-            "source": [
-                "The `SimpleAgent` class is a subclass of the\n",
-                "{py:class}`autogen_core.components.RoutedAgent` class for the convenience of automatically routing messages to the appropriate handlers.\n",
-                "It has a single handler, `handle_user_message`, which handles message from the user. It uses the `ChatCompletionClient` to generate a response to the message.\n",
-                "It then returns the response to the user, following the direct communication model.\n",
-                "\n",
-                "```{note}\n",
-                "The `cancellation_token` of the type {py:class}`autogen_core.base.CancellationToken` is used to cancel\n",
-                "asynchronous operations. It is linked to async calls inside the message handlers\n",
-                "and can be used by the caller to cancel the handlers.\n",
-                "```"
-            ]
-        },
-        {
-            "cell_type": "code",
-            "execution_count": 6,
-            "metadata": {},
-            "outputs": [
-                {
-                    "name": "stdout",
-                    "output_type": "stream",
-                    "text": [
-                        "Seattle is a vibrant city with a wide range of activities and attractions. Here are some fun things to do in Seattle:\n",
-                        "\n",
-                        "1. **Space Needle**: Visit this iconic observation tower for stunning views of the city and surrounding mountains.\n",
-                        "\n",
-                        "2. **Pike Place Market**: Explore this historic market where you can see the famous fish toss, buy local produce, and find unique crafts and eateries.\n",
-                        "\n",
-                        "3. **Museum of Pop Culture (MoPOP)**: Dive into the world of contemporary culture, music, and science fiction at this interactive museum.\n",
-                        "\n",
-                        "4. **Chihuly Garden and Glass**: Marvel at the beautiful glass art installations by artist Dale Chihuly, located right next to the Space Needle.\n",
-                        "\n",
-                        "5. **Seattle Aquarium**: Discover the diverse marine life of the Pacific Northwest at this engaging aquarium.\n",
-                        "\n",
-                        "6. **Seattle Art Museum**: Explore a vast collection of art from around the world, including contemporary and indigenous art.\n",
-                        "\n",
-                        "7. **Kerry Park**: For one of the best views of the Seattle skyline, head to this small park on Queen Anne Hill.\n",
-                        "\n",
-                        "8. **Ballard Locks**: Watch boats pass through the locks and observe the salmon ladder to see salmon migrating.\n",
-                        "\n",
-                        "9. **Ferry to Bainbridge Island**: Take a scenic ferry ride across Puget Sound to enjoy charming shops, restaurants, and beautiful natural scenery.\n",
-                        "\n",
-                        "10. **Olympic Sculpture Park**: Stroll through this outdoor park with large-scale sculptures and stunning views of the waterfront and mountains.\n",
-                        "\n",
-                        "11. **Underground Tour**: Discover Seattle's history on this quirky tour of the city's underground passageways in Pioneer Square.\n",
-                        "\n",
-                        "12. **Seattle Waterfront**: Enjoy the shops, restaurants, and attractions along the waterfront, including the Seattle Great Wheel and the aquarium.\n",
-                        "\n",
-                        "13. **Discovery Park**: Explore the largest green space in Seattle, featuring trails, beaches, and views of Puget Sound.\n",
-                        "\n",
-                        "14. **Food Tours**: Try out Seattle’s diverse culinary scene, including fresh seafood, international cuisines, and coffee culture (don’t miss the original Starbucks!).\n",
-                        "\n",
-                        "15. **Attend a Sports Game**: Catch a Seahawks (NFL), Mariners (MLB), or Sounders (MLS) game for a lively local experience.\n",
-                        "\n",
-                        "Whether you're interested in culture, nature, food, or history, Seattle has something for everyone to enjoy!\n"
-                    ]
-                }
-            ],
-            "source": [
-                "# Create the runtime and register the agent.\n",
-                "from autogen_core import AgentId\n",
-                "\n",
-                "runtime = SingleThreadedAgentRuntime()\n",
-                "await SimpleAgent.register(\n",
-                "    runtime,\n",
-                "    \"simple_agent\",\n",
-                "    lambda: SimpleAgent(\n",
-                "        OpenAIChatCompletionClient(\n",
-                "            model=\"gpt-4o-mini\",\n",
-                "            # api_key=\"sk-...\", # Optional if you have an OPENAI_API_KEY set in the environment.\n",
-                "        )\n",
-                "    ),\n",
-                ")\n",
-                "# Start the runtime processing messages.\n",
-                "runtime.start()\n",
-                "# Send a message to the agent and get the response.\n",
-                "message = Message(\"Hello, what are some fun things to do in Seattle?\")\n",
-                "response = await runtime.send_message(message, AgentId(\"simple_agent\", \"default\"))\n",
-                "print(response.content)\n",
-                "# Stop the runtime processing messages.\n",
-                "await runtime.stop()"
-            ]
-        },
-        {
-            "cell_type": "markdown",
-            "metadata": {},
-            "source": [
-                "## Manage Model Context\n",
-                "\n",
-                "The above `SimpleAgent` always responds with a fresh context that contains only\n",
-                "the system message and the latest user's message.\n",
-                "We can use model context classes from {py:mod}`autogen_core.components.model_context`\n",
-                "to make the agent \"remember\" previous conversations.\n",
-                "A model context supports storage and retrieval of Chat Completion messages.\n",
-                "It is always used together with a model client to generate LLM-based responses.\n",
-                "\n",
-                "For example, {py:mod}`~autogen_core.components.model_context.BufferedChatCompletionContext`\n",
-                "is a most-recent-used (MRU) context that stores the most recent `buffer_size`\n",
-                "number of messages. This is useful to avoid context overflow in many LLMs.\n",
-                "\n",
-                "Let's update the previous example to use\n",
-                "{py:mod}`~autogen_core.components.model_context.BufferedChatCompletionContext`."
-            ]
-        },
-        {
-            "cell_type": "code",
-            "execution_count": 9,
-            "metadata": {},
-            "outputs": [],
-            "source": [
-                "from autogen_core.components.model_context import BufferedChatCompletionContext\n",
-                "from autogen_core.components.models import AssistantMessage\n",
-                "\n",
-                "\n",
-                "class SimpleAgentWithContext(RoutedAgent):\n",
-                "    def __init__(self, model_client: ChatCompletionClient) -> None:\n",
-                "        super().__init__(\"A simple agent\")\n",
-                "        self._system_messages = [SystemMessage(content=\"You are a helpful AI assistant.\")]\n",
-                "        self._model_client = model_client\n",
-                "        self._model_context = BufferedChatCompletionContext(buffer_size=5)\n",
-                "\n",
-                "    @message_handler\n",
-                "    async def handle_user_message(self, message: Message, ctx: MessageContext) -> Message:\n",
-                "        # Prepare input to the chat completion model.\n",
-                "        user_message = UserMessage(content=message.content, source=\"user\")\n",
-                "        # Add message to model context.\n",
-                "        await self._model_context.add_message(user_message)\n",
-                "        # Generate a response.\n",
-                "        response = await self._model_client.create(\n",
-                "            self._system_messages + (await self._model_context.get_messages()),\n",
-                "            cancellation_token=ctx.cancellation_token,\n",
-                "        )\n",
-                "        # Return with the model's response.\n",
-                "        assert isinstance(response.content, str)\n",
-                "        # Add message to model context.\n",
-                "        await self._model_context.add_message(AssistantMessage(content=response.content, source=self.metadata[\"type\"]))\n",
-                "        return Message(content=response.content)"
-            ]
-        },
-        {
-            "cell_type": "markdown",
-            "metadata": {},
-            "source": [
-                "Now let's try to ask follow up questions after the first one."
-            ]
-        },
-        {
-            "cell_type": "code",
-            "execution_count": 10,
-            "metadata": {},
-            "outputs": [
-                {
-                    "name": "stdout",
-                    "output_type": "stream",
-                    "text": [
-                        "Question: Hello, what are some fun things to do in Seattle?\n",
-                        "Response: Seattle offers a wide variety of fun activities and attractions for visitors. Here are some highlights:\n",
-                        "\n",
-                        "1. **Pike Place Market**: Explore this iconic market, where you can find fresh produce, unique crafts, and the famous fish-throwing vendors. Don’t forget to visit the original Starbucks!\n",
-                        "\n",
-                        "2. **Space Needle**: Enjoy breathtaking views of the city and Mount Rainier from the observation deck of this iconic structure. You can also dine at the SkyCity restaurant.\n",
-                        "\n",
-                        "3. **Chihuly Garden and Glass**: Admire the stunning glass art installations created by artist Dale Chihuly. The garden and exhibit are particularly beautiful, especially in good weather.\n",
-                        "\n",
-                        "4. **Museum of Pop Culture (MoPOP)**: Dive into the world of music, science fiction, and pop culture through interactive exhibits and memorabilia.\n",
-                        "\n",
-                        "5. **Seattle Aquarium**: Located on the waterfront, the aquarium features a variety of marine life native to the Pacific Northwest, including otters and diving birds.\n",
-                        "\n",
-                        "6. **Seattle Art Museum (SAM)**: Explore a diverse collection of art from around the world, including Native American art and contemporary pieces.\n",
-                        "\n",
-                        "7. **Ballard Locks**: Watch boats travel between the Puget Sound and Lake Union, and see salmon navigating the fish ladder during spawning season.\n",
-                        "\n",
-                        "8. **Fremont Troll**: Visit this quirky public art installation located under the Aurora Bridge, where you can take fun photos with the giant troll.\n",
-                        "\n",
-                        "9. **Kerry Park**: For a picturesque view of the Seattle skyline, head to Kerry Park on Queen Anne Hill, especially at sunset.\n",
-                        "\n",
-                        "10. **Take a Ferry Ride**: Enjoy the scenic views while taking a ferry to nearby Bainbridge Island or Vashon Island for a relaxing day trip.\n",
-                        "\n",
-                        "11. **Underground Tour**: Explore Seattle’s history on an entertaining underground tour in Pioneer Square, where you’ll learn about the city’s early days.\n",
-                        "\n",
-                        "12. **Attend a Sporting Event**: Depending on the season, catch a Seattle Seahawks (NFL) game, a Seattle Mariners (MLB) game, or a Seattle Sounders (MLS) match.\n",
-                        "\n",
-                        "13. **Explore Discovery Park**: Enjoy nature with hiking trails, beach access, and stunning views of the Puget Sound and Olympic Mountains.\n",
-                        "\n",
-                        "14. **West Seattle’s Alki Beach**: Relax at this beach with beautiful views of the Seattle skyline and enjoy beachside activities like biking or kayaking.\n",
-                        "\n",
-                        "15. **Dining and Craft Beer**: Seattle has a vibrant food scene and is known for its seafood, coffee culture, and craft breweries. Make sure to explore local restaurants and breweries.\n",
-                        "\n",
-                        "There’s something for everyone in Seattle, whether you’re interested in nature, art, history, or food!\n",
-                        "-----\n",
-                        "Question: What was the first thing you mentioned?\n",
-                        "Response: The first thing I mentioned was **Pike Place Market**, an iconic market in Seattle where you can find fresh produce, unique crafts, and experience the famous fish-throwing vendors. It's also home to the original Starbucks and various charming shops and eateries.\n"
-                    ]
-                }
-            ],
-            "source": [
-                "runtime = SingleThreadedAgentRuntime()\n",
-                "await SimpleAgentWithContext.register(\n",
-                "    runtime,\n",
-                "    \"simple_agent_context\",\n",
-                "    lambda: SimpleAgentWithContext(\n",
-                "        OpenAIChatCompletionClient(\n",
-                "            model=\"gpt-4o-mini\",\n",
-                "            # api_key=\"sk-...\", # Optional if you have an OPENAI_API_KEY set in the environment.\n",
-                "        )\n",
-                "    ),\n",
-                ")\n",
-                "# Start the runtime processing messages.\n",
-                "runtime.start()\n",
-                "agent_id = AgentId(\"simple_agent_context\", \"default\")\n",
-                "\n",
-                "# First question.\n",
-                "message = Message(\"Hello, what are some fun things to do in Seattle?\")\n",
-                "print(f\"Question: {message.content}\")\n",
-                "response = await runtime.send_message(message, agent_id)\n",
-                "print(f\"Response: {response.content}\")\n",
-                "print(\"-----\")\n",
-                "\n",
-                "# Second question.\n",
-                "message = Message(\"What was the first thing you mentioned?\")\n",
-                "print(f\"Question: {message.content}\")\n",
-                "response = await runtime.send_message(message, agent_id)\n",
-                "print(f\"Response: {response.content}\")\n",
-                "\n",
-                "# Stop the runtime processing messages.\n",
-                "await runtime.stop()"
-            ]
-        },
-        {
-            "cell_type": "markdown",
-            "metadata": {},
-            "source": [
-                "From the second response, you can see the agent now can recall its own previous responses."
-            ]
-        }
-    ],
-    "metadata": {
-        "kernelspec": {
-            "display_name": ".venv",
-            "language": "python",
-            "name": "python3"
-        },
-        "language_info": {
-            "codemirror_mode": {
-                "name": "ipython",
-                "version": 3
-            },
-            "file_extension": ".py",
-            "mimetype": "text/x-python",
-            "name": "python",
-            "nbconvert_exporter": "python",
-            "pygments_lexer": "ipython3",
-            "version": "3.11.5"
-        }
-    },
-    "nbformat": 4,
-    "nbformat_minor": 2
->>>>>>> 777f2abb
 }