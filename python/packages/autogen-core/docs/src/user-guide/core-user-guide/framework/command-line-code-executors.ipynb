--- conflicted
+++ resolved
@@ -10,13 +10,8 @@
     "Generally speaking, it will save each code block to a file and then execute that file.\n",
     "This means that each code block is executed in a new process. There are two forms of this executor:\n",
     "\n",
-<<<<<<< HEAD
     "- Docker ({py:class}`~autogen_ext.code_executor.docker.DockerCommandLineCodeExecutor`) - this is where all commands are executed in a Docker container\n",
     "- Local ({py:class}`~autogen_core.components.code_executor.LocalCommandLineCodeExecutor`) - this is where all commands are executed on the host machine\n",
-=======
-    "- Docker ({py:class}`~autogen_ext.code_executor.docker_executor.DockerCommandLineCodeExecutor`) - this is where all commands are executed in a Docker container\n",
-    "- Local ({py:class}`~autogen_core.code_executor.local.LocalCommandLineCodeExecutor`) - this is where all commands are executed on the host machine\n",
->>>>>>> 9af450a5
     "\n",
     "## Docker\n",
     "\n",
@@ -45,7 +40,7 @@
   },
   {
    "cell_type": "code",
-   "execution_count": null,
+   "execution_count": 5,
    "metadata": {},
    "outputs": [
     {
@@ -60,13 +55,8 @@
     "from pathlib import Path\n",
     "\n",
     "from autogen_core import CancellationToken\n",
-<<<<<<< HEAD
-    "from autogen_core.components.code_executor import CodeBlock\n",
+    "from autogen_core.code_executor import CodeBlock\n",
     "from autogen_ext.code_executors.docker import DockerCommandLineCodeExecutor\n",
-=======
-    "from autogen_core.code_executor import CodeBlock\n",
-    "from autogen_ext.code_executors import DockerCommandLineCodeExecutor\n",
->>>>>>> 9af450a5
     "\n",
     "work_dir = Path(\"coding\")\n",
     "work_dir.mkdir(exist_ok=True)\n",
@@ -121,7 +111,7 @@
   },
   {
    "cell_type": "code",
-   "execution_count": null,
+   "execution_count": 6,
    "metadata": {},
    "outputs": [
     {
@@ -136,8 +126,7 @@
     "from pathlib import Path\n",
     "\n",
     "from autogen_core import CancellationToken\n",
-    "from autogen_core.code_executor import CodeBlock\n",
-    "from autogen_ext.code_executors.local import LocalCommandLineCodeExecutor\n",
+    "from autogen_core.components.code_executor import CodeBlock, LocalCommandLineCodeExecutor\n",
     "\n",
     "work_dir = Path(\"coding\")\n",
     "work_dir.mkdir(exist_ok=True)\n",
@@ -164,7 +153,7 @@
   },
   {
    "cell_type": "code",
-   "execution_count": null,
+   "execution_count": 3,
    "metadata": {},
    "outputs": [
     {
@@ -183,8 +172,7 @@
     "from pathlib import Path\n",
     "\n",
     "from autogen_core import CancellationToken\n",
-    "from autogen_core.code_executor import CodeBlock\n",
-    "from autogen_ext.code_executors.local import LocalCommandLineCodeExecutor\n",
+    "from autogen_core.components.code_executor import CodeBlock, LocalCommandLineCodeExecutor\n",
     "\n",
     "work_dir = Path(\"coding\")\n",
     "work_dir.mkdir(exist_ok=True)\n",
@@ -209,6 +197,20 @@
    "source": [
     "As we can see, the code has executed successfully, and the installation has been isolated to the newly created virtual environment, without affecting our global environment."
    ]
+  },
+  {
+   "cell_type": "code",
+   "execution_count": null,
+   "metadata": {},
+   "outputs": [],
+   "source": []
+  },
+  {
+   "cell_type": "code",
+   "execution_count": null,
+   "metadata": {},
+   "outputs": [],
+   "source": []
   }
  ],
  "metadata": {
@@ -227,7 +229,7 @@
    "name": "python",
    "nbconvert_exporter": "python",
    "pygments_lexer": "ipython3",
-   "version": "3.12.5"
+   "version": "3.12.4"
   }
  },
  "nbformat": 4,
