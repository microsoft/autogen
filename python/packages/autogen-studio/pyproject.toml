--- conflicted
+++ resolved
@@ -23,12 +23,8 @@
     "pydantic-settings",
     "fastapi",
     "typer",
-<<<<<<< HEAD
     "uvicorn", 
     "aiofiles",
-=======
-    "uvicorn",
->>>>>>> b94abb2a
     "python-dotenv",
     "websockets",
     "numpy < 2.0.0",
