[build-system]
requires = ["setuptools", "setuptools-scm"]
build-backend = "setuptools.build_meta"

[project]
name = "autogenstudio"
authors = [
  { name="AutoGen Team", email="autogen@microsoft.com" },
]
description = "AutoGen Studio"
readme = "README.md"
license = {file = "LICENSE-CODE"}
requires-python = ">=3.9, <3.13"
classifiers = [
    "Programming Language :: Python :: 3",
    "License :: OSI Approved :: MIT License",
    "Operating System :: OS Independent",
]


dependencies = [
    "pydantic",
    "pydantic-settings",
    "fastapi",
    "typer",
    "uvicorn",
    "aiofiles",
    "python-dotenv",
    "websockets",
    "numpy < 2.0.0",
    "sqlmodel",
    "psycopg",
    "alembic",
    "loguru",
    "pyyaml",
<<<<<<< HEAD
    "autogen-core>=0.4.0,<0.5.0",
    "autogen-agentchat>=0.4.0,<0.5.0",
    "autogen-ext[magentic-one]>=0.4.0,<0.5.0",
    "azure-identity",
=======
    "autogen-core==0.4.0",
    "autogen-agentchat==0.4.0",
    "autogen-ext[magentic-one, openai, azure]==0.4.0",
    "azure-identity"
>>>>>>> 70f7e998
]
optional-dependencies = {web = ["fastapi", "uvicorn"], database = ["psycopg"]}

dynamic = ["version"]

[tool.setuptools]
include-package-data = true


[tool.setuptools.dynamic]
version = {attr = "autogenstudio.version.VERSION"}
readme = {file = ["README.md"]}

[tool.setuptools.packages.find]
include = ["autogenstudio*"]
exclude = ["*.tests*"]
namespaces = false

[tool.setuptools.package-data]
"autogenstudio" = ["*.*"]

[tool.pytest.ini_options]
filterwarnings = [
    "ignore:Deprecated call to `pkg_resources\\.declare_namespace\\('.*'\\):DeprecationWarning",
    "ignore::DeprecationWarning:google.rpc",
]


[project.urls]
"Homepage" = "https://github.com/microsoft/autogen"
"Bug Tracker" = "https://github.com/microsoft/autogen/issues"

[project.scripts]
autogenstudio = "autogenstudio.cli:run"


[tool.ruff]
extend = "../../pyproject.toml"
exclude = ["build", "dist"]
include = [
    "autogenstudio/**"
]

[tool.ruff.lint]
ignore = ["B008"]


[tool.poe.tasks]
fmt = "ruff format"
format.ref = "fmt"
lint = "ruff check"
test = "pytest -n 0"
coverage = "pytest -n 0 --cov=autogenstudio --cov-report=term-missing"<|MERGE_RESOLUTION|>--- conflicted
+++ resolved
@@ -33,17 +33,10 @@
     "alembic",
     "loguru",
     "pyyaml",
-<<<<<<< HEAD
     "autogen-core>=0.4.0,<0.5.0",
     "autogen-agentchat>=0.4.0,<0.5.0",
-    "autogen-ext[magentic-one]>=0.4.0,<0.5.0",
+    "autogen-ext[magentic-one, openai, azure]>=0.4.0,<0.5.0",
     "azure-identity",
-=======
-    "autogen-core==0.4.0",
-    "autogen-agentchat==0.4.0",
-    "autogen-ext[magentic-one, openai, azure]==0.4.0",
-    "azure-identity"
->>>>>>> 70f7e998
 ]
 optional-dependencies = {web = ["fastapi", "uvicorn"], database = ["psycopg"]}
 
