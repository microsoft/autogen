--- conflicted
+++ resolved
@@ -33,15 +33,9 @@
     "alembic",
     "loguru",
     "pyyaml",
-<<<<<<< HEAD
-    "autogen-core==0.4.0.dev9",
-    "autogen-agentchat==0.4.0.dev9",
-    "autogen-ext[magentic-one]==0.4.0.dev9"
-=======
     "autogen-core==0.4.0.dev11",
     "autogen-agentchat==0.4.0.dev11",
-    "autogen-ext==0.4.0.dev11"
->>>>>>> 0fff7575
+    "autogen-ext[magentic-one]==0.4.0.dev11"
 ]
 optional-dependencies = {web = ["fastapi", "uvicorn"], database = ["psycopg"]}
 
