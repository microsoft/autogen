--- conflicted
+++ resolved
@@ -4,23 +4,19 @@
 from typing import Any, Callable, Dict, Optional, Union
 from uuid import UUID
 
-<<<<<<< HEAD
+from autogen_agentchat.base._task import TaskResult
+from autogen_agentchat.messages import AgentMessage, ChatMessage, TextMessage
 from ...datamodel import Run, RunStatus, TeamResult
 from ...database import DatabaseManager
 from ...teammanager import TeamManager
 from autogen_agentchat.messages import AgentMessage, ChatMessage, TextMessage, MultiModalMessage
 from autogen_core.base import CancellationToken
-from autogen_core.components import Image as AGImage
-=======
-from autogen_agentchat.base._task import TaskResult
-from autogen_agentchat.messages import AgentMessage, ChatMessage, TextMessage
-from autogen_core.base import CancellationToken
 from fastapi import WebSocket, WebSocketDisconnect
 
 from ...database import DatabaseManager
 from ...datamodel import Message, MessageConfig, Run, RunStatus, TeamResult
 from ...teammanager import TeamManager
->>>>>>> a6ccb6f7
+from autogen_core.components import Image as AGImage
 
 logger = logging.getLogger(__name__)
 
@@ -46,7 +42,8 @@
 
     def _get_stop_message(self, reason: str) -> dict:
         return TeamResult(
-            task_result=TaskResult(messages=[TextMessage(source="user", content=reason)], stop_reason=reason),
+            task_result=TaskResult(messages=[TextMessage(
+                source="user", content=reason)], stop_reason=reason),
             usage="",
             duration=0,
         ).model_dump()
@@ -59,16 +56,9 @@
             # Initialize input queue for this connection
             self._input_responses[run_id] = asyncio.Queue()
 
-<<<<<<< HEAD
-            run = await self._get_run(run_id)
-            if run:
-                run.status = RunStatus.ACTIVE
-                self.db_manager.upsert(run)
-
-=======
->>>>>>> a6ccb6f7
             await self._send_message(
-                run_id, {"type": "system", "status": "connected", "timestamp": datetime.now(timezone.utc).isoformat()}
+                run_id, {"type": "system", "status": "connected",
+                         "timestamp": datetime.now(timezone.utc).isoformat()}
             )
 
             return True
@@ -76,12 +66,8 @@
             logger.error(f"Connection error for run {run_id}: {e}")
             return False
 
-<<<<<<< HEAD
-    async def start_stream(self, run_id: UUID, team_manager: TeamManager, task: str, team_config: dict) -> None:
-=======
     async def start_stream(self, run_id: UUID, task: str, team_config: dict) -> None:
         """Start streaming task execution with proper run management"""
->>>>>>> a6ccb6f7
         if run_id not in self._connections or run_id in self._closed_connections:
             raise ValueError(f"No active connection for run {run_id}")
 
@@ -94,24 +80,19 @@
             # Update run with task and status
             run = await self._get_run(run_id)
             if run:
-                run.task = MessageConfig(content=task, source="user").model_dump()
+                run.task = MessageConfig(
+                    content=task, source="user").model_dump()
                 run.status = RunStatus.ACTIVE
                 self.db_manager.upsert(run)
 
             input_func = self.create_input_func(run_id)
 
             async for message in team_manager.run_stream(
-<<<<<<< HEAD
-                task=task,
-                team_config=team_config,
-                input_func=input_func,  # Pass the input function
-                cancellation_token=cancellation_token,
-=======
                 task=task, team_config=team_config, input_func=input_func, cancellation_token=cancellation_token
->>>>>>> a6ccb6f7
             ):
                 if cancellation_token.is_cancelled() or run_id in self._closed_connections:
-                    logger.info(f"Stream cancelled or connection closed for run {run_id}")
+                    logger.info(
+                        f"Stream cancelled or connection closed for run {run_id}")
                     break
 
                 formatted_message = self._format_message(message)
@@ -129,7 +110,8 @@
                 if final_result:
                     await self._update_run(run_id, RunStatus.COMPLETE, team_result=final_result)
                 else:
-                    logger.warning(f"No final result captured for completed run {run_id}")
+                    logger.warning(
+                        f"No final result captured for completed run {run_id}")
                     await self._update_run_status(run_id, RunStatus.COMPLETE)
             else:
                 await self._send_message(
@@ -141,12 +123,8 @@
                         "timestamp": datetime.now(timezone.utc).isoformat(),
                     },
                 )
-<<<<<<< HEAD
-                await self._update_run_status(run_id, RunStatus.STOPPED)
-=======
                 # Update run with cancellation result
                 await self._update_run(run_id, RunStatus.STOPPED, team_result=self._cancel_message)
->>>>>>> a6ccb6f7
 
         except Exception as e:
             logger.error(f"Stream error for run {run_id}: {e}")
@@ -182,11 +160,7 @@
     def create_input_func(self, run_id: UUID) -> Callable:
         """Creates an input function for a specific run"""
 
-<<<<<<< HEAD
-        async def input_handler(prompt: str = "") -> str:
-=======
         async def input_handler(prompt: str = "", cancellation_token: Optional[CancellationToken] = None) -> str:
->>>>>>> a6ccb6f7
             try:
                 # Send input request to client
                 await self._send_message(
@@ -217,17 +191,13 @@
         if run_id in self._input_responses:
             await self._input_responses[run_id].put(response)
         else:
-            logger.warning(f"Received input response for inactive run {run_id}")
+            logger.warning(
+                f"Received input response for inactive run {run_id}")
 
     async def stop_run(self, run_id: UUID, reason: str) -> None:
         if run_id in self._cancellation_tokens:
             logger.info(f"Stopping run {run_id}")
 
-<<<<<<< HEAD
-            # Send final message if connection still exists and not closed
-            if run_id in self._connections and run_id not in self._closed_connections:
-                try:
-=======
             stop_message = self._get_stop_message(reason)
 
             try:
@@ -236,20 +206,11 @@
 
                 # Then handle websocket communication if connection is active
                 if run_id in self._connections and run_id not in self._closed_connections:
->>>>>>> a6ccb6f7
                     await self._send_message(
                         run_id,
                         {
                             "type": "completion",
                             "status": "cancelled",
-<<<<<<< HEAD
-                            "data": self._get_stop_message(reason),
-                            "timestamp": datetime.now(timezone.utc).isoformat(),
-                        },
-                    )
-                except Exception:
-                    pass
-=======
                             "data": stop_message,
                             "timestamp": datetime.now(timezone.utc).isoformat(),
                         },
@@ -262,7 +223,6 @@
                 logger.error(f"Error stopping run {run_id}: {e}")
                 # We might want to force disconnect here if db update failed
                 # await self.disconnect(run_id)  # Optional
->>>>>>> a6ccb6f7
 
     async def disconnect(self, run_id: UUID) -> None:
         """Clean up connection and associated resources"""
@@ -287,7 +247,8 @@
             message: Message dictionary to send
         """
         if run_id in self._closed_connections:
-            logger.warning(f"Attempted to send message to closed connection for run {run_id}")
+            logger.warning(
+                f"Attempted to send message to closed connection for run {run_id}")
             return
 
         try:
@@ -295,10 +256,12 @@
                 websocket = self._connections[run_id]
                 await websocket.send_json(message)
         except WebSocketDisconnect:
-            logger.warning(f"WebSocket disconnected while sending message for run {run_id}")
+            logger.warning(
+                f"WebSocket disconnected while sending message for run {run_id}")
             await self.disconnect(run_id)
         except Exception as e:
-            logger.error(f"Error sending message for run {run_id}: {e}, {message}")
+            logger.error(
+                f"Error sending message for run {run_id}: {e}, {message}")
             # Don't try to send error message here to avoid potential recursive loop
             await self._update_run_status(run_id, RunStatus.ERROR, str(e))
             await self.disconnect(run_id)
@@ -306,20 +269,6 @@
     async def _handle_stream_error(self, run_id: UUID, error: Exception) -> None:
         """Handle stream errors with proper run updates"""
         if run_id not in self._closed_connections:
-<<<<<<< HEAD
-            try:
-                await self._send_message(
-                    run_id,
-                    {
-                        "type": "completion",
-                        "status": "error",
-                        "error": str(error),
-                        "timestamp": datetime.now(timezone.utc).isoformat(),
-                    },
-                )
-            except Exception as send_error:
-                logger.error(f"Failed to send error message for run {run_id}: {send_error}")
-=======
             error_result = TeamResult(
                 task_result=TaskResult(
                     messages=[TextMessage(source="system", content=str(error))], stop_reason="error"
@@ -337,7 +286,6 @@
                     "timestamp": datetime.now(timezone.utc).isoformat(),
                 },
             )
->>>>>>> a6ccb6f7
 
             await self._update_run(run_id, RunStatus.ERROR, team_result=error_result, error=str(error))
 
@@ -351,7 +299,6 @@
             Optional[dict]: Formatted message or None if formatting fails
         """
         try:
-<<<<<<< HEAD
             if isinstance(message, MultiModalMessage):
                 message_dump = message.model_dump()
                 message_dump["content"] = [
@@ -362,10 +309,6 @@
             elif isinstance(message, (AgentMessage, ChatMessage)):
                 return {"type": "message", "data": message.model_dump()}
 
-=======
-            if isinstance(message, (AgentMessage, ChatMessage)):
-                return {"type": "message", "data": message.model_dump()}
->>>>>>> a6ccb6f7
             elif isinstance(message, TeamResult):
                 return {
                     "type": "result",
@@ -386,7 +329,8 @@
         Returns:
             Optional[Run]: Run object if found, None otherwise
         """
-        response = self.db_manager.get(Run, filters={"id": run_id}, return_json=False)
+        response = self.db_manager.get(
+            Run, filters={"id": run_id}, return_json=False)
         return response.data[0] if response.status and response.data else None
 
     async def _update_run_status(self, run_id: UUID, status: RunStatus, error: Optional[str] = None) -> None:
@@ -405,7 +349,8 @@
 
     async def cleanup(self) -> None:
         """Clean up all active connections and resources when server is shutting down"""
-        logger.info(f"Cleaning up {len(self.active_connections)} active connections")
+        logger.info(
+            f"Cleaning up {len(self.active_connections)} active connections")
 
         try:
             # First cancel all running tasks
@@ -416,7 +361,8 @@
                 if run and run.status == RunStatus.ACTIVE:
                     interrupted_result = TeamResult(
                         task_result=TaskResult(
-                            messages=[TextMessage(source="system", content="Run interrupted by server shutdown")],
+                            messages=[TextMessage(
+                                source="system", content="Run interrupted by server shutdown")],
                             stop_reason="server_shutdown",
                         ),
                         usage="",
