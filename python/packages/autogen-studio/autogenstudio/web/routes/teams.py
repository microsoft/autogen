# api/routes/teams.py
from typing import Dict

from fastapi import APIRouter, Depends, HTTPException

from ...datamodel import Team
from ...gallery.builder import create_default_gallery
from ..deps import get_db

router = APIRouter()


@router.get("/")
async def list_teams(user_id: str, db=Depends(get_db)) -> Dict:
    """List all teams for a user"""
    response = db.get(Team, filters={"user_id": user_id})
<<<<<<< HEAD
=======

    if not response.data or len(response.data) == 0:
        default_gallery = create_default_gallery()
        default_team = Team(user_id=user_id, component=default_gallery.components.teams[0].model_dump())

        db.upsert(default_team)
        response = db.get(Team, filters={"user_id": user_id})

>>>>>>> eca80ff6
    return {"status": True, "data": response.data}


@router.get("/{team_id}")
async def get_team(team_id: int, user_id: str, db=Depends(get_db)) -> Dict:
    """Get a specific team"""
    response = db.get(Team, filters={"id": team_id, "user_id": user_id})
    if not response.status or not response.data:
        raise HTTPException(status_code=404, detail="Team not found")
    return {"status": True, "data": response.data[0]}


@router.post("/")
async def create_team(team: Team, db=Depends(get_db)) -> Dict:
    """Create a new team"""
    response = db.upsert(team)
    if not response.status:
        raise HTTPException(status_code=400, detail=response.message)
    return {"status": True, "data": response.data}


@router.delete("/{team_id}")
async def delete_team(team_id: int, user_id: str, db=Depends(get_db)) -> Dict:
    """Delete a team"""
    db.delete(filters={"id": team_id, "user_id": user_id}, model_class=Team)
    return {"status": True, "message": "Team deleted successfully"}<|MERGE_RESOLUTION|>--- conflicted
+++ resolved
@@ -14,8 +14,6 @@
 async def list_teams(user_id: str, db=Depends(get_db)) -> Dict:
     """List all teams for a user"""
     response = db.get(Team, filters={"user_id": user_id})
-<<<<<<< HEAD
-=======
 
     if not response.data or len(response.data) == 0:
         default_gallery = create_default_gallery()
@@ -24,7 +22,6 @@
         db.upsert(default_team)
         response = db.get(Team, filters={"user_id": user_id})
 
->>>>>>> eca80ff6
     return {"status": True, "data": response.data}
 
 
