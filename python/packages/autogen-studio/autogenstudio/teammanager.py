import time
<<<<<<< HEAD
from typing import AsyncGenerator, Callable, Optional, Union

from autogen_agentchat.base._task import TaskResult
from autogen_agentchat.messages import AgentMessage, ChatMessage
=======
from .database import ComponentFactory, Component
from .datamodel import TeamResult, TaskResult, ComponentConfigInput
from autogen_agentchat.messages import ChatMessage, AgentMessage
>>>>>>> b94abb2a
from autogen_core.base import CancellationToken

from .database import Component, ComponentFactory
from .datamodel import ComponentConfigInput, TeamResult


class TeamManager:
    def __init__(self) -> None:
        self.component_factory = ComponentFactory()

    async def _create_team(self, team_config: ComponentConfigInput, input_func: Optional[Callable] = None) -> Component:
        """Create team instance with common setup logic"""
        return await self.component_factory.load(team_config, input_func=input_func)

    def _create_result(self, task_result: TaskResult, start_time: float) -> TeamResult:
        """Create TeamResult with timing info"""
        return TeamResult(task_result=task_result, usage="", duration=time.time() - start_time)

    async def run_stream(
        self,
        task: str,
        team_config: ComponentConfigInput,
        input_func: Optional[Callable] = None,
<<<<<<< HEAD
        cancellation_token: Optional[CancellationToken] = None,
=======
        cancellation_token: Optional[CancellationToken] = None
>>>>>>> b94abb2a
    ) -> AsyncGenerator[Union[AgentMessage, ChatMessage, TaskResult], None]:
        """Stream the team's execution results"""
        start_time = time.time()

        try:
            team = await self._create_team(team_config, input_func)
            stream = team.run_stream(task=task, cancellation_token=cancellation_token)

            async for message in stream:
                if cancellation_token and cancellation_token.is_cancelled():
                    break

                if isinstance(message, TaskResult):
                    yield self._create_result(message, start_time)
                else:
                    yield message

        except Exception as e:
            raise e

    async def run(
        self,
        task: str,
        team_config: ComponentConfigInput,
        input_func: Optional[Callable] = None,
        cancellation_token: Optional[CancellationToken] = None,
    ) -> TeamResult:
        """Original non-streaming run method with optional cancellation"""
        start_time = time.time()

        team = await self._create_team(team_config, input_func)
        result = await team.run(task=task, cancellation_token=cancellation_token)

        return self._create_result(result, start_time)<|MERGE_RESOLUTION|>--- conflicted
+++ resolved
@@ -1,14 +1,8 @@
 import time
-<<<<<<< HEAD
 from typing import AsyncGenerator, Callable, Optional, Union
 
 from autogen_agentchat.base._task import TaskResult
 from autogen_agentchat.messages import AgentMessage, ChatMessage
-=======
-from .database import ComponentFactory, Component
-from .datamodel import TeamResult, TaskResult, ComponentConfigInput
-from autogen_agentchat.messages import ChatMessage, AgentMessage
->>>>>>> b94abb2a
 from autogen_core.base import CancellationToken
 
 from .database import Component, ComponentFactory
@@ -32,18 +26,15 @@
         task: str,
         team_config: ComponentConfigInput,
         input_func: Optional[Callable] = None,
-<<<<<<< HEAD
         cancellation_token: Optional[CancellationToken] = None,
-=======
-        cancellation_token: Optional[CancellationToken] = None
->>>>>>> b94abb2a
     ) -> AsyncGenerator[Union[AgentMessage, ChatMessage, TaskResult], None]:
         """Stream the team's execution results"""
         start_time = time.time()
 
         try:
             team = await self._create_team(team_config, input_func)
-            stream = team.run_stream(task=task, cancellation_token=cancellation_token)
+            stream = team.run_stream(
+                task=task, cancellation_token=cancellation_token)
 
             async for message in stream:
                 if cancellation_token and cancellation_token.is_cancelled():
