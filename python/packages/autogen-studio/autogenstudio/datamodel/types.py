from datetime import datetime
from enum import Enum
from pathlib import Path
from typing import Any, Dict, List, Literal, Optional, Union

from autogen_agentchat.base import TaskResult
from pydantic import BaseModel


class ModelTypes(str, Enum):
    OPENAI = "OpenAIChatCompletionClient"


class ToolTypes(str, Enum):
    PYTHON_FUNCTION = "PythonFunction"


class AgentTypes(str, Enum):
    ASSISTANT = "AssistantAgent"
    USERPROXY = "UserProxyAgent"
    MULTIMODAL_WEBSURFER = "MultimodalWebSurfer"


class TeamTypes(str, Enum):
    ROUND_ROBIN = "RoundRobinGroupChat"
    SELECTOR = "SelectorGroupChat"


class TerminationTypes(str, Enum):
    MAX_MESSAGES = "MaxMessageTermination"
    STOP_MESSAGE = "StopMessageTermination"
    TEXT_MENTION = "TextMentionTermination"
    COMBINATION = "CombinationTermination"


class ComponentTypes(str, Enum):
    TEAM = "team"
    AGENT = "agent"
    MODEL = "model"
    TOOL = "tool"
    TERMINATION = "termination"


class BaseConfig(BaseModel):
    model_config = {"protected_namespaces": ()}
    version: str = "1.0.0"
    component_type: ComponentTypes


class MessageConfig(BaseModel):
    source: str
    content: str
    message_type: Optional[str] = "text"


class ModelConfig(BaseConfig):
    model: str
    model_type: ModelTypes
    api_key: Optional[str] = None
    base_url: Optional[str] = None
    component_type: ComponentTypes = ComponentTypes.MODEL


class ToolConfig(BaseConfig):
    name: str
    description: str
    content: str
    tool_type: ToolTypes
    component_type: ComponentTypes = ComponentTypes.TOOL


class AgentConfig(BaseConfig):
    name: str
    agent_type: AgentTypes
    system_message: Optional[str] = None
    model_client: Optional[ModelConfig] = None
    tools: Optional[List[ToolConfig]] = None
    description: Optional[str] = None
<<<<<<< HEAD
    component_type: ComponentType = ComponentType.AGENT
    headless: Optional[bool] = None
    logs_dir: Optional[str] = None
    to_save_screenshots: Optional[bool] = None
    use_ocr: Optional[bool] = None
    animate_actions: Optional[bool] = None
=======
    component_type: ComponentTypes = ComponentTypes.AGENT
>>>>>>> a6ccb6f7


class TerminationConfig(BaseConfig):
    termination_type: TerminationTypes
    # Fields for basic terminations
    max_messages: Optional[int] = None
    text: Optional[str] = None
    # Fields for combinations
    operator: Optional[Literal["and", "or"]] = None
    conditions: Optional[List["TerminationConfig"]] = None
    component_type: ComponentTypes = ComponentTypes.TERMINATION


class TeamConfig(BaseConfig):
    name: str
    participants: List[AgentConfig]
    team_type: TeamTypes
    model_client: Optional[ModelConfig] = None
    selector_prompt: Optional[str] = None
    termination_condition: Optional[TerminationConfig] = None
    component_type: ComponentTypes = ComponentTypes.TEAM


class TeamResult(BaseModel):
    task_result: TaskResult
    usage: str
    duration: float


class MessageMeta(BaseModel):
    task: Optional[str] = None
    task_result: Optional[TaskResult] = None
    summary_method: Optional[str] = "last"
    files: Optional[List[dict]] = None
    time: Optional[datetime] = None
    log: Optional[List[dict]] = None
    usage: Optional[List[dict]] = None


# web request/response data models


class Response(BaseModel):
    message: str
    status: bool
    data: Optional[Any] = None


class SocketMessage(BaseModel):
    connection_id: str
    data: Dict[str, Any]
    type: str


ComponentConfig = Union[TeamConfig, AgentConfig, ModelConfig, ToolConfig, TerminationConfig]

ComponentConfigInput = Union[str, Path, dict, ComponentConfig]<|MERGE_RESOLUTION|>--- conflicted
+++ resolved
@@ -76,16 +76,12 @@
     model_client: Optional[ModelConfig] = None
     tools: Optional[List[ToolConfig]] = None
     description: Optional[str] = None
-<<<<<<< HEAD
-    component_type: ComponentType = ComponentType.AGENT
+    component_type: ComponentTypes = ComponentTypes.AGENT
     headless: Optional[bool] = None
     logs_dir: Optional[str] = None
     to_save_screenshots: Optional[bool] = None
     use_ocr: Optional[bool] = None
     animate_actions: Optional[bool] = None
-=======
-    component_type: ComponentTypes = ComponentTypes.AGENT
->>>>>>> a6ccb6f7
 
 
 class TerminationConfig(BaseConfig):
@@ -140,6 +136,7 @@
     type: str
 
 
-ComponentConfig = Union[TeamConfig, AgentConfig, ModelConfig, ToolConfig, TerminationConfig]
+ComponentConfig = Union[TeamConfig, AgentConfig,
+                        ModelConfig, ToolConfig, TerminationConfig]
 
 ComponentConfigInput = Union[str, Path, dict, ComponentConfig]