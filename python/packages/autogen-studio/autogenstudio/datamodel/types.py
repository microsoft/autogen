--- conflicted
+++ resolved
@@ -25,9 +25,6 @@
 class LLMCallEventMessage(TextMessage):
     source: str = "llm_call_event"
 
-<<<<<<< HEAD
-    content: str
-=======
     def to_text(self) -> str:
         return self.content
 
@@ -36,7 +33,6 @@
 
     def to_model_message(self) -> UserMessage:
         raise NotImplementedError("This message type is not supported.")
->>>>>>> eca80ff6
 
     type: Literal["LLMCallEventMessage"] = "LLMCallEventMessage"
 
