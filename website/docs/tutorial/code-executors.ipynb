--- conflicted
+++ resolved
@@ -680,15 +680,9 @@
     "nature of the code blocks in agents' conversation.\n",
     "If each code block is a \"script\" that does not use variables from\n",
     "previous code blocks, the command line code executor is a good choice.\n",
-<<<<<<< HEAD
     "If some code blocks contain expensive computations (e.g., training a\n",
     "machine learning model and loading a large amount of data), and you want to\n",
     "keep the state in memory to avoid repeated computations,\n",
-=======
-    "If the some code blocks contain expensive computation (e.g., training a\n",
-    "machine learning model and loading large amount of data), and you want to\n",
-    "keep the state in memory to avoid repeated computation,\n",
->>>>>>> c97f0ffc
     "the Jupyter code executor is a better choice."
    ]
   },
