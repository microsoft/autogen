--- conflicted
+++ resolved
@@ -1,453 +1,446 @@
 {
- "cells": [
-  {
-   "attachments": {},
-   "cell_type": "markdown",
-   "id": "9a71fa36",
-   "metadata": {},
-   "source": [
-    "# ReAct\n",
-    "\n",
-    "AutoGen supports different LLM prompting and reasoning strategies, such as ReAct, Reflection/Self-Critique, and more. This page demonstrates how to realize ReAct ([Yao et al., 2022](https://arxiv.org/abs/2210.03629)) with AutoGen. "
-   ]
-  },
-  {
-   "cell_type": "markdown",
-   "id": "fd17dde9",
-   "metadata": {},
-   "source": [
-    "First make sure required packages are installed."
-   ]
-  },
-  {
-   "cell_type": "code",
-   "execution_count": null,
-   "id": "2b803c17",
-   "metadata": {},
-   "outputs": [],
-   "source": [
-    "! pip install \"pyautogen>=0.2.18\" \"tavily-python\""
-   ]
-  },
-  {
-   "cell_type": "markdown",
-   "id": "ec9da098",
-   "metadata": {},
-   "source": [
-    "Import the relevant modules and configure the LLM.\n",
-    "See [LLM Configuration](/docs/topics/llm_configuration) for how to configure LLMs."
-   ]
-  },
-  {
-   "cell_type": "code",
-   "execution_count": 1,
-   "id": "dca301a4",
-   "metadata": {},
-   "outputs": [],
-   "source": [
-<<<<<<< HEAD
-    "import os\n",
-    "import json\n",
-    "from typing import Annotated\n",
-    "from tavily import TavilyClient\n",
-    "from autogen.coding import LocalCommandLineCodeExecutor, DockerCommandLineCodeExecutor\n",
-    "from autogen.cache import Cache\n",
-    "from autogen import UserProxyAgent, AssistantAgent, config_list_from_json, register_function\n",
-    "from autogen.agentchat.contrib.capabilities import teachability\n",
-=======
-    "from langchain.utilities.tavily_search import TavilySearchAPIWrapper\n",
-    "from langchain_community.tools.tavily_search import TavilySearchResults\n",
-    "\n",
-    "import autogen\n",
->>>>>>> 689950e5
-    "\n",
-    "config_list = [\n",
-    "    {\"model\": \"gpt-4\", \"api_key\": os.environ[\"OPENAI_API_KEY\"]},\n",
-    "    {\"model\": \"gpt-3.5-turbo\", \"api_key\": os.environ[\"OPENAI_API_KEY\"]},\n",
-    "]\n",
-    "# You can also use the following method to load the config list from a file or environment variable.\n",
-    "# config_list = config_list_from_json(env_or_file=\"OAI_CONFIG_LIST\")"
-   ]
-  },
-  {
-   "cell_type": "markdown",
-   "id": "0ae63ce7",
-   "metadata": {},
-   "source": [
-    "### Define and add tools/actions you want LLM agent(s) to use"
-   ]
-  },
-  {
-   "cell_type": "markdown",
-   "id": "f1900855",
-   "metadata": {},
-   "source": [
-    "We use [Tavily](https://docs.tavily.com/docs/tavily-api/python-sdk) as a tool for searching the web."
-   ]
-  },
-  {
-   "cell_type": "code",
-   "execution_count": 3,
-   "id": "5bdce8c0",
-   "metadata": {},
-   "outputs": [],
-   "source": [
-    "tavily = TavilyClient(api_key=os.environ[\"TAVILY_API_KEY\"])\n",
-    "\n",
-    "\n",
-    "def search_tool(query: Annotated[str, \"The search query\"]) -> Annotated[str, \"The search results\"]:\n",
-    "    return tavily.get_search_context(query=query, search_depth=\"advanced\")"
-   ]
-  },
-  {
-   "cell_type": "markdown",
-   "id": "af2911f3",
-   "metadata": {},
-   "source": [
-    "### Construct your ReAct prompt\n",
-    "Here we are constructing a general ReAct prompt and a custom message function `react_prompt_message` based on the ReAct prompt."
-   ]
-  },
-  {
-   "cell_type": "code",
-   "execution_count": 6,
-   "id": "6823ae2e",
-   "metadata": {},
-   "outputs": [],
-   "source": [
-    "# NOTE: this ReAct prompt is adapted from Langchain's ReAct agent: https://github.com/langchain-ai/langchain/blob/master/libs/langchain/langchain/agents/react/agent.py#L79\n",
-    "ReAct_prompt = \"\"\"\n",
-    "Answer the following questions as best you can. You have access to tools provided.\n",
-    "\n",
-    "Use the following format:\n",
-    "\n",
-    "Question: the input question you must answer\n",
-    "Thought: you should always think about what to do\n",
-    "Action: the action to take\n",
-    "Action Input: the input to the action\n",
-    "Observation: the result of the action\n",
-    "... (this process can repeat multiple times)\n",
-    "Thought: I now know the final answer\n",
-    "Final Answer: the final answer to the original input question\n",
-    "\n",
-    "Begin!\n",
-    "Question: {input}\n",
-    "\"\"\"\n",
-    "\n",
-    "# Define the ReAct prompt message. Assuming a \"question\" field is present in the context\n",
-    "\n",
-    "\n",
-    "def react_prompt_message(sender, recipient, context):\n",
-    "    return ReAct_prompt.format(input=context[\"question\"])"
-   ]
-  },
-  {
-   "cell_type": "markdown",
-   "id": "859776fd",
-   "metadata": {},
-   "source": [
-    "### Construct agents and initiate agent chats"
-   ]
-  },
-  {
-   "cell_type": "code",
-   "execution_count": 7,
-   "id": "d8d45113",
-   "metadata": {},
-   "outputs": [
-    {
-     "name": "stdout",
-     "output_type": "stream",
-     "text": [
-      "\u001b[33mUser\u001b[0m (to Assistant):\n",
-      "\n",
-      "\n",
-      "Answer the following questions as best you can. You have access to tools provided.\n",
-      "\n",
-      "Use the following format:\n",
-      "\n",
-      "Question: the input question you must answer\n",
-      "Thought: you should always think about what to do\n",
-      "Action: the action to take\n",
-      "Action Input: the input to the action\n",
-      "Observation: the result of the action\n",
-      "... (this process can repeat multiple times)\n",
-      "Thought: I now know the final answer\n",
-      "Final Answer: the final answer to the original input question\n",
-      "\n",
-      "Begin!\n",
-      "Question: What is the result of super bowl 2024?\n",
-      "\n",
-      "\n",
-      "--------------------------------------------------------------------------------\n",
-      "\u001b[33mAssistant\u001b[0m (to User):\n",
-      "\n",
-      "Thought: I don't have this information readily available. I will use the search tool to look it up.\n",
-      "Action: Use the search_tool from the provided functions to search for the result of the Super Bowl 2024.\n",
-      "Action Input: { \"query\": \"Super Bowl 2024 result\" }\n",
-      "\u001b[32m***** Suggested tool Call (call_xZ30S6DmmTrIJKUziSAqpkSn): search_tool *****\u001b[0m\n",
-      "Arguments: \n",
-      "\n",
-      "{\n",
-      "\"query\": \"Super Bowl 2024 result\"\n",
-      "}\n",
-      "\u001b[32m****************************************************************************\u001b[0m\n",
-      "\n",
-      "--------------------------------------------------------------------------------\n",
-      "\u001b[31m\n",
-      ">>>>>>>> NO HUMAN INPUT RECEIVED.\u001b[0m\n",
-      "\u001b[31m\n",
-      ">>>>>>>> USING AUTO REPLY...\u001b[0m\n",
-      "\u001b[35m\n",
-      ">>>>>>>> EXECUTING FUNCTION search_tool...\u001b[0m\n",
-      "\u001b[33mUser\u001b[0m (to Assistant):\n",
-      "\n",
-      "\u001b[33mUser\u001b[0m (to Assistant):\n",
-      "\n",
-      "\u001b[32m***** Response from calling tool \"call_xZ30S6DmmTrIJKUziSAqpkSn\" *****\u001b[0m\n",
-      "\"[\\\"{\\\\\\\"url\\\\\\\": \\\\\\\"https://www.cbsnews.com/live-updates/super-bowl-2024-chiefs-49ers-game-coverage/\\\\\\\", \\\\\\\"content\\\\\\\": \\\\\\\"\\\\\\\\\\\\\\\"\\\\\\\\nThe Chiefs reached the Super Bowl the hard way, with back-to-back road playoff wins against the Buffalo Bills in the divisional round and then the Ravens in the conference championship \\\\\\\\u2014 the first time in his career Mahomes has been forced to play road playoff games.\\\\\\\\n Watch CBS News\\\\\\\\nSuper Bowl 2024 live updates as Chiefs and 49ers prepare for today's show down\\\\\\\\nBy Faris Tanyos, Aliza Chasan, Joe Ruiz, Gina Martinez, S. Dev\\\\\\\\nUpdated on:\\\\\\\\nFebruary 11, 2024 / 6:37 PM EST\\\\\\\\n/ CBS News\\\\\\\\nThe Kansas City Chiefs will look to become the first back-to-back Super Bowl champion in two decades when they take on the San Francisco 49ers today in Las Vegas.\\\\\\\\n What to know about San Francisco 49ers quarterback Brock Purdy\\\\\\\\nOne of the most improbable stories of Super Bowl LVIII is that of San Francisco 49ers quarterback Brock Purdy, who has gone from being \\\\\\\\\\\\\\\"Mr. Irrelevant,\\\\\\\\\\\\\\\" as the final pick of the 2022 NFL Draft, to a bonafide star, leading his team to the cusp of an NFL title in less than two years.\\\\\\\\n The 24-year-old, who set records at Iowa State after receiving Player of the Year honors at Perry High School in Gilbert, Arizona, is attempting to become the third quarterback after Joe Montana and Steve Young to lead the 49ers to a Super Bowl victory, and the franchise's sixth Lombardi Trophy.\\\\\\\\n \\\\\\\\\\\\\\\"The more technologically savvy we become: look around the stadium, the scoreboards, the lighting, you know, all of the different technology that makes this a spectacular game, these are all increases in the attack surface that people can target,\\\\\\\\\\\\\\\" said Cathy Lanier, the NFL's chief security officer.\\\\\\\\n\\\\\\\"}\\\", \\\"{\\\\\\\"url\\\\\\\": \\\\\\\"https://www.cbssports.com/nfl/news/2024-super-bowl-chiefs-vs-49ers-score-patrick-mahomes-leads-ot-comeback-as-k-c-wins-back-to-back-titles/live/\\\\\\\", \\\\\\\"content\\\\\\\": \\\\\\\"The championship-winning drive, which included a fourth-and-1 scramble from Mahomes and a clutch 7-yard catch from tight end Travis Kelce, was a must-score for K.C. The NFL's new playoff overtime rules -- both teams are guaranteed at least one possession in the extra period -- were in effect for the first time, and the Chiefs needed to answer the Niners' field goal.\\\\\\\\n Held out of the end zone until that point, Kansas City grabbed its first lead of the game at 13-10.\\\\\\\\nJennings' touchdown receiving (followed by a missed extra point) concluded a 75-yard drive that put the Niners back on top, 16-13, as the wideout joined former Philadelphia Eagles quarterback Nick Foles as the only players to throw and catch a touchdown in a Super Bowl.\\\\\\\\n He spread the ball around -- eight pass-catchers had at least two receptions -- slowly but surely overcoming a threatening 49ers defense that knocked him off his spot consistently in the first half.\\\\\\\\nMahomes, with his third Super Bowl MVP, now sits alongside Tom Brady (five) and Joe Montana (three) atop the mountain while becoming just the third player to win the award back-to-back, joining Bart Starr (I-II) and Terry Bradshaw (XIII-XIV).\\\\\\\\n The muffed punt that bounced off of cornerback Darrell Luter Jr.'s ankle was also the big break that the Chiefs needed as they scored on the very next play to take the lead for the first time in the game. College Pick'em\\\\\\\\nA Daily SportsLine Betting Podcast\\\\\\\\nNFL Playoff Time!\\\\\\\\n2024 Super Bowl, Chiefs vs. 49ers score: Patrick Mahomes leads OT comeback as K.C. wins back-to-back titles\\\\\\\\nCall it a dynasty; the Chiefs are the first team to win consecutive Super Bowls since 2003-04\\\\\\\\nThe Kansas City Chiefs are Super Bowl champions, again.\\\\\\\"}\\\", \\\"{\\\\\\\"url\\\\\\\": \\\\\\\"https://www.espn.com/nfl/story/_/id/39480722/49ers-chiefs-live-super-bowl-lviii-updates-moments-highlights\\\\\\\", \\\\\\\"content\\\\\\\": \\\\\\\"With a relentless defense and opportune plays by their star quarterback -- including a pair of gutsy overtime scrambles -- the Chiefs won their third Super Bowl in five years in a 25-22 overtime victory against the San Francisco 49ers in only the second overtime game in Super Bowl history.\\\\\\\\n Staff\\\\\\\\nTaylor Swift supports Travis Kelce, chugs drink at Super Bowl LVIII10hTory Barron\\\\\\\\nAfter posting a losing record in December, the Chiefs embraced an underdog, villain mentality throughout the postseason, upsetting three teams en route to their second consecutive Super Bowl title, becoming the ninth team to repeat as Super Bowl champions and first since the 2004 New England Patriots.\\\\\\\\n ESPN\\\\\\\\nSuper Bowl 2024 - Highlights from Chiefs' win vs. 49ers\\\\\\\\nMike Tannenbaum and Tim Hasselbeck react to the Chiefs' thrilling overtime victory over the 49ers in the Super Bowl. The 49ers had the ball with 2:51 to go in a tied game, but a signature Steve Spagnuolo blitz on third down late in the fourth quarter forced a 49ers field goal. Led by their captains, most of the Chiefs arrived to Allegiant Stadium in Las Vegas on Sunday in all black, signaling a steely resolve to upset Brock Purdy and the NFC's best offensive ensemble.\\\\\\\\n\\\\\\\"}\\\", \\\"{\\\\\\\"url\\\\\\\": \\\\\\\"https://www.sportingnews.com/us/nfl/news/super-bowl-2024-live-score-49ers-chiefs-results-highlights/0c440aa7145b809ed174d8ff\\\\\\\", \\\\\\\"content\\\\\\\": \\\\\\\"Super Bowl start time\\\\\\\\nSuper Bowl 58 between the Chiefs and 49ers is set to kick off at 6:30 p.m. ET (3:30 p.m. local time) in Las Vegas, Nev.\\\\\\\\n6:30 p.m. ET has become the standard start time for Super Bowls and is preceded by performances of \\\\\\\\\\\\\\\"Lift Every Voice and Sing,\\\\\\\\\\\\\\\" \\\\\\\\\\\\\\\"America the Beautiful,\\\\\\\\\\\\\\\" and \\\\\\\\\\\\\\\"The Star-Spangled Banner. Brock Purdy drops a dime to Chris Conley on 3rd & 9 \\\\\\\\ud83c\\\\\\\\udfaf\\\\\\\\n\\\\\\\\ud83d\\\\\\\\udcfa: #SBLVIII on CBS\\\\\\\\n\\\\\\\\ud83d\\\\\\\\udcf1: Stream on #NFLPlus https://t.co/dClcEDViWl pic.twitter.com/Oa10d7khdl\\\\\\\\n7:10 p.m. \\\\\\\\u2014 The 49ers are relying heavily on McCaffrey, who takes the ball on each of the first three snaps on this drive. \\\\\\\\ud83d\\\\\\\\udcfa: #SBLVIII on CBS\\\\\\\\n\\\\\\\\ud83d\\\\\\\\udcf1: Stream on #NFLPlus https://t.co/dClcEDViWl pic.twitter.com/yUc00MtP84\\\\\\\\n7:24 p.m. \\\\\\\\u2014 The 49ers force a 3rd & 1, but Rashee Rice is easily able to pick up the first and one or two more yards.\\\\\\\\n49ers 3, Chiefs 0\\\\\\\\n7:19 p.m. MORE SUPER BOWL 58:\\\\\\\\n\\\\\\\\u2022\\\\\\\\u00a0 Inside Taylor Swift and Travis Kelce's whirlwind dating timeline\\\\\\\\n\\\\\\\\u2022. Ranking the thriving Mike and Kyle Shanahan coaching tree\\\\\\\\n\\\\\\\\u2022. Tracking every Super Bowl 58 commercial\\\\\\\\nWhat channel is the Super Bowl on?\\\\\\\\nSuper Bowl 58 will be broadcast nationally on CBS. PURDY TO JENNINGS TO CMC FOR SIX \\\\\\\\ud83d\\\\\\\\udd25\\\\\\\\n\\\\\\\\ud83d\\\\\\\\udcfa: #SBLVIII on CBS\\\\\\\\n\\\\\\\\ud83d\\\\\\\\udcf1: Stream on #NFLPlus https://t.co/dClcEDViWl pic.twitter.com/ktiTXIiHzS\\\\\\\\n7:47 p.m. \\\\\\\\u2014 L'Jarius Sneed, who was on the other side of this two weeks ago, gets hit with an unsportsmanlike conduct penalty and and gives the 49ers their 11th first down.\\\\\\\"}\\\", \\\"{\\\\\\\"url\\\\\\\": \\\\\\\"https://apnews.com/live/super-bowl-2024-updates\\\\\\\", \\\\\\\"content\\\\\\\": \\\\\\\"Throw in the fact that Chiefs coach Andy Reid will be in his fifth Super Bowl, the third most in NFL history, and has a chance to win a third ring, and the knowledge on the Kansas City sideline will be an advantage too big for the 49ers to overcome.\\\\\\\\n She performed in Japan on Saturday night before a flight across nine time zones and the international date line to reach the U.S.\\\\\\\\nRihanna performs during halftime of the NFL Super Bowl 57 football game between the Philadelphia Eagles and the Kansas City Chiefs, Sunday, Feb. 12, 2023, in Glendale, Ariz. (AP Photo/David J. Phillip)\\\\\\\\n After the teams take the field, Post Malone will perform \\\\\\\\u201cAmerica the Beautiful\\\\\\\\u201d and Reba McEntire will sing \\\\\\\\u201cThe Star-Spangled Banner.\\\\\\\\u201d\\\\\\\\nSan Francisco 49ers quarterback Brock Purdy (13) warms up before the NFL Super Bowl 58 football game against the Kansas City Chiefs, Sunday, Feb. 11, 2024, in Las Vegas. He was also the referee when the Chiefs beat the 49ers in the Super Bowl four years ago \\\\\\\\u2014 and when the Rams beat the Saints in the 2019 NFC championship game after an infamous missed call.\\\\\\\\n Purdy\\\\\\\\u2019s comeback from the injury to his throwing arm suffered in last season\\\\\\\\u2019s NFC championship loss to the Philadelphia Eagles has been part of the storybook start to his career that started as Mr. Irrelevant as the 262nd pick in the 2022 draft.\\\\\\\\n\\\\\\\"}\\\"]\"\n",
-      "\u001b[32m**********************************************************************\u001b[0m\n",
-      "\n",
-      "--------------------------------------------------------------------------------\n",
-      "\u001b[33mAssistant\u001b[0m (to User):\n",
-      "\n",
-      "Observation: According to the search results, The Kansas City Chiefs won the Super Bowl 2024 against the San Francisco 49ers with a score of 25-22 in an overtime victory. This victory made the Chiefs the first team to win consecutive Super Bowls since 2003-04.\n",
-      "\n",
-      "Thought: I now know the final result of Super Bowl 2024.\n",
-      "Final Answer: The Kansas City Chiefs won the Super Bowl 2024 against the San Francisco 49ers in an overtime victory with a score of 25-22.\n",
-      "\n",
-      "--------------------------------------------------------------------------------\n"
-     ]
-    }
-   ],
-   "source": [
-    "# Setting up code executor.\n",
-    "os.makedirs(\"coding\", exist_ok=True)\n",
-    "# Use docker executor for running code in a container if you have docker installed.\n",
-    "# code_executor = DockerCommandLineCodeExecutor(work_dir=\"coding\")\n",
-    "code_executor = LocalCommandLineCodeExecutor(work_dir=\"coding\")\n",
-    "\n",
-    "user_proxy = UserProxyAgent(\n",
-    "    name=\"User\",\n",
-    "    is_termination_msg=lambda x: x.get(\"content\", \"\") and x.get(\"content\", \"\").rstrip().endswith(\"TERMINATE\"),\n",
-    "    human_input_mode=\"ALWAYS\",\n",
-    "    max_consecutive_auto_reply=10,\n",
-    "    code_execution_config={\"executor\": code_executor},\n",
-    ")\n",
-    "\n",
-    "assistant = AssistantAgent(\n",
-    "    name=\"Assistant\",\n",
-    "    system_message=\"Only use the tools you have been provided with. Reply TERMINATE when the task is done.\",\n",
-    "    llm_config={\"config_list\": config_list, \"cache_seed\": None},\n",
-    ")\n",
-    "\n",
-    "# Register the search tool.\n",
-    "register_function(\n",
-    "    search_tool,\n",
-    "    caller=assistant,\n",
-    "    executor=user_proxy,\n",
-    "    name=\"search_tool\",\n",
-    "    description=\"Search the web for the given query\",\n",
-    ")\n",
-    "\n",
-    "# Cache LLM responses. To get different responses, change the cache_seed value.\n",
-    "with Cache.disk(cache_seed=43) as cache:\n",
-    "    user_proxy.initiate_chat(\n",
-    "        assistant,\n",
-    "        message=react_prompt_message,\n",
-    "        question=\"What is the result of super bowl 2024?\",\n",
-    "        cache=cache,\n",
-    "    )"
-   ]
-  },
-  {
-   "cell_type": "markdown",
-   "id": "f203a72f",
-   "metadata": {},
-   "source": [
-    "### ReAct with memory module enabled via teachability"
-   ]
-  },
-  {
-   "cell_type": "code",
-   "execution_count": 8,
-   "id": "23d47514",
-   "metadata": {},
-   "outputs": [
-    {
-     "name": "stdout",
-     "output_type": "stream",
-     "text": [
-      "\u001b[92m\n",
-      "CLEARING MEMORY\u001b[0m\n",
-      "\u001b[33mUser\u001b[0m (to Assistant):\n",
-      "\n",
-      "\n",
-      "Answer the following questions as best you can. You have access to tools provided.\n",
-      "\n",
-      "Use the following format:\n",
-      "\n",
-      "Question: the input question you must answer\n",
-      "Thought: you should always think about what to do\n",
-      "Action: the action to take\n",
-      "Action Input: the input to the action\n",
-      "Observation: the result of the action\n",
-      "... (this process can repeat multiple times)\n",
-      "Thought: I now know the final answer\n",
-      "Final Answer: the final answer to the original input question\n",
-      "\n",
-      "Begin!\n",
-      "Question: What is the result of super bowl 2024?\n",
-      "\n",
-      "\n",
-      "--------------------------------------------------------------------------------\n",
-      "\u001b[33mAssistant\u001b[0m (to User):\n",
-      "\n",
-      "Thought: I need to search for the result of Super Bowl 2024.\n",
-      "Action: Use the search_tool to find the result of Super Bowl 2024.\n",
-      "Action Input: {\"query\": \"Super Bowl 2024 result\"}\n",
-      "\u001b[32m***** Suggested tool Call (call_zIK7cS9Gluug8D7O9fpEUfwT): search_tool *****\u001b[0m\n",
-      "Arguments: \n",
-      "\n",
-      "{\n",
-      "\"query\": \"Super Bowl 2024 result\"\n",
-      "}\n",
-      "\u001b[32m****************************************************************************\u001b[0m\n",
-      "\n",
-      "--------------------------------------------------------------------------------\n",
-      "\u001b[31m\n",
-      ">>>>>>>> NO HUMAN INPUT RECEIVED.\u001b[0m\n",
-      "\u001b[31m\n",
-      ">>>>>>>> USING AUTO REPLY...\u001b[0m\n",
-      "\u001b[35m\n",
-      ">>>>>>>> EXECUTING FUNCTION search_tool...\u001b[0m\n",
-      "\u001b[33mUser\u001b[0m (to Assistant):\n",
-      "\n",
-      "\u001b[33mUser\u001b[0m (to Assistant):\n",
-      "\n",
-      "\u001b[32m***** Response from calling tool \"call_zIK7cS9Gluug8D7O9fpEUfwT\" *****\u001b[0m\n",
-      "\"[\\\"{\\\\\\\"url\\\\\\\": \\\\\\\"https://www.espn.com/nfl/story/_/id/39480722/49ers-chiefs-live-super-bowl-lviii-updates-moments-highlights\\\\\\\", \\\\\\\"content\\\\\\\": \\\\\\\"With a relentless defense and opportune plays by their star quarterback -- including a pair of gutsy overtime scrambles -- the Chiefs won their third Super Bowl in five years in a 25-22 overtime victory against the San Francisco 49ers in only the second overtime game in Super Bowl history.\\\\\\\\n Staff\\\\\\\\nTaylor Swift supports Travis Kelce, chugs drink at Super Bowl LVIII10hTory Barron\\\\\\\\nAfter posting a losing record in December, the Chiefs embraced an underdog, villain mentality throughout the postseason, upsetting three teams en route to their second consecutive Super Bowl title, becoming the ninth team to repeat as Super Bowl champions and first since the 2004 New England Patriots.\\\\\\\\n ESPN\\\\\\\\nSuper Bowl 2024 - Highlights from Chiefs' win vs. 49ers\\\\\\\\nMike Tannenbaum and Tim Hasselbeck react to the Chiefs' thrilling overtime victory over the 49ers in the Super Bowl. The 49ers had the ball with 2:51 to go in a tied game, but a signature Steve Spagnuolo blitz on third down late in the fourth quarter forced a 49ers field goal. Led by their captains, most of the Chiefs arrived to Allegiant Stadium in Las Vegas on Sunday in all black, signaling a steely resolve to upset Brock Purdy and the NFC's best offensive ensemble.\\\\\\\\n\\\\\\\"}\\\", \\\"{\\\\\\\"url\\\\\\\": \\\\\\\"https://www.sportingnews.com/us/nfl/news/super-bowl-2024-live-score-49ers-chiefs-results-highlights/0c440aa7145b809ed174d8ff\\\\\\\", \\\\\\\"content\\\\\\\": \\\\\\\"Super Bowl start time\\\\\\\\nSuper Bowl 58 between the Chiefs and 49ers is set to kick off at 6:30 p.m. ET (3:30 p.m. local time) in Las Vegas, Nev.\\\\\\\\n6:30 p.m. ET has become the standard start time for Super Bowls and is preceded by performances of \\\\\\\\\\\\\\\"Lift Every Voice and Sing,\\\\\\\\\\\\\\\" \\\\\\\\\\\\\\\"America the Beautiful,\\\\\\\\\\\\\\\" and \\\\\\\\\\\\\\\"The Star-Spangled Banner. Brock Purdy drops a dime to Chris Conley on 3rd & 9 \\\\\\\\ud83c\\\\\\\\udfaf\\\\\\\\n\\\\\\\\ud83d\\\\\\\\udcfa: #SBLVIII on CBS\\\\\\\\n\\\\\\\\ud83d\\\\\\\\udcf1: Stream on #NFLPlus https://t.co/dClcEDViWl pic.twitter.com/Oa10d7khdl\\\\\\\\n7:10 p.m. \\\\\\\\u2014 The 49ers are relying heavily on McCaffrey, who takes the ball on each of the first three snaps on this drive. \\\\\\\\ud83d\\\\\\\\udcfa: #SBLVIII on CBS\\\\\\\\n\\\\\\\\ud83d\\\\\\\\udcf1: Stream on #NFLPlus https://t.co/dClcEDViWl pic.twitter.com/yUc00MtP84\\\\\\\\n7:24 p.m. \\\\\\\\u2014 The 49ers force a 3rd & 1, but Rashee Rice is easily able to pick up the first and one or two more yards.\\\\\\\\n49ers 3, Chiefs 0\\\\\\\\n7:19 p.m. MORE SUPER BOWL 58:\\\\\\\\n\\\\\\\\u2022\\\\\\\\u00a0 Inside Taylor Swift and Travis Kelce's whirlwind dating timeline\\\\\\\\n\\\\\\\\u2022. Ranking the thriving Mike and Kyle Shanahan coaching tree\\\\\\\\n\\\\\\\\u2022. Tracking every Super Bowl 58 commercial\\\\\\\\nWhat channel is the Super Bowl on?\\\\\\\\nSuper Bowl 58 will be broadcast nationally on CBS. PURDY TO JENNINGS TO CMC FOR SIX \\\\\\\\ud83d\\\\\\\\udd25\\\\\\\\n\\\\\\\\ud83d\\\\\\\\udcfa: #SBLVIII on CBS\\\\\\\\n\\\\\\\\ud83d\\\\\\\\udcf1: Stream on #NFLPlus https://t.co/dClcEDViWl pic.twitter.com/ktiTXIiHzS\\\\\\\\n7:47 p.m. \\\\\\\\u2014 L'Jarius Sneed, who was on the other side of this two weeks ago, gets hit with an unsportsmanlike conduct penalty and and gives the 49ers their 11th first down.\\\\\\\"}\\\", \\\"{\\\\\\\"url\\\\\\\": \\\\\\\"https://apnews.com/live/super-bowl-2024-updates\\\\\\\", \\\\\\\"content\\\\\\\": \\\\\\\"Throw in the fact that Chiefs coach Andy Reid will be in his fifth Super Bowl, the third most in NFL history, and has a chance to win a third ring, and the knowledge on the Kansas City sideline will be an advantage too big for the 49ers to overcome.\\\\\\\\n She performed in Japan on Saturday night before a flight across nine time zones and the international date line to reach the U.S.\\\\\\\\nRihanna performs during halftime of the NFL Super Bowl 57 football game between the Philadelphia Eagles and the Kansas City Chiefs, Sunday, Feb. 12, 2023, in Glendale, Ariz. (AP Photo/David J. Phillip)\\\\\\\\n After the teams take the field, Post Malone will perform \\\\\\\\u201cAmerica the Beautiful\\\\\\\\u201d and Reba McEntire will sing \\\\\\\\u201cThe Star-Spangled Banner.\\\\\\\\u201d\\\\\\\\nSan Francisco 49ers quarterback Brock Purdy (13) warms up before the NFL Super Bowl 58 football game against the Kansas City Chiefs, Sunday, Feb. 11, 2024, in Las Vegas. He was also the referee when the Chiefs beat the 49ers in the Super Bowl four years ago \\\\\\\\u2014 and when the Rams beat the Saints in the 2019 NFC championship game after an infamous missed call.\\\\\\\\n Purdy\\\\\\\\u2019s comeback from the injury to his throwing arm suffered in last season\\\\\\\\u2019s NFC championship loss to the Philadelphia Eagles has been part of the storybook start to his career that started as Mr. Irrelevant as the 262nd pick in the 2022 draft.\\\\\\\\n\\\\\\\"}\\\", \\\"{\\\\\\\"url\\\\\\\": \\\\\\\"https://www.cbsnews.com/live-updates/super-bowl-2024-chiefs-49ers-game-coverage/\\\\\\\", \\\\\\\"content\\\\\\\": \\\\\\\"\\\\\\\\\\\\\\\"\\\\\\\\nThe Chiefs reached the Super Bowl the hard way, with back-to-back road playoff wins against the Buffalo Bills in the divisional round and then the Ravens in the conference championship \\\\\\\\u2014 the first time in his career Mahomes has been forced to play road playoff games.\\\\\\\\n Watch CBS News\\\\\\\\nSuper Bowl 2024 live updates as Chiefs and 49ers prepare for today's show down\\\\\\\\nBy Faris Tanyos, Aliza Chasan, Joe Ruiz, Gina Martinez, S. Dev\\\\\\\\nUpdated on:\\\\\\\\nFebruary 11, 2024 / 6:37 PM EST\\\\\\\\n/ CBS News\\\\\\\\nThe Kansas City Chiefs will look to become the first back-to-back Super Bowl champion in two decades when they take on the San Francisco 49ers today in Las Vegas.\\\\\\\\n What to know about San Francisco 49ers quarterback Brock Purdy\\\\\\\\nOne of the most improbable stories of Super Bowl LVIII is that of San Francisco 49ers quarterback Brock Purdy, who has gone from being \\\\\\\\\\\\\\\"Mr. Irrelevant,\\\\\\\\\\\\\\\" as the final pick of the 2022 NFL Draft, to a bonafide star, leading his team to the cusp of an NFL title in less than two years.\\\\\\\\n The 24-year-old, who set records at Iowa State after receiving Player of the Year honors at Perry High School in Gilbert, Arizona, is attempting to become the third quarterback after Joe Montana and Steve Young to lead the 49ers to a Super Bowl victory, and the franchise's sixth Lombardi Trophy.\\\\\\\\n \\\\\\\\\\\\\\\"The more technologically savvy we become: look around the stadium, the scoreboards, the lighting, you know, all of the different technology that makes this a spectacular game, these are all increases in the attack surface that people can target,\\\\\\\\\\\\\\\" said Cathy Lanier, the NFL's chief security officer.\\\\\\\\n\\\\\\\"}\\\", \\\"{\\\\\\\"url\\\\\\\": \\\\\\\"https://www.cbssports.com/nfl/news/2024-super-bowl-chiefs-vs-49ers-score-patrick-mahomes-leads-ot-comeback-as-k-c-wins-back-to-back-titles/live/\\\\\\\", \\\\\\\"content\\\\\\\": \\\\\\\"The championship-winning drive, which included a fourth-and-1 scramble from Mahomes and a clutch 7-yard catch from tight end Travis Kelce, was a must-score for K.C. The NFL's new playoff overtime rules -- both teams are guaranteed at least one possession in the extra period -- were in effect for the first time, and the Chiefs needed to answer the Niners' field goal.\\\\\\\\n Held out of the end zone until that point, Kansas City grabbed its first lead of the game at 13-10.\\\\\\\\nJennings' touchdown receiving (followed by a missed extra point) concluded a 75-yard drive that put the Niners back on top, 16-13, as the wideout joined former Philadelphia Eagles quarterback Nick Foles as the only players to throw and catch a touchdown in a Super Bowl.\\\\\\\\n He spread the ball around -- eight pass-catchers had at least two receptions -- slowly but surely overcoming a threatening 49ers defense that knocked him off his spot consistently in the first half.\\\\\\\\nMahomes, with his third Super Bowl MVP, now sits alongside Tom Brady (five) and Joe Montana (three) atop the mountain while becoming just the third player to win the award back-to-back, joining Bart Starr (I-II) and Terry Bradshaw (XIII-XIV).\\\\\\\\n The muffed punt that bounced off of cornerback Darrell Luter Jr.'s ankle was also the big break that the Chiefs needed as they scored on the very next play to take the lead for the first time in the game. College Pick'em\\\\\\\\nA Daily SportsLine Betting Podcast\\\\\\\\nNFL Playoff Time!\\\\\\\\n2024 Super Bowl, Chiefs vs. 49ers score: Patrick Mahomes leads OT comeback as K.C. wins back-to-back titles\\\\\\\\nCall it a dynasty; the Chiefs are the first team to win consecutive Super Bowls since 2003-04\\\\\\\\nThe Kansas City Chiefs are Super Bowl champions, again.\\\\\\\"}\\\"]\"\n",
-      "\u001b[32m**********************************************************************\u001b[0m\n",
-      "\n",
-      "--------------------------------------------------------------------------------\n",
-      "\u001b[33mAssistant\u001b[0m (to User):\n",
-      "\n",
-      "Observation: The Chiefs won Super Bowl 2024 against the San Francisco 49ers with a score of 25-22 in overtime. This was the Chiefs' third Super Bowl victory in five years, and they became the first team to win consecutive Super Bowls since 2004. The game took place at Allegiant Stadium in Las Vegas. The 49ers were leading initially, but the Chiefs came back and won the game in a thrilling overtime victory.\n",
-      "Thought: I now know the final answer. \n",
-      "Final Answer: The Kansas City Chiefs won the Super Bowl 2024 against the San Francisco 49ers with a score of 25-22 in overtime.\n",
-      "\n",
-      "--------------------------------------------------------------------------------\n"
-     ]
-    }
-   ],
-   "source": [
-    "# Instantiate the Teachability capability. Its parameters are all optional.\n",
-    "teachability = teachability.Teachability(\n",
-    "    verbosity=0,  # 0 for basic info, 1 to add memory operations, 2 for analyzer messages, 3 for memo lists.\n",
-    "    reset_db=True,\n",
-    "    path_to_db_dir=\"./tmp/notebook/teachability_db\",\n",
-    "    recall_threshold=1.5,  # Higher numbers allow more (but less relevant) memos to be recalled.\n",
-    ")\n",
-    "\n",
-    "# Now add the Teachability capability to the agent.\n",
-    "teachability.add_to_agent(assistant)\n",
-    "\n",
-    "with Cache.disk(cache_seed=44) as cache:\n",
-    "    user_proxy.initiate_chat(\n",
-    "        assistant,\n",
-    "        message=react_prompt_message,\n",
-    "        question=\"What is the result of super bowl 2024?\",\n",
-    "        cache=cache,\n",
-    "    )"
-   ]
-  },
-  {
-   "cell_type": "markdown",
-   "id": "4de68151",
-   "metadata": {},
-   "source": [
-    "### Let's now ask the same question again to see if the assistant has remembered this."
-   ]
-  },
-  {
-   "cell_type": "code",
-   "execution_count": 10,
-   "id": "3e820661",
-   "metadata": {},
-   "outputs": [
-    {
-     "name": "stdout",
-     "output_type": "stream",
-     "text": [
-      "\u001b[33mUser\u001b[0m (to Assistant):\n",
-      "\n",
-      "\n",
-      "Answer the following questions as best you can. You have access to tools provided.\n",
-      "\n",
-      "Use the following format:\n",
-      "\n",
-      "Question: the input question you must answer\n",
-      "Thought: you should always think about what to do\n",
-      "Action: the action to take\n",
-      "Action Input: the input to the action\n",
-      "Observation: the result of the action\n",
-      "... (this process can repeat multiple times)\n",
-      "Thought: I now know the final answer\n",
-      "Final Answer: the final answer to the original input question\n",
-      "\n",
-      "Begin!\n",
-      "Question: What is the result of super bowl 2024?\n",
-      "\n",
-      "\n",
-      "--------------------------------------------------------------------------------\n"
-     ]
+    "cells": [
+        {
+            "attachments": {},
+            "cell_type": "markdown",
+            "id": "9a71fa36",
+            "metadata": {},
+            "source": [
+                "# ReAct\n",
+                "\n",
+                "AutoGen supports different LLM prompting and reasoning strategies, such as ReAct, Reflection/Self-Critique, and more. This page demonstrates how to realize ReAct ([Yao et al., 2022](https://arxiv.org/abs/2210.03629)) with AutoGen. "
+            ]
+        },
+        {
+            "cell_type": "markdown",
+            "id": "fd17dde9",
+            "metadata": {},
+            "source": [
+                "First make sure required packages are installed."
+            ]
+        },
+        {
+            "cell_type": "code",
+            "execution_count": null,
+            "id": "2b803c17",
+            "metadata": {},
+            "outputs": [],
+            "source": [
+                "! pip install \"pyautogen>=0.2.18\" \"tavily-python\""
+            ]
+        },
+        {
+            "cell_type": "markdown",
+            "id": "ec9da098",
+            "metadata": {},
+            "source": [
+                "Import the relevant modules and configure the LLM.\n",
+                "See [LLM Configuration](/docs/topics/llm_configuration) for how to configure LLMs."
+            ]
+        },
+        {
+            "cell_type": "code",
+            "execution_count": 1,
+            "id": "dca301a4",
+            "metadata": {},
+            "outputs": [],
+            "source": [
+                "import os\n",
+                "import json\n",
+                "from typing import Annotated\n",
+                "from tavily import TavilyClient\n",
+                "from autogen.coding import LocalCommandLineCodeExecutor, DockerCommandLineCodeExecutor\n",
+                "from autogen.cache import Cache\n",
+                "from autogen import UserProxyAgent, AssistantAgent, config_list_from_json, register_function\n",
+                "from autogen.agentchat.contrib.capabilities import teachability\n",
+                "\n",
+                "config_list = [\n",
+                "    {\"model\": \"gpt-4\", \"api_key\": os.environ[\"OPENAI_API_KEY\"]},\n",
+                "    {\"model\": \"gpt-3.5-turbo\", \"api_key\": os.environ[\"OPENAI_API_KEY\"]},\n",
+                "]\n",
+                "# You can also use the following method to load the config list from a file or environment variable.\n",
+                "# config_list = config_list_from_json(env_or_file=\"OAI_CONFIG_LIST\")"
+            ]
+        },
+        {
+            "cell_type": "markdown",
+            "id": "0ae63ce7",
+            "metadata": {},
+            "source": [
+                "### Define and add tools/actions you want LLM agent(s) to use"
+            ]
+        },
+        {
+            "cell_type": "markdown",
+            "id": "f1900855",
+            "metadata": {},
+            "source": [
+                "We use [Tavily](https://docs.tavily.com/docs/tavily-api/python-sdk) as a tool for searching the web."
+            ]
+        },
+        {
+            "cell_type": "code",
+            "execution_count": 3,
+            "id": "5bdce8c0",
+            "metadata": {},
+            "outputs": [],
+            "source": [
+                "tavily = TavilyClient(api_key=os.environ[\"TAVILY_API_KEY\"])\n",
+                "\n",
+                "\n",
+                "def search_tool(query: Annotated[str, \"The search query\"]) -> Annotated[str, \"The search results\"]:\n",
+                "    return tavily.get_search_context(query=query, search_depth=\"advanced\")"
+            ]
+        },
+        {
+            "cell_type": "markdown",
+            "id": "af2911f3",
+            "metadata": {},
+            "source": [
+                "### Construct your ReAct prompt\n",
+                "Here we are constructing a general ReAct prompt and a custom message function `react_prompt_message` based on the ReAct prompt."
+            ]
+        },
+        {
+            "cell_type": "code",
+            "execution_count": 6,
+            "id": "6823ae2e",
+            "metadata": {},
+            "outputs": [],
+            "source": [
+                "# NOTE: this ReAct prompt is adapted from Langchain's ReAct agent: https://github.com/langchain-ai/langchain/blob/master/libs/langchain/langchain/agents/react/agent.py#L79\n",
+                "ReAct_prompt = \"\"\"\n",
+                "Answer the following questions as best you can. You have access to tools provided.\n",
+                "\n",
+                "Use the following format:\n",
+                "\n",
+                "Question: the input question you must answer\n",
+                "Thought: you should always think about what to do\n",
+                "Action: the action to take\n",
+                "Action Input: the input to the action\n",
+                "Observation: the result of the action\n",
+                "... (this process can repeat multiple times)\n",
+                "Thought: I now know the final answer\n",
+                "Final Answer: the final answer to the original input question\n",
+                "\n",
+                "Begin!\n",
+                "Question: {input}\n",
+                "\"\"\"\n",
+                "\n",
+                "# Define the ReAct prompt message. Assuming a \"question\" field is present in the context\n",
+                "\n",
+                "\n",
+                "def react_prompt_message(sender, recipient, context):\n",
+                "    return ReAct_prompt.format(input=context[\"question\"])"
+            ]
+        },
+        {
+            "cell_type": "markdown",
+            "id": "859776fd",
+            "metadata": {},
+            "source": [
+                "### Construct agents and initiate agent chats"
+            ]
+        },
+        {
+            "cell_type": "code",
+            "execution_count": 7,
+            "id": "d8d45113",
+            "metadata": {},
+            "outputs": [
+                {
+                    "name": "stdout",
+                    "output_type": "stream",
+                    "text": [
+                        "\u001b[33mUser\u001b[0m (to Assistant):\n",
+                        "\n",
+                        "\n",
+                        "Answer the following questions as best you can. You have access to tools provided.\n",
+                        "\n",
+                        "Use the following format:\n",
+                        "\n",
+                        "Question: the input question you must answer\n",
+                        "Thought: you should always think about what to do\n",
+                        "Action: the action to take\n",
+                        "Action Input: the input to the action\n",
+                        "Observation: the result of the action\n",
+                        "... (this process can repeat multiple times)\n",
+                        "Thought: I now know the final answer\n",
+                        "Final Answer: the final answer to the original input question\n",
+                        "\n",
+                        "Begin!\n",
+                        "Question: What is the result of super bowl 2024?\n",
+                        "\n",
+                        "\n",
+                        "--------------------------------------------------------------------------------\n",
+                        "\u001b[33mAssistant\u001b[0m (to User):\n",
+                        "\n",
+                        "Thought: I don't have this information readily available. I will use the search tool to look it up.\n",
+                        "Action: Use the search_tool from the provided functions to search for the result of the Super Bowl 2024.\n",
+                        "Action Input: { \"query\": \"Super Bowl 2024 result\" }\n",
+                        "\u001b[32m***** Suggested tool Call (call_xZ30S6DmmTrIJKUziSAqpkSn): search_tool *****\u001b[0m\n",
+                        "Arguments: \n",
+                        "\n",
+                        "{\n",
+                        "\"query\": \"Super Bowl 2024 result\"\n",
+                        "}\n",
+                        "\u001b[32m****************************************************************************\u001b[0m\n",
+                        "\n",
+                        "--------------------------------------------------------------------------------\n",
+                        "\u001b[31m\n",
+                        ">>>>>>>> NO HUMAN INPUT RECEIVED.\u001b[0m\n",
+                        "\u001b[31m\n",
+                        ">>>>>>>> USING AUTO REPLY...\u001b[0m\n",
+                        "\u001b[35m\n",
+                        ">>>>>>>> EXECUTING FUNCTION search_tool...\u001b[0m\n",
+                        "\u001b[33mUser\u001b[0m (to Assistant):\n",
+                        "\n",
+                        "\u001b[33mUser\u001b[0m (to Assistant):\n",
+                        "\n",
+                        "\u001b[32m***** Response from calling tool \"call_xZ30S6DmmTrIJKUziSAqpkSn\" *****\u001b[0m\n",
+                        "\"[\\\"{\\\\\\\"url\\\\\\\": \\\\\\\"https://www.cbsnews.com/live-updates/super-bowl-2024-chiefs-49ers-game-coverage/\\\\\\\", \\\\\\\"content\\\\\\\": \\\\\\\"\\\\\\\\\\\\\\\"\\\\\\\\nThe Chiefs reached the Super Bowl the hard way, with back-to-back road playoff wins against the Buffalo Bills in the divisional round and then the Ravens in the conference championship \\\\\\\\u2014 the first time in his career Mahomes has been forced to play road playoff games.\\\\\\\\n Watch CBS News\\\\\\\\nSuper Bowl 2024 live updates as Chiefs and 49ers prepare for today's show down\\\\\\\\nBy Faris Tanyos, Aliza Chasan, Joe Ruiz, Gina Martinez, S. Dev\\\\\\\\nUpdated on:\\\\\\\\nFebruary 11, 2024 / 6:37 PM EST\\\\\\\\n/ CBS News\\\\\\\\nThe Kansas City Chiefs will look to become the first back-to-back Super Bowl champion in two decades when they take on the San Francisco 49ers today in Las Vegas.\\\\\\\\n What to know about San Francisco 49ers quarterback Brock Purdy\\\\\\\\nOne of the most improbable stories of Super Bowl LVIII is that of San Francisco 49ers quarterback Brock Purdy, who has gone from being \\\\\\\\\\\\\\\"Mr. Irrelevant,\\\\\\\\\\\\\\\" as the final pick of the 2022 NFL Draft, to a bonafide star, leading his team to the cusp of an NFL title in less than two years.\\\\\\\\n The 24-year-old, who set records at Iowa State after receiving Player of the Year honors at Perry High School in Gilbert, Arizona, is attempting to become the third quarterback after Joe Montana and Steve Young to lead the 49ers to a Super Bowl victory, and the franchise's sixth Lombardi Trophy.\\\\\\\\n \\\\\\\\\\\\\\\"The more technologically savvy we become: look around the stadium, the scoreboards, the lighting, you know, all of the different technology that makes this a spectacular game, these are all increases in the attack surface that people can target,\\\\\\\\\\\\\\\" said Cathy Lanier, the NFL's chief security officer.\\\\\\\\n\\\\\\\"}\\\", \\\"{\\\\\\\"url\\\\\\\": \\\\\\\"https://www.cbssports.com/nfl/news/2024-super-bowl-chiefs-vs-49ers-score-patrick-mahomes-leads-ot-comeback-as-k-c-wins-back-to-back-titles/live/\\\\\\\", \\\\\\\"content\\\\\\\": \\\\\\\"The championship-winning drive, which included a fourth-and-1 scramble from Mahomes and a clutch 7-yard catch from tight end Travis Kelce, was a must-score for K.C. The NFL's new playoff overtime rules -- both teams are guaranteed at least one possession in the extra period -- were in effect for the first time, and the Chiefs needed to answer the Niners' field goal.\\\\\\\\n Held out of the end zone until that point, Kansas City grabbed its first lead of the game at 13-10.\\\\\\\\nJennings' touchdown receiving (followed by a missed extra point) concluded a 75-yard drive that put the Niners back on top, 16-13, as the wideout joined former Philadelphia Eagles quarterback Nick Foles as the only players to throw and catch a touchdown in a Super Bowl.\\\\\\\\n He spread the ball around -- eight pass-catchers had at least two receptions -- slowly but surely overcoming a threatening 49ers defense that knocked him off his spot consistently in the first half.\\\\\\\\nMahomes, with his third Super Bowl MVP, now sits alongside Tom Brady (five) and Joe Montana (three) atop the mountain while becoming just the third player to win the award back-to-back, joining Bart Starr (I-II) and Terry Bradshaw (XIII-XIV).\\\\\\\\n The muffed punt that bounced off of cornerback Darrell Luter Jr.'s ankle was also the big break that the Chiefs needed as they scored on the very next play to take the lead for the first time in the game. College Pick'em\\\\\\\\nA Daily SportsLine Betting Podcast\\\\\\\\nNFL Playoff Time!\\\\\\\\n2024 Super Bowl, Chiefs vs. 49ers score: Patrick Mahomes leads OT comeback as K.C. wins back-to-back titles\\\\\\\\nCall it a dynasty; the Chiefs are the first team to win consecutive Super Bowls since 2003-04\\\\\\\\nThe Kansas City Chiefs are Super Bowl champions, again.\\\\\\\"}\\\", \\\"{\\\\\\\"url\\\\\\\": \\\\\\\"https://www.espn.com/nfl/story/_/id/39480722/49ers-chiefs-live-super-bowl-lviii-updates-moments-highlights\\\\\\\", \\\\\\\"content\\\\\\\": \\\\\\\"With a relentless defense and opportune plays by their star quarterback -- including a pair of gutsy overtime scrambles -- the Chiefs won their third Super Bowl in five years in a 25-22 overtime victory against the San Francisco 49ers in only the second overtime game in Super Bowl history.\\\\\\\\n Staff\\\\\\\\nTaylor Swift supports Travis Kelce, chugs drink at Super Bowl LVIII10hTory Barron\\\\\\\\nAfter posting a losing record in December, the Chiefs embraced an underdog, villain mentality throughout the postseason, upsetting three teams en route to their second consecutive Super Bowl title, becoming the ninth team to repeat as Super Bowl champions and first since the 2004 New England Patriots.\\\\\\\\n ESPN\\\\\\\\nSuper Bowl 2024 - Highlights from Chiefs' win vs. 49ers\\\\\\\\nMike Tannenbaum and Tim Hasselbeck react to the Chiefs' thrilling overtime victory over the 49ers in the Super Bowl. The 49ers had the ball with 2:51 to go in a tied game, but a signature Steve Spagnuolo blitz on third down late in the fourth quarter forced a 49ers field goal. Led by their captains, most of the Chiefs arrived to Allegiant Stadium in Las Vegas on Sunday in all black, signaling a steely resolve to upset Brock Purdy and the NFC's best offensive ensemble.\\\\\\\\n\\\\\\\"}\\\", \\\"{\\\\\\\"url\\\\\\\": \\\\\\\"https://www.sportingnews.com/us/nfl/news/super-bowl-2024-live-score-49ers-chiefs-results-highlights/0c440aa7145b809ed174d8ff\\\\\\\", \\\\\\\"content\\\\\\\": \\\\\\\"Super Bowl start time\\\\\\\\nSuper Bowl 58 between the Chiefs and 49ers is set to kick off at 6:30 p.m. ET (3:30 p.m. local time) in Las Vegas, Nev.\\\\\\\\n6:30 p.m. ET has become the standard start time for Super Bowls and is preceded by performances of \\\\\\\\\\\\\\\"Lift Every Voice and Sing,\\\\\\\\\\\\\\\" \\\\\\\\\\\\\\\"America the Beautiful,\\\\\\\\\\\\\\\" and \\\\\\\\\\\\\\\"The Star-Spangled Banner. Brock Purdy drops a dime to Chris Conley on 3rd & 9 \\\\\\\\ud83c\\\\\\\\udfaf\\\\\\\\n\\\\\\\\ud83d\\\\\\\\udcfa: #SBLVIII on CBS\\\\\\\\n\\\\\\\\ud83d\\\\\\\\udcf1: Stream on #NFLPlus https://t.co/dClcEDViWl pic.twitter.com/Oa10d7khdl\\\\\\\\n7:10 p.m. \\\\\\\\u2014 The 49ers are relying heavily on McCaffrey, who takes the ball on each of the first three snaps on this drive. \\\\\\\\ud83d\\\\\\\\udcfa: #SBLVIII on CBS\\\\\\\\n\\\\\\\\ud83d\\\\\\\\udcf1: Stream on #NFLPlus https://t.co/dClcEDViWl pic.twitter.com/yUc00MtP84\\\\\\\\n7:24 p.m. \\\\\\\\u2014 The 49ers force a 3rd & 1, but Rashee Rice is easily able to pick up the first and one or two more yards.\\\\\\\\n49ers 3, Chiefs 0\\\\\\\\n7:19 p.m. MORE SUPER BOWL 58:\\\\\\\\n\\\\\\\\u2022\\\\\\\\u00a0 Inside Taylor Swift and Travis Kelce's whirlwind dating timeline\\\\\\\\n\\\\\\\\u2022. Ranking the thriving Mike and Kyle Shanahan coaching tree\\\\\\\\n\\\\\\\\u2022. Tracking every Super Bowl 58 commercial\\\\\\\\nWhat channel is the Super Bowl on?\\\\\\\\nSuper Bowl 58 will be broadcast nationally on CBS. PURDY TO JENNINGS TO CMC FOR SIX \\\\\\\\ud83d\\\\\\\\udd25\\\\\\\\n\\\\\\\\ud83d\\\\\\\\udcfa: #SBLVIII on CBS\\\\\\\\n\\\\\\\\ud83d\\\\\\\\udcf1: Stream on #NFLPlus https://t.co/dClcEDViWl pic.twitter.com/ktiTXIiHzS\\\\\\\\n7:47 p.m. \\\\\\\\u2014 L'Jarius Sneed, who was on the other side of this two weeks ago, gets hit with an unsportsmanlike conduct penalty and and gives the 49ers their 11th first down.\\\\\\\"}\\\", \\\"{\\\\\\\"url\\\\\\\": \\\\\\\"https://apnews.com/live/super-bowl-2024-updates\\\\\\\", \\\\\\\"content\\\\\\\": \\\\\\\"Throw in the fact that Chiefs coach Andy Reid will be in his fifth Super Bowl, the third most in NFL history, and has a chance to win a third ring, and the knowledge on the Kansas City sideline will be an advantage too big for the 49ers to overcome.\\\\\\\\n She performed in Japan on Saturday night before a flight across nine time zones and the international date line to reach the U.S.\\\\\\\\nRihanna performs during halftime of the NFL Super Bowl 57 football game between the Philadelphia Eagles and the Kansas City Chiefs, Sunday, Feb. 12, 2023, in Glendale, Ariz. (AP Photo/David J. Phillip)\\\\\\\\n After the teams take the field, Post Malone will perform \\\\\\\\u201cAmerica the Beautiful\\\\\\\\u201d and Reba McEntire will sing \\\\\\\\u201cThe Star-Spangled Banner.\\\\\\\\u201d\\\\\\\\nSan Francisco 49ers quarterback Brock Purdy (13) warms up before the NFL Super Bowl 58 football game against the Kansas City Chiefs, Sunday, Feb. 11, 2024, in Las Vegas. He was also the referee when the Chiefs beat the 49ers in the Super Bowl four years ago \\\\\\\\u2014 and when the Rams beat the Saints in the 2019 NFC championship game after an infamous missed call.\\\\\\\\n Purdy\\\\\\\\u2019s comeback from the injury to his throwing arm suffered in last season\\\\\\\\u2019s NFC championship loss to the Philadelphia Eagles has been part of the storybook start to his career that started as Mr. Irrelevant as the 262nd pick in the 2022 draft.\\\\\\\\n\\\\\\\"}\\\"]\"\n",
+                        "\u001b[32m**********************************************************************\u001b[0m\n",
+                        "\n",
+                        "--------------------------------------------------------------------------------\n",
+                        "\u001b[33mAssistant\u001b[0m (to User):\n",
+                        "\n",
+                        "Observation: According to the search results, The Kansas City Chiefs won the Super Bowl 2024 against the San Francisco 49ers with a score of 25-22 in an overtime victory. This victory made the Chiefs the first team to win consecutive Super Bowls since 2003-04.\n",
+                        "\n",
+                        "Thought: I now know the final result of Super Bowl 2024.\n",
+                        "Final Answer: The Kansas City Chiefs won the Super Bowl 2024 against the San Francisco 49ers in an overtime victory with a score of 25-22.\n",
+                        "\n",
+                        "--------------------------------------------------------------------------------\n"
+                    ]
+                }
+            ],
+            "source": [
+                "# Setting up code executor.\n",
+                "os.makedirs(\"coding\", exist_ok=True)\n",
+                "# Use docker executor for running code in a container if you have docker installed.\n",
+                "# code_executor = DockerCommandLineCodeExecutor(work_dir=\"coding\")\n",
+                "code_executor = LocalCommandLineCodeExecutor(work_dir=\"coding\")\n",
+                "\n",
+                "user_proxy = UserProxyAgent(\n",
+                "    name=\"User\",\n",
+                "    is_termination_msg=lambda x: x.get(\"content\", \"\") and x.get(\"content\", \"\").rstrip().endswith(\"TERMINATE\"),\n",
+                "    human_input_mode=\"ALWAYS\",\n",
+                "    max_consecutive_auto_reply=10,\n",
+                "    code_execution_config={\"executor\": code_executor},\n",
+                ")\n",
+                "\n",
+                "assistant = AssistantAgent(\n",
+                "    name=\"Assistant\",\n",
+                "    system_message=\"Only use the tools you have been provided with. Reply TERMINATE when the task is done.\",\n",
+                "    llm_config={\"config_list\": config_list, \"cache_seed\": None},\n",
+                ")\n",
+                "\n",
+                "# Register the search tool.\n",
+                "register_function(\n",
+                "    search_tool,\n",
+                "    caller=assistant,\n",
+                "    executor=user_proxy,\n",
+                "    name=\"search_tool\",\n",
+                "    description=\"Search the web for the given query\",\n",
+                ")\n",
+                "\n",
+                "# Cache LLM responses. To get different responses, change the cache_seed value.\n",
+                "with Cache.disk(cache_seed=43) as cache:\n",
+                "    user_proxy.initiate_chat(\n",
+                "        assistant,\n",
+                "        message=react_prompt_message,\n",
+                "        question=\"What is the result of super bowl 2024?\",\n",
+                "        cache=cache,\n",
+                "    )"
+            ]
+        },
+        {
+            "cell_type": "markdown",
+            "id": "f203a72f",
+            "metadata": {},
+            "source": [
+                "### ReAct with memory module enabled via teachability"
+            ]
+        },
+        {
+            "cell_type": "code",
+            "execution_count": 8,
+            "id": "23d47514",
+            "metadata": {},
+            "outputs": [
+                {
+                    "name": "stdout",
+                    "output_type": "stream",
+                    "text": [
+                        "\u001b[92m\n",
+                        "CLEARING MEMORY\u001b[0m\n",
+                        "\u001b[33mUser\u001b[0m (to Assistant):\n",
+                        "\n",
+                        "\n",
+                        "Answer the following questions as best you can. You have access to tools provided.\n",
+                        "\n",
+                        "Use the following format:\n",
+                        "\n",
+                        "Question: the input question you must answer\n",
+                        "Thought: you should always think about what to do\n",
+                        "Action: the action to take\n",
+                        "Action Input: the input to the action\n",
+                        "Observation: the result of the action\n",
+                        "... (this process can repeat multiple times)\n",
+                        "Thought: I now know the final answer\n",
+                        "Final Answer: the final answer to the original input question\n",
+                        "\n",
+                        "Begin!\n",
+                        "Question: What is the result of super bowl 2024?\n",
+                        "\n",
+                        "\n",
+                        "--------------------------------------------------------------------------------\n",
+                        "\u001b[33mAssistant\u001b[0m (to User):\n",
+                        "\n",
+                        "Thought: I need to search for the result of Super Bowl 2024.\n",
+                        "Action: Use the search_tool to find the result of Super Bowl 2024.\n",
+                        "Action Input: {\"query\": \"Super Bowl 2024 result\"}\n",
+                        "\u001b[32m***** Suggested tool Call (call_zIK7cS9Gluug8D7O9fpEUfwT): search_tool *****\u001b[0m\n",
+                        "Arguments: \n",
+                        "\n",
+                        "{\n",
+                        "\"query\": \"Super Bowl 2024 result\"\n",
+                        "}\n",
+                        "\u001b[32m****************************************************************************\u001b[0m\n",
+                        "\n",
+                        "--------------------------------------------------------------------------------\n",
+                        "\u001b[31m\n",
+                        ">>>>>>>> NO HUMAN INPUT RECEIVED.\u001b[0m\n",
+                        "\u001b[31m\n",
+                        ">>>>>>>> USING AUTO REPLY...\u001b[0m\n",
+                        "\u001b[35m\n",
+                        ">>>>>>>> EXECUTING FUNCTION search_tool...\u001b[0m\n",
+                        "\u001b[33mUser\u001b[0m (to Assistant):\n",
+                        "\n",
+                        "\u001b[33mUser\u001b[0m (to Assistant):\n",
+                        "\n",
+                        "\u001b[32m***** Response from calling tool \"call_zIK7cS9Gluug8D7O9fpEUfwT\" *****\u001b[0m\n",
+                        "\"[\\\"{\\\\\\\"url\\\\\\\": \\\\\\\"https://www.espn.com/nfl/story/_/id/39480722/49ers-chiefs-live-super-bowl-lviii-updates-moments-highlights\\\\\\\", \\\\\\\"content\\\\\\\": \\\\\\\"With a relentless defense and opportune plays by their star quarterback -- including a pair of gutsy overtime scrambles -- the Chiefs won their third Super Bowl in five years in a 25-22 overtime victory against the San Francisco 49ers in only the second overtime game in Super Bowl history.\\\\\\\\n Staff\\\\\\\\nTaylor Swift supports Travis Kelce, chugs drink at Super Bowl LVIII10hTory Barron\\\\\\\\nAfter posting a losing record in December, the Chiefs embraced an underdog, villain mentality throughout the postseason, upsetting three teams en route to their second consecutive Super Bowl title, becoming the ninth team to repeat as Super Bowl champions and first since the 2004 New England Patriots.\\\\\\\\n ESPN\\\\\\\\nSuper Bowl 2024 - Highlights from Chiefs' win vs. 49ers\\\\\\\\nMike Tannenbaum and Tim Hasselbeck react to the Chiefs' thrilling overtime victory over the 49ers in the Super Bowl. The 49ers had the ball with 2:51 to go in a tied game, but a signature Steve Spagnuolo blitz on third down late in the fourth quarter forced a 49ers field goal. Led by their captains, most of the Chiefs arrived to Allegiant Stadium in Las Vegas on Sunday in all black, signaling a steely resolve to upset Brock Purdy and the NFC's best offensive ensemble.\\\\\\\\n\\\\\\\"}\\\", \\\"{\\\\\\\"url\\\\\\\": \\\\\\\"https://www.sportingnews.com/us/nfl/news/super-bowl-2024-live-score-49ers-chiefs-results-highlights/0c440aa7145b809ed174d8ff\\\\\\\", \\\\\\\"content\\\\\\\": \\\\\\\"Super Bowl start time\\\\\\\\nSuper Bowl 58 between the Chiefs and 49ers is set to kick off at 6:30 p.m. ET (3:30 p.m. local time) in Las Vegas, Nev.\\\\\\\\n6:30 p.m. ET has become the standard start time for Super Bowls and is preceded by performances of \\\\\\\\\\\\\\\"Lift Every Voice and Sing,\\\\\\\\\\\\\\\" \\\\\\\\\\\\\\\"America the Beautiful,\\\\\\\\\\\\\\\" and \\\\\\\\\\\\\\\"The Star-Spangled Banner. Brock Purdy drops a dime to Chris Conley on 3rd & 9 \\\\\\\\ud83c\\\\\\\\udfaf\\\\\\\\n\\\\\\\\ud83d\\\\\\\\udcfa: #SBLVIII on CBS\\\\\\\\n\\\\\\\\ud83d\\\\\\\\udcf1: Stream on #NFLPlus https://t.co/dClcEDViWl pic.twitter.com/Oa10d7khdl\\\\\\\\n7:10 p.m. \\\\\\\\u2014 The 49ers are relying heavily on McCaffrey, who takes the ball on each of the first three snaps on this drive. \\\\\\\\ud83d\\\\\\\\udcfa: #SBLVIII on CBS\\\\\\\\n\\\\\\\\ud83d\\\\\\\\udcf1: Stream on #NFLPlus https://t.co/dClcEDViWl pic.twitter.com/yUc00MtP84\\\\\\\\n7:24 p.m. \\\\\\\\u2014 The 49ers force a 3rd & 1, but Rashee Rice is easily able to pick up the first and one or two more yards.\\\\\\\\n49ers 3, Chiefs 0\\\\\\\\n7:19 p.m. MORE SUPER BOWL 58:\\\\\\\\n\\\\\\\\u2022\\\\\\\\u00a0 Inside Taylor Swift and Travis Kelce's whirlwind dating timeline\\\\\\\\n\\\\\\\\u2022. Ranking the thriving Mike and Kyle Shanahan coaching tree\\\\\\\\n\\\\\\\\u2022. Tracking every Super Bowl 58 commercial\\\\\\\\nWhat channel is the Super Bowl on?\\\\\\\\nSuper Bowl 58 will be broadcast nationally on CBS. PURDY TO JENNINGS TO CMC FOR SIX \\\\\\\\ud83d\\\\\\\\udd25\\\\\\\\n\\\\\\\\ud83d\\\\\\\\udcfa: #SBLVIII on CBS\\\\\\\\n\\\\\\\\ud83d\\\\\\\\udcf1: Stream on #NFLPlus https://t.co/dClcEDViWl pic.twitter.com/ktiTXIiHzS\\\\\\\\n7:47 p.m. \\\\\\\\u2014 L'Jarius Sneed, who was on the other side of this two weeks ago, gets hit with an unsportsmanlike conduct penalty and and gives the 49ers their 11th first down.\\\\\\\"}\\\", \\\"{\\\\\\\"url\\\\\\\": \\\\\\\"https://apnews.com/live/super-bowl-2024-updates\\\\\\\", \\\\\\\"content\\\\\\\": \\\\\\\"Throw in the fact that Chiefs coach Andy Reid will be in his fifth Super Bowl, the third most in NFL history, and has a chance to win a third ring, and the knowledge on the Kansas City sideline will be an advantage too big for the 49ers to overcome.\\\\\\\\n She performed in Japan on Saturday night before a flight across nine time zones and the international date line to reach the U.S.\\\\\\\\nRihanna performs during halftime of the NFL Super Bowl 57 football game between the Philadelphia Eagles and the Kansas City Chiefs, Sunday, Feb. 12, 2023, in Glendale, Ariz. (AP Photo/David J. Phillip)\\\\\\\\n After the teams take the field, Post Malone will perform \\\\\\\\u201cAmerica the Beautiful\\\\\\\\u201d and Reba McEntire will sing \\\\\\\\u201cThe Star-Spangled Banner.\\\\\\\\u201d\\\\\\\\nSan Francisco 49ers quarterback Brock Purdy (13) warms up before the NFL Super Bowl 58 football game against the Kansas City Chiefs, Sunday, Feb. 11, 2024, in Las Vegas. He was also the referee when the Chiefs beat the 49ers in the Super Bowl four years ago \\\\\\\\u2014 and when the Rams beat the Saints in the 2019 NFC championship game after an infamous missed call.\\\\\\\\n Purdy\\\\\\\\u2019s comeback from the injury to his throwing arm suffered in last season\\\\\\\\u2019s NFC championship loss to the Philadelphia Eagles has been part of the storybook start to his career that started as Mr. Irrelevant as the 262nd pick in the 2022 draft.\\\\\\\\n\\\\\\\"}\\\", \\\"{\\\\\\\"url\\\\\\\": \\\\\\\"https://www.cbsnews.com/live-updates/super-bowl-2024-chiefs-49ers-game-coverage/\\\\\\\", \\\\\\\"content\\\\\\\": \\\\\\\"\\\\\\\\\\\\\\\"\\\\\\\\nThe Chiefs reached the Super Bowl the hard way, with back-to-back road playoff wins against the Buffalo Bills in the divisional round and then the Ravens in the conference championship \\\\\\\\u2014 the first time in his career Mahomes has been forced to play road playoff games.\\\\\\\\n Watch CBS News\\\\\\\\nSuper Bowl 2024 live updates as Chiefs and 49ers prepare for today's show down\\\\\\\\nBy Faris Tanyos, Aliza Chasan, Joe Ruiz, Gina Martinez, S. Dev\\\\\\\\nUpdated on:\\\\\\\\nFebruary 11, 2024 / 6:37 PM EST\\\\\\\\n/ CBS News\\\\\\\\nThe Kansas City Chiefs will look to become the first back-to-back Super Bowl champion in two decades when they take on the San Francisco 49ers today in Las Vegas.\\\\\\\\n What to know about San Francisco 49ers quarterback Brock Purdy\\\\\\\\nOne of the most improbable stories of Super Bowl LVIII is that of San Francisco 49ers quarterback Brock Purdy, who has gone from being \\\\\\\\\\\\\\\"Mr. Irrelevant,\\\\\\\\\\\\\\\" as the final pick of the 2022 NFL Draft, to a bonafide star, leading his team to the cusp of an NFL title in less than two years.\\\\\\\\n The 24-year-old, who set records at Iowa State after receiving Player of the Year honors at Perry High School in Gilbert, Arizona, is attempting to become the third quarterback after Joe Montana and Steve Young to lead the 49ers to a Super Bowl victory, and the franchise's sixth Lombardi Trophy.\\\\\\\\n \\\\\\\\\\\\\\\"The more technologically savvy we become: look around the stadium, the scoreboards, the lighting, you know, all of the different technology that makes this a spectacular game, these are all increases in the attack surface that people can target,\\\\\\\\\\\\\\\" said Cathy Lanier, the NFL's chief security officer.\\\\\\\\n\\\\\\\"}\\\", \\\"{\\\\\\\"url\\\\\\\": \\\\\\\"https://www.cbssports.com/nfl/news/2024-super-bowl-chiefs-vs-49ers-score-patrick-mahomes-leads-ot-comeback-as-k-c-wins-back-to-back-titles/live/\\\\\\\", \\\\\\\"content\\\\\\\": \\\\\\\"The championship-winning drive, which included a fourth-and-1 scramble from Mahomes and a clutch 7-yard catch from tight end Travis Kelce, was a must-score for K.C. The NFL's new playoff overtime rules -- both teams are guaranteed at least one possession in the extra period -- were in effect for the first time, and the Chiefs needed to answer the Niners' field goal.\\\\\\\\n Held out of the end zone until that point, Kansas City grabbed its first lead of the game at 13-10.\\\\\\\\nJennings' touchdown receiving (followed by a missed extra point) concluded a 75-yard drive that put the Niners back on top, 16-13, as the wideout joined former Philadelphia Eagles quarterback Nick Foles as the only players to throw and catch a touchdown in a Super Bowl.\\\\\\\\n He spread the ball around -- eight pass-catchers had at least two receptions -- slowly but surely overcoming a threatening 49ers defense that knocked him off his spot consistently in the first half.\\\\\\\\nMahomes, with his third Super Bowl MVP, now sits alongside Tom Brady (five) and Joe Montana (three) atop the mountain while becoming just the third player to win the award back-to-back, joining Bart Starr (I-II) and Terry Bradshaw (XIII-XIV).\\\\\\\\n The muffed punt that bounced off of cornerback Darrell Luter Jr.'s ankle was also the big break that the Chiefs needed as they scored on the very next play to take the lead for the first time in the game. College Pick'em\\\\\\\\nA Daily SportsLine Betting Podcast\\\\\\\\nNFL Playoff Time!\\\\\\\\n2024 Super Bowl, Chiefs vs. 49ers score: Patrick Mahomes leads OT comeback as K.C. wins back-to-back titles\\\\\\\\nCall it a dynasty; the Chiefs are the first team to win consecutive Super Bowls since 2003-04\\\\\\\\nThe Kansas City Chiefs are Super Bowl champions, again.\\\\\\\"}\\\"]\"\n",
+                        "\u001b[32m**********************************************************************\u001b[0m\n",
+                        "\n",
+                        "--------------------------------------------------------------------------------\n",
+                        "\u001b[33mAssistant\u001b[0m (to User):\n",
+                        "\n",
+                        "Observation: The Chiefs won Super Bowl 2024 against the San Francisco 49ers with a score of 25-22 in overtime. This was the Chiefs' third Super Bowl victory in five years, and they became the first team to win consecutive Super Bowls since 2004. The game took place at Allegiant Stadium in Las Vegas. The 49ers were leading initially, but the Chiefs came back and won the game in a thrilling overtime victory.\n",
+                        "Thought: I now know the final answer. \n",
+                        "Final Answer: The Kansas City Chiefs won the Super Bowl 2024 against the San Francisco 49ers with a score of 25-22 in overtime.\n",
+                        "\n",
+                        "--------------------------------------------------------------------------------\n"
+                    ]
+                }
+            ],
+            "source": [
+                "# Instantiate the Teachability capability. Its parameters are all optional.\n",
+                "teachability = teachability.Teachability(\n",
+                "    verbosity=0,  # 0 for basic info, 1 to add memory operations, 2 for analyzer messages, 3 for memo lists.\n",
+                "    reset_db=True,\n",
+                "    path_to_db_dir=\"./tmp/notebook/teachability_db\",\n",
+                "    recall_threshold=1.5,  # Higher numbers allow more (but less relevant) memos to be recalled.\n",
+                ")\n",
+                "\n",
+                "# Now add the Teachability capability to the agent.\n",
+                "teachability.add_to_agent(assistant)\n",
+                "\n",
+                "with Cache.disk(cache_seed=44) as cache:\n",
+                "    user_proxy.initiate_chat(\n",
+                "        assistant,\n",
+                "        message=react_prompt_message,\n",
+                "        question=\"What is the result of super bowl 2024?\",\n",
+                "        cache=cache,\n",
+                "    )"
+            ]
+        },
+        {
+            "cell_type": "markdown",
+            "id": "4de68151",
+            "metadata": {},
+            "source": [
+                "### Let's now ask the same question again to see if the assistant has remembered this."
+            ]
+        },
+        {
+            "cell_type": "code",
+            "execution_count": 10,
+            "id": "3e820661",
+            "metadata": {},
+            "outputs": [
+                {
+                    "name": "stdout",
+                    "output_type": "stream",
+                    "text": [
+                        "\u001b[33mUser\u001b[0m (to Assistant):\n",
+                        "\n",
+                        "\n",
+                        "Answer the following questions as best you can. You have access to tools provided.\n",
+                        "\n",
+                        "Use the following format:\n",
+                        "\n",
+                        "Question: the input question you must answer\n",
+                        "Thought: you should always think about what to do\n",
+                        "Action: the action to take\n",
+                        "Action Input: the input to the action\n",
+                        "Observation: the result of the action\n",
+                        "... (this process can repeat multiple times)\n",
+                        "Thought: I now know the final answer\n",
+                        "Final Answer: the final answer to the original input question\n",
+                        "\n",
+                        "Begin!\n",
+                        "Question: What is the result of super bowl 2024?\n",
+                        "\n",
+                        "\n",
+                        "--------------------------------------------------------------------------------\n"
+                    ]
+                },
+                {
+                    "name": "stdout",
+                    "output_type": "stream",
+                    "text": [
+                        "\u001b[33mAssistant\u001b[0m (to User):\n",
+                        "\n",
+                        "Thought: The question asks for the result of Super Bowl 2024. No need to use any function tools since the answer is already provided in the memories.\n",
+                        "\n",
+                        "Final Answer: The Chiefs won the Super Bowl 2024 in a 25-22 overtime victory against the San Francisco 49ers. It was their third win in five years. The game took place on Sunday, Feb. 11, 2024, in Las Vegas, Nevada. The Chiefs' Mahomes was awarded his third Super Bowl MVP, drawing him level with Joe Montana, and just behind Tom Brady, who has won it five times.\n",
+                        "\n",
+                        "--------------------------------------------------------------------------------\n"
+                    ]
+                }
+            ],
+            "source": [
+                "# Use a different cache_seed.\n",
+                "with Cache.disk(cache_seed=110) as cache:\n",
+                "    user_proxy.initiate_chat(\n",
+                "        assistant,\n",
+                "        message=react_prompt_message,\n",
+                "        question=\"What is the result of super bowl 2024?\",\n",
+                "        max_turns=1,\n",
+                "        cache=cache,\n",
+                "    )"
+            ]
+        }
+    ],
+    "metadata": {
+        "kernelspec": {
+            "display_name": "flaml_dev",
+            "language": "python",
+            "name": "python3"
+        },
+        "language_info": {
+            "codemirror_mode": {
+                "name": "ipython",
+                "version": 3
+            },
+            "file_extension": ".py",
+            "mimetype": "text/x-python",
+            "name": "python",
+            "nbconvert_exporter": "python",
+            "pygments_lexer": "ipython3",
+            "version": "3.11.5"
+        }
     },
-    {
-     "name": "stdout",
-     "output_type": "stream",
-     "text": [
-      "\u001b[33mAssistant\u001b[0m (to User):\n",
-      "\n",
-      "Thought: The question asks for the result of Super Bowl 2024. No need to use any function tools since the answer is already provided in the memories.\n",
-      "\n",
-      "Final Answer: The Chiefs won the Super Bowl 2024 in a 25-22 overtime victory against the San Francisco 49ers. It was their third win in five years. The game took place on Sunday, Feb. 11, 2024, in Las Vegas, Nevada. The Chiefs' Mahomes was awarded his third Super Bowl MVP, drawing him level with Joe Montana, and just behind Tom Brady, who has won it five times.\n",
-      "\n",
-      "--------------------------------------------------------------------------------\n"
-     ]
-    }
-   ],
-   "source": [
-    "# Use a different cache_seed.\n",
-    "with Cache.disk(cache_seed=110) as cache:\n",
-    "    user_proxy.initiate_chat(\n",
-    "        assistant,\n",
-    "        message=react_prompt_message,\n",
-    "        question=\"What is the result of super bowl 2024?\",\n",
-    "        max_turns=1,\n",
-    "        cache=cache,\n",
-    "    )"
-   ]
-  }
- ],
- "metadata": {
-  "kernelspec": {
-   "display_name": "flaml_dev",
-   "language": "python",
-   "name": "python3"
-  },
-  "language_info": {
-   "codemirror_mode": {
-    "name": "ipython",
-    "version": 3
-   },
-   "file_extension": ".py",
-   "mimetype": "text/x-python",
-   "name": "python",
-   "nbconvert_exporter": "python",
-   "pygments_lexer": "ipython3",
-   "version": "3.11.5"
-  }
- },
- "nbformat": 4,
- "nbformat_minor": 5
+    "nbformat": 4,
+    "nbformat_minor": 5
 }