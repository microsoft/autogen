--- conflicted
+++ resolved
@@ -8,10 +8,6 @@
 
 ![Agent Chat Example](img/ecosystem-memgpt.png)
 
-<<<<<<< HEAD
-Memory-GPT (or MemGPT in short) is a system that intelligently manages different memory tiers in LLMs in order to effectively provide extended context within the LLM's limited context window. For example, MemGPT knows when to push critical information to a vector database and when to retrieve it later in the chat, enabling perpetual conversations. This integration allows you to equip any AutoGen agent with MemGPT.
+MemGPT enables LLMs to manage their own memory and overcome limited context windows. You can use MemGPT to create perpetual chatbots that learn about you and modify their own personalities over time. You can connect MemGPT to your own local filesystems and databases, as well as connect MemGPT to your own tools and APIs. The MemGPT + AutoGen integration allows you to equip any AutoGen agent with MemGPT capabilities.
 
-- [MemGPT + AutoGen documentation and examples](https://memgpt.readthedocs.io/en/latest/autogen/)
-=======
-MemGPT enables LLMs to manage their own memory and overcome limited context windows. You can use MemGPT to create perpetual chatbots that learn about you and modify their own personalities over time. You can connect MemGPT to your own local filesystems and databases, as well as connect MemGPT to your own tools and APIs. The MemGPT + AutoGen integration allows you to equip any AutoGen agent with MemGPT capabilities.
->>>>>>> 6f4d16e9
+- [MemGPT + AutoGen documentation with code examples](https://memgpt.readthedocs.io/en/latest/autogen/)