// Copyright (c) Microsoft Corporation. All rights reserved.
// IRegistry.cs
using Microsoft.AutoGen.Protobuf;
namespace Microsoft.AutoGen.RuntimeGateway.Grpc.Abstractions;

public interface IRegistry
{
    /// <summary>
    /// Gets a list of agents subscribed to and handling the specified topic and event type.
    /// </summary>
    /// <param name="topic">The topic to check subscriptions for.</param>
    /// <param name="key">The event type to check subscriptions for.</param>
    /// <returns>A task representing the asynchronous operation, with the list of agent IDs as the result.</returns>
    ValueTask<List<string>> GetSubscribedAndHandlingAgentsAsync(string topic, string key);

    /// <summary>
    /// Subscribes an agent to a topic.
    /// </summary>
    /// <param name="request">The subscription request.</param>
    /// <returns>A task representing the asynchronous operation.</returns>
    /// <remarks>removing CancellationToken from here as it is not compatible with Orleans Serialization</remarks>
    /// <remarks>removing CancellationToken from here as it is not compatible with Orleans Serialization</remarks>
    ValueTask SubscribeAsync(AddSubscriptionRequest request);

    /// <summary>
    /// Unsubscribes an agent from a topic.
    /// </summary>
    /// <param name="request">The unsubscription request.</param>
    /// <returns>A task representing the asynchronous operation.</retur/// <remarks>removing CancellationToken from here as it is not compatible with Orleans Serialization</remarks>
    /// <remarks>removing CancellationToken from here as it is not compatible with Orleans Serialization</remarks>
<<<<<<< HEAD
    ValueTask UnsubscribeAsync(RemoveSubscriptionRequest request); // TODO: This should have its own request type.equest r // TODO: This should have its own request type.equest); // TODO: This should have its own request type.
=======
    ValueTask UnsubscribeAsync(RemoveSubscriptionRequest request);  // TODO: This should have its own request type.
>>>>>>> 48242f52

    /// <summary>
    /// Gets the subscriptions for a specified agent type.
    /// </summary>
    /// <param name="request">The get subscriptions request.</param>
    /// <returns>A task representing the asynchronous operation, with the subscriptions as the result.</returns>
    ValueTask<List<Subscription>> GetSubscriptionsAsync(GetSubscriptionsRequest request);
}<|MERGE_RESOLUTION|>--- conflicted
+++ resolved
@@ -28,11 +28,7 @@
     /// <param name="request">The unsubscription request.</param>
     /// <returns>A task representing the asynchronous operation.</retur/// <remarks>removing CancellationToken from here as it is not compatible with Orleans Serialization</remarks>
     /// <remarks>removing CancellationToken from here as it is not compatible with Orleans Serialization</remarks>
-<<<<<<< HEAD
-    ValueTask UnsubscribeAsync(RemoveSubscriptionRequest request); // TODO: This should have its own request type.equest r // TODO: This should have its own request type.equest); // TODO: This should have its own request type.
-=======
     ValueTask UnsubscribeAsync(RemoveSubscriptionRequest request);  // TODO: This should have its own request type.
->>>>>>> 48242f52
 
     /// <summary>
     /// Gets the subscriptions for a specified agent type.
