--- conflicted
+++ resolved
@@ -9,20 +9,12 @@
 
 namespace Microsoft.AutoGen.Agents;
 
-<<<<<<< HEAD
 public sealed class AgentRuntime(AgentId agentId, IAgentWorker worker, ILogger<Agent> logger, DistributedContextPropagator distributedContextPropagator) : IAgentRuntime
-=======
-internal sealed class AgentRuntime(AgentId agentId, IAgentWorker worker, ILogger<Agent> logger, DistributedContextPropagator distributedContextPropagator) : IAgentRuntime
->>>>>>> 55e157cb
 {
     private readonly IAgentWorker worker = worker;
 
     public AgentId AgentId { get; } = agentId;
-<<<<<<< HEAD
-    public ILogger<Agent> Logger { get; } = logger;
-=======
     private ILogger<Agent> Logger { get; } = logger;
->>>>>>> 55e157cb
     public Agent? AgentInstance { get; set; }
     private DistributedContextPropagator DistributedContextPropagator { get; } = distributedContextPropagator;
     public (string?, string?) GetTraceIdAndState(IDictionary<string, string> metadata)
