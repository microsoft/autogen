--- conflicted
+++ resolved
@@ -27,13 +27,8 @@
         var evt = new InputProcessed
         {
             Route = _route
-<<<<<<< HEAD
-        }.ToCloudEvent(this.AgentId.Key);
-        await PublishEventAsync(evt);
-=======
         };
         await PublishMessageAsync(evt);
->>>>>>> e111db9a
     }
 
     public override async Task Handle(Output item)
@@ -45,13 +40,8 @@
         var evt = new OutputWritten
         {
             Route = _route
-<<<<<<< HEAD
-        }.ToCloudEvent(this.AgentId.Key);
-        await PublishEventAsync(evt);
-=======
         };
         await PublishMessageAsync(evt);
->>>>>>> e111db9a
     }
 
     public override Task<string> ProcessInput(string message)
