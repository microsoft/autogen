
// Copyright (c) Microsoft Corporation. All rights reserved.
// Agent.cs

using System.Collections.Concurrent;
using System.Diagnostics;
using System.Reflection;
using System.Text;
using System.Text.Json;
using System.Threading.Channels;
using Google.Protobuf;
using Microsoft.AutoGen.Contracts;
using Microsoft.Extensions.Logging;

namespace Microsoft.AutoGen.Core;
<<<<<<< HEAD
/// <summary>
/// Represents the base class for an agent in the AutoGen system.
/// </summary>
public abstract class Agent
=======

public abstract class Agent : IHandle
>>>>>>> 03f57e93
{
    private readonly object _lock = new();
    private readonly ConcurrentDictionary<string, TaskCompletionSource<RpcResponse>> _pendingRequests = [];

    /// <summary>
    /// The activity source for tracing.
    /// </summary>
    public static readonly ActivitySource s_source = new("Microsoft.AutoGen.Core.Agent");

    /// <summary>
    /// Gets the unique identifier of the agent.
    /// </summary>
    public AgentId AgentId { get; private set; }
    private readonly Channel<object> _mailbox = Channel.CreateUnbounded<object>();
    protected internal ILogger<Agent> _logger;
    public AgentMessenger Messenger { get; private set; }
    private readonly ConcurrentDictionary<Type, MethodInfo> _handlersByMessageType;
    internal Task Completion { get; private set; }

    protected readonly EventTypes EventTypes;

    protected Agent(IAgentWorker worker,
        EventTypes eventTypes,
        ILogger<Agent>? logger = null)
    {
        EventTypes = eventTypes;
        AgentId = new AgentId(this.GetType().Name, new Guid().ToString());
        _logger = logger ?? LoggerFactory.Create(builder => { }).CreateLogger<Agent>();
        _handlersByMessageType = new(GetType().GetHandlersLookupTable());
        Messenger = AgentMessengerFactory.Create(worker, DistributedContextPropagator.Current);
        AddImplicitSubscriptionsAsync().AsTask().Wait();
        Completion = Start();
    }

    private async ValueTask AddImplicitSubscriptionsAsync()
    {
        var topicTypes = new List<string>
        {
            this.AgentId.Type + ":" + this.AgentId.Key,
            this.AgentId.Type
        };

        foreach (var topicType in topicTypes)
        {
            var subscriptionRequest = new AddSubscriptionRequest
            {
                RequestId = Guid.NewGuid().ToString(),
                Subscription = new Subscription
                {
                    TypeSubscription = new TypeSubscription
                    {
                        AgentType = this.AgentId.Type,
                        TopicType = topicType
                    }
                }
            };
            // explicitly wait for this to complete
            await Messenger.SendMessageAsync(new Message { AddSubscriptionRequest = subscriptionRequest }).ConfigureAwait(true);
        }

        // using reflection, find all methods that Handle<T> and subscribe to the topic T
        var handleMethods = this.GetType().GetMethods().Where(m => m.Name == "Handle").ToList();
        foreach (var method in handleMethods)
        {
            var eventType = method.GetParameters()[0].ParameterType;
            var topic = EventTypes.EventsMap.FirstOrDefault(x => x.Value.Contains(eventType.Name)).Key;
            if (topic != null)
            {
                Subscribe(nameof(topic));
            }
        }

    }

    /// <summary>
    /// Starts the message pump for the agent.
    /// </summary>
    /// <returns>A task representing the asynchronous operation.</returns>
    internal Task Start()
    {
        var didSuppress = false;
        if (!ExecutionContext.IsFlowSuppressed())
        {
            didSuppress = true;
            ExecutionContext.SuppressFlow();
        }

        try
        {
            return Task.Run(RunMessagePump);
        }
        finally
        {
            if (didSuppress)
            {
                ExecutionContext.RestoreFlow();
            }
        }
    }
    public void ReceiveMessage(Message message) => _mailbox.Writer.TryWrite(message);

    private async Task RunMessagePump()
    {
        await Task.CompletedTask.ConfigureAwait(ConfigureAwaitOptions.ForceYielding);
        await foreach (var message in _mailbox.Reader.ReadAllAsync())
        {
            try
            {
                switch (message)
                {
                    case Message msg:
                        await HandleRpcMessage(msg, new CancellationToken()).ConfigureAwait(false);
                        break;
                    default:
                        throw new InvalidOperationException($"Unexpected message '{message}'.");
                }
            }
            catch (Exception ex)
            {
                _logger.LogError(ex, "Error processing message.");
            }
        }
    }
    protected internal async Task HandleRpcMessage(Message msg, CancellationToken cancellationToken = default)
    {
        switch (msg.MessageCase)
        {
            case Message.MessageOneofCase.CloudEvent:
                {
                    var activity = this.ExtractActivity(msg.CloudEvent.Type, msg.CloudEvent.Attributes);
                    await this.InvokeWithActivityAsync(
                        static ((Agent Agent, CloudEvent Item) state, CancellationToken _) => state.Agent.CallHandler(state.Item),
                        (this, msg.CloudEvent),
                        activity,
                        msg.CloudEvent.Type, cancellationToken).ConfigureAwait(false);
                }
                break;
            case Message.MessageOneofCase.Request:
                {
                    var activity = this.ExtractActivity(msg.Request.Method, msg.Request.Metadata);
                    await this.InvokeWithActivityAsync(
                        static ((Agent Agent, RpcRequest Request) state, CancellationToken ct) => state.Agent.OnRequestCoreAsync(state.Request, ct),
                        (this, msg.Request),
                        activity,
                        msg.Request.Method, cancellationToken).ConfigureAwait(false);
                }
                break;
            case Message.MessageOneofCase.Response:
                OnResponseCore(msg.Response);
                break;
        }
    }
    public List<string> Subscribe(string topic)
    {
        Message message = new()
        {
            AddSubscriptionRequest = new()
            {
                RequestId = Guid.NewGuid().ToString(),
                Subscription = new Subscription
                {
                    TypeSubscription = new TypeSubscription
                    {
                        TopicType = topic,
                        AgentType = this.AgentId.Key
                    }
                }
            }
        };
        Messenger.SendMessageAsync(message).AsTask().Wait();

        return new List<string> { topic };
    }
    public async Task StoreAsync(AgentState state, CancellationToken cancellationToken = default)
    {
        await Messenger.StoreAsync(state, cancellationToken).ConfigureAwait(false);
        return;
    }
    public async Task<T> ReadAsync<T>(AgentId agentId, CancellationToken cancellationToken = default) where T : IMessage, new()
    {
        var agentstate = await Messenger.ReadAsync(agentId, cancellationToken).ConfigureAwait(false);
        return agentstate.FromAgentState<T>();
    }
    private void OnResponseCore(RpcResponse response)
    {
        var requestId = response.RequestId;
        TaskCompletionSource<RpcResponse>? completion;
        lock (_lock)
        {
            if (!_pendingRequests.Remove(requestId, out completion))
            {
                throw new InvalidOperationException($"Unknown request id '{requestId}'.");
            }
        }

        completion.SetResult(response);
    }
    private async Task OnRequestCoreAsync(RpcRequest request, CancellationToken cancellationToken = default)
    {
        RpcResponse response;

        try
        {
            response = await HandleRequestAsync(request).ConfigureAwait(false);
        }
        catch (Exception ex)
        {
            response = new RpcResponse { Error = ex.Message };
        }
        await Messenger.SendResponseAsync(request, response, cancellationToken).ConfigureAwait(false);
    }

    protected async Task<RpcResponse> RequestAsync(AgentId target, string method, Dictionary<string, string> parameters)
    {
        var requestId = Guid.NewGuid().ToString();
        var request = new RpcRequest
        {
            Target = target,
            RequestId = requestId,
            Method = method,
            Payload = new Payload
            {
                DataType = "application/json",
                Data = ByteString.CopyFrom(JsonSerializer.Serialize(parameters), Encoding.UTF8),
                DataContentType = "application/json"

            }
        };

        var activity = s_source.StartActivity($"Call '{method}'", ActivityKind.Client, Activity.Current?.Context ?? default);
        activity?.SetTag("peer.service", target.ToString());

        var completion = new TaskCompletionSource<RpcResponse>(TaskCreationOptions.RunContinuationsAsynchronously);
        Messenger!.Update(request, activity);
        await this.InvokeWithActivityAsync(
            static async (state, ct) =>
            {
                var (self, request, completion) = state;

                self._pendingRequests.AddOrUpdate(request.RequestId, _ => completion, (_, __) => completion);

                await state.Item1.Messenger!.SendRequestAsync(state.Item1, state.request, ct).ConfigureAwait(false);

                await completion.Task.ConfigureAwait(false);
            },
            (this, request, completion),
            activity,
            method).ConfigureAwait(false);

        // Return the result from the already-completed task
        return await completion.Task.ConfigureAwait(false);
    }

    public async ValueTask PublishMessageAsync<T>(T message, string? source = null, CancellationToken token = default) where T : IMessage
    {
        var src = string.IsNullOrWhiteSpace(source) ? this.AgentId.Key : source;
        var evt = message.ToCloudEvent(src);
        await PublishEventAsync(evt, token).ConfigureAwait(false);
    }

    public async ValueTask PublishEventAsync(CloudEvent item, CancellationToken cancellationToken = default)
    {
        var activity = s_source.StartActivity($"PublishEventAsync '{item.Type}'", ActivityKind.Client, Activity.Current?.Context ?? default);
        activity?.SetTag("peer.service", $"{item.Type}/{item.Source}");

        // TODO: fix activity
        Messenger.Update(item, activity);
        await this.InvokeWithActivityAsync(
            static async ((Agent Agent, CloudEvent Event) state, CancellationToken ct) =>
            {
                await state.Agent.Messenger.PublishEventAsync(state.Event).ConfigureAwait(false);
            },
            (this, item),
            activity,
            item.Type, cancellationToken).ConfigureAwait(false);
    }

    public Task CallHandler(CloudEvent item)
    {
        // Only send the event to the handler if the agent type is handling that type
        // foreach of the keys in the EventTypes.EventsMap[] if it contains the item.type
        foreach (var key in EventTypes.EventsMap.Keys)
        {
            if (EventTypes.EventsMap[key].Contains(item.Type))
            {
                var payload = item.ProtoData.Unpack(EventTypes.TypeRegistry);
                var convertedPayload = Convert.ChangeType(payload, EventTypes.Types[item.Type]);
                var genericInterfaceType = typeof(IHandle<>).MakeGenericType(EventTypes.Types[item.Type]);

                MethodInfo methodInfo;
                try
                {
                    // check that our target actually implements this interface, otherwise call the default static
                    if (genericInterfaceType.IsAssignableFrom(this.GetType()))
                    {
                        methodInfo = genericInterfaceType.GetMethod(nameof(IHandle<object>.Handle), BindingFlags.Public | BindingFlags.Instance)
                                       ?? throw new InvalidOperationException($"Method not found on type {genericInterfaceType.FullName}");
                        return methodInfo.Invoke(this, [payload]) as Task ?? Task.CompletedTask;
                    }
                    else
                    {
                        // The error here is we have registered for an event that we do not have code to listen to
                        throw new InvalidOperationException($"No handler found for event '{item.Type}'; expecting IHandle<{item.Type}> implementation.");
                    }
                }
                catch (Exception ex)
                {
                    _logger.LogError(ex, $"Error invoking method {nameof(IHandle<object>.Handle)}");
                    throw; // TODO: ?
                }
            }
        }

        return Task.CompletedTask;
    }

    public Task<RpcResponse> HandleRequestAsync(RpcRequest request) => Task.FromResult(new RpcResponse { Error = "Not implemented" });

    //TODO: should this be async and cancellable?
    public virtual Task HandleObject(object item)
    {
        // get all Handle<T> methods
        var handleTMethods = this.GetType().GetMethods().Where(m => m.Name == "Handle" && m.GetParameters().Length == 1).ToList();

        // get the one that matches the type of the item
        var handleTMethod = handleTMethods.FirstOrDefault(m => m.GetParameters()[0].ParameterType == item.GetType());

        // if we found one, invoke it
        if (handleTMethod != null)
        {
            return (Task)handleTMethod.Invoke(this, [item])!;
        }

        // otherwise, complain
        throw new InvalidOperationException($"No handler found for type {item.GetType().FullName}");
    }
    public async ValueTask PublishEventAsync(string topic, IMessage evt, CancellationToken cancellationToken = default)
    {
        await PublishEventAsync(evt.ToCloudEvent(topic), cancellationToken).ConfigureAwait(false);
    }
}<|MERGE_RESOLUTION|>--- conflicted
+++ resolved
@@ -13,15 +13,10 @@
 using Microsoft.Extensions.Logging;
 
 namespace Microsoft.AutoGen.Core;
-<<<<<<< HEAD
 /// <summary>
 /// Represents the base class for an agent in the AutoGen system.
 /// </summary>
-public abstract class Agent
-=======
-
 public abstract class Agent : IHandle
->>>>>>> 03f57e93
 {
     private readonly object _lock = new();
     private readonly ConcurrentDictionary<string, TaskCompletionSource<RpcResponse>> _pendingRequests = [];
