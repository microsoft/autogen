--- conflicted
+++ resolved
@@ -24,13 +24,8 @@
             Repo = item.Repo,
             IssueNumber = item.IssueNumber,
             Code = code
-<<<<<<< HEAD
-        }.ToCloudEvent(this.AgentId.Key);
-        await PublishEventAsync(evt);
-=======
         };
         await PublishMessageAsync(evt);
->>>>>>> e111db9a
     }
 
     public async Task Handle(CodeChainClosed item)
@@ -40,13 +35,8 @@
         var evt = new CodeCreated
         {
             Code = lastCode
-<<<<<<< HEAD
-        }.ToCloudEvent(this.AgentId.Key);
-        await PublishEventAsync(evt);
-=======
         };
         await PublishMessageAsync(evt);
->>>>>>> e111db9a
     }
 
     public async Task<string> GenerateCode(string ask)
