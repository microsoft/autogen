<?xml version="1.0" encoding="utf-8"?>
<Project ToolsVersion="4.0" xmlns="http://schemas.microsoft.com/developer/msbuild/2003">
    <PropertyGroup>
        <AzureOpenAIVersion>1.0.0-beta.17</AzureOpenAIVersion>
        <SemanticKernelVersion>1.10.0</SemanticKernelVersion>
        <SemanticKernelExperimentalVersion>1.10.0-alpha</SemanticKernelExperimentalVersion>
        <SystemCodeDomVersion>5.0.0</SystemCodeDomVersion>
        <MicrosoftCodeAnalysisVersion>4.3.0</MicrosoftCodeAnalysisVersion>
        <ApprovalTestVersion>6.0.0</ApprovalTestVersion>
        <FluentAssertionVersion>6.8.0</FluentAssertionVersion>
        <XUnitVersion>2.4.2</XUnitVersion>
        <MicrosoftNETTestSdkVersion>17.7.0</MicrosoftNETTestSdkVersion>
        <MicrosoftDotnetInteractive>1.0.0-beta.24229.4</MicrosoftDotnetInteractive>
        <MicrosoftSourceLinkGitHubVersion>8.0.0</MicrosoftSourceLinkGitHubVersion>
<<<<<<< HEAD
        <JsonSchemaVersion>4.0.0</JsonSchemaVersion>
        <MicrosoftASPNETCoreVersion>8.0.4</MicrosoftASPNETCoreVersion>
=======
        <GoogleCloudAPIPlatformVersion>3.0.0</GoogleCloudAPIPlatformVersion>
        <JsonSchemaVersion>4.3.0.2</JsonSchemaVersion>
>>>>>>> f55a98f3
    </PropertyGroup>
</Project><|MERGE_RESOLUTION|>--- conflicted
+++ resolved
@@ -12,12 +12,8 @@
         <MicrosoftNETTestSdkVersion>17.7.0</MicrosoftNETTestSdkVersion>
         <MicrosoftDotnetInteractive>1.0.0-beta.24229.4</MicrosoftDotnetInteractive>
         <MicrosoftSourceLinkGitHubVersion>8.0.0</MicrosoftSourceLinkGitHubVersion>
-<<<<<<< HEAD
-        <JsonSchemaVersion>4.0.0</JsonSchemaVersion>
         <MicrosoftASPNETCoreVersion>8.0.4</MicrosoftASPNETCoreVersion>
-=======
         <GoogleCloudAPIPlatformVersion>3.0.0</GoogleCloudAPIPlatformVersion>
         <JsonSchemaVersion>4.3.0.2</JsonSchemaVersion>
->>>>>>> f55a98f3
     </PropertyGroup>
 </Project>