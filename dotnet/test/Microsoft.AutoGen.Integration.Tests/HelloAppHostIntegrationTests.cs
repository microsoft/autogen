--- conflicted
+++ resolved
@@ -42,11 +42,7 @@
                 await app.WaitForResource(ResourceName, TargetState).WaitAsync(timeout);
             }
         }
-<<<<<<< HEAD
-        //sleep 5 seconds to make sure the app is running
-=======
         //sleep to make sure the app is running
->>>>>>> cdd84acd
         await Task.Delay(20000);
         app.EnsureNoErrorsLogged();
         app.EnsureLogContains("HelloAgents said Goodbye");
