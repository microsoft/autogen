--- conflicted
+++ resolved
@@ -43,11 +43,8 @@
               website/static/img/ag.svg |
               website/yarn.lock |
               website/docs/tutorial/code-executors.ipynb |
-<<<<<<< HEAD
               website/docs/topics/code-execution/custom-executor.ipynb |
-=======
               website/docs/topics/non-openai-models/cloud-gemini.ipynb |
->>>>>>> 4ab8a884
               notebook/.*
             )$
   # See https://jaredkhan.com/blog/mypy-pre-commit
