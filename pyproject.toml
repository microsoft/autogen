[metadata]
license_file = "LICENSE"
description-file = "README.md"


[tool.pytest.ini_options]
addopts = '-m "not conda"'
markers = [
    "conda: test related to conda forge distribution"
]

[tool.black]
# https://github.com/psf/black
line-length = 120
exclude = "(.eggs|.git|.hg|.mypy_cache|.venv|_build|buck-out|build|dist)"


[tool.ruff]

line-length = 120

[tool.ruff.lint]


# Enable Pyflakes `E` and `F` codes by default.
select = [
    "E", "W",  # see: https://pypi.org/project/pycodestyle
    "F",  # see: https://pypi.org/project/pyflakes
#    "D",  # see: https://pypi.org/project/pydocstyle
#    "N",  # see: https://pypi.org/project/pep8-naming
#    "S",  # see: https://pypi.org/project/flake8-bandit
]

ignore = [
    "E501",
    "F401",
    "F403",
    "C901",
]

# Exclude a variety of commonly ignored directories.
exclude = [
    ".eggs",
    ".git",
    ".mypy_cache",
    ".ruff_cache",
    "__pypackages__",
    "_build",
    "build",
    "dist",
    "docs",
     # This file needs to be either upgraded or removed and therefore should be
    # ignore from type checking for now
    "math_utils\\.py$",
]
ignore-init-module-imports = true
unfixable = ["F401"]

[tool.ruff.lint.mccabe]
# Unlike Flake8, default to a complexity level of 10.
max-complexity = 10

[tool.mypy]

files = [
    "autogen/logger",
    "autogen/exception_utils.py",
    "autogen/coding",
    "autogen/oai/openai_utils.py",
<<<<<<< HEAD
    "autogen/model_client"
=======
    "autogen/io",
    "test/io",
>>>>>>> 78aa0eb2
]

exclude = [
    "autogen/math_utils\\.py",
    "autogen/oai/completion\\.py",
    "autogen/agentchat/contrib/compressible_agent\\.py",
    "autogen/agentchat/contrib/math_user_proxy_agent.py",
]

strict = true
python_version = "3.8"
ignore_missing_imports = true
install_types = true
non_interactive = true
plugins = [
    "pydantic.mypy"
]

# remove after all files in the repo are fixed
follow_imports = "silent"

# from https://blog.wolt.com/engineering/2021/09/30/professional-grade-mypy-configuration/
disallow_untyped_defs = true
no_implicit_optional = true
check_untyped_defs = true
warn_return_any = true
show_error_codes = true
warn_unused_ignores = true

disallow_incomplete_defs = true
disallow_untyped_decorators = true
disallow_any_unimported = true<|MERGE_RESOLUTION|>--- conflicted
+++ resolved
@@ -67,12 +67,9 @@
     "autogen/exception_utils.py",
     "autogen/coding",
     "autogen/oai/openai_utils.py",
-<<<<<<< HEAD
     "autogen/model_client"
-=======
     "autogen/io",
     "test/io",
->>>>>>> 78aa0eb2
 ]
 
 exclude = [
