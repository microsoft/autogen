from typing import Dict, List, Literal, TypedDict, Union

<<<<<<< HEAD
MessageContentType = Union[str, List[Union[Dict, str]]]
=======
MessageContentType = Union[str, List[Union[Dict, str]], None]
>>>>>>> 75f0808b


class UserMessageTextContentPart(TypedDict):
    type: Literal["text"]
    text: str


class UserMessageImageContentPart(TypedDict):
    type: Literal["image_url"]
    # Ignoring the other "detail param for now"
    image_url: Dict[Literal["url"], str]<|MERGE_RESOLUTION|>--- conflicted
+++ resolved
@@ -1,10 +1,6 @@
 from typing import Dict, List, Literal, TypedDict, Union
 
-<<<<<<< HEAD
-MessageContentType = Union[str, List[Union[Dict, str]]]
-=======
 MessageContentType = Union[str, List[Union[Dict, str]], None]
->>>>>>> 75f0808b
 
 
 class UserMessageTextContentPart(TypedDict):
