--- conflicted
+++ resolved
@@ -14,16 +14,7 @@
 
 from autogen.exception_utils import InvalidCarryOverType, SenderRequired
 
-<<<<<<< HEAD
 from .._pydantic import model_dump
-=======
-from ..coding.base import CodeExecutor
-from ..coding.factory import CodeExecutorFactory
-from ..formatting_utils import colored
-
-from ..oai.client import OpenAIWrapper, ModelClient
-from ..runtime_logging import logging_enabled, log_new_agent
->>>>>>> 33181830
 from ..cache.cache import Cache
 from ..code_utils import (
     UNKNOWN,
@@ -36,6 +27,7 @@
 )
 from ..coding.base import CodeExecutor
 from ..coding.factory import CodeExecutorFactory
+from ..formatting_utils import colored
 from ..function_utils import get_function_schema, load_basemodels_if_needed, serialize_to_str
 from ..oai.client import ModelClient, OpenAIWrapper
 from ..runtime_logging import log_new_agent, logging_enabled
