--- conflicted
+++ resolved
@@ -8,12 +8,8 @@
 from collections import defaultdict
 from typing import Any, Awaitable, Callable, Dict, List, Literal, Optional, Tuple, Type, TypeVar, Union
 import warnings
-<<<<<<< HEAD
-from .. import OpenAIWrapper
-=======
 
 from .. import OpenAIWrapper, ModelClient
->>>>>>> 3715a740
 from ..cache.cache import Cache
 from ..code_utils import (
     DEFAULT_MODEL,
