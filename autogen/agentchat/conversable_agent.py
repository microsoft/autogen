import asyncio
import copy
import functools
import inspect
import json
import logging
import re
import warnings
from collections import defaultdict
from functools import partial
from typing import Any, Callable, Dict, List, Literal, Optional, Tuple, Type, TypeVar, Union

from openai import BadRequestError

from autogen.exception_utils import InvalidCarryOverType, SenderRequired

from .._pydantic import model_dump
from ..cache.cache import Cache
from ..code_utils import (
    UNKNOWN,
    check_can_use_docker_or_throw,
    content_str,
    decide_use_docker,
    execute_code,
    extract_code,
    infer_lang,
)
from ..coding.base import CodeExecutor
from ..coding.factory import CodeExecutorFactory
from ..formatting_utils import colored
from ..function_utils import get_function_schema, load_basemodels_if_needed, serialize_to_str
from ..oai.client import ModelClient, OpenAIWrapper
from ..runtime_logging import log_new_agent, logging_enabled
from .agent import Agent, LLMAgent
<<<<<<< HEAD
from .._pydantic import model_dump
from ..io.base import IOStream
=======
from .chat import ChatResult, a_initiate_chats, initiate_chats
from .utils import consolidate_chat_info, gather_usage_summary
>>>>>>> af9b300b

__all__ = ("ConversableAgent",)

logger = logging.getLogger(__name__)

F = TypeVar("F", bound=Callable[..., Any])


class ConversableAgent(LLMAgent):
    """(In preview) A class for generic conversable agents which can be configured as assistant or user proxy.

    After receiving each message, the agent will send a reply to the sender unless the msg is a termination msg.
    For example, AssistantAgent and UserProxyAgent are subclasses of this class,
    configured with different default settings.

    To modify auto reply, override `generate_reply` method.
    To disable/enable human response in every turn, set `human_input_mode` to "NEVER" or "ALWAYS".
    To modify the way to get human input, override `get_human_input` method.
    To modify the way to execute code blocks, single code block, or function call, override `execute_code_blocks`,
    `run_code`, and `execute_function` methods respectively.
    """

    DEFAULT_CONFIG = False  # False or dict, the default config for llm inference
    MAX_CONSECUTIVE_AUTO_REPLY = 100  # maximum number of consecutive auto replies (subject to future change)

    DEFAULT_SUMMARY_PROMPT = "Summarize the takeaway from the conversation. Do not add any introductory phrases."
    DEFAULT_SUMMARY_METHOD = "last_msg"
    llm_config: Union[Dict, Literal[False]]

    def __init__(
        self,
        name: str,
        system_message: Optional[Union[str, List]] = "You are a helpful AI Assistant.",
        is_termination_msg: Optional[Callable[[Dict], bool]] = None,
        max_consecutive_auto_reply: Optional[int] = None,
        human_input_mode: Literal["ALWAYS", "NEVER", "TERMINATE"] = "TERMINATE",
        function_map: Optional[Dict[str, Callable]] = None,
        code_execution_config: Union[Dict, Literal[False]] = False,
        llm_config: Optional[Union[Dict, Literal[False]]] = None,
        default_auto_reply: Union[str, Dict] = "",
        description: Optional[str] = None,
    ):
        """
        Args:
            name (str): name of the agent.
            system_message (str or list): system message for the ChatCompletion inference.
            is_termination_msg (function): a function that takes a message in the form of a dictionary
                and returns a boolean value indicating if this received message is a termination message.
                The dict can contain the following keys: "content", "role", "name", "function_call".
            max_consecutive_auto_reply (int): the maximum number of consecutive auto replies.
                default to None (no limit provided, class attribute MAX_CONSECUTIVE_AUTO_REPLY will be used as the limit in this case).
                When set to 0, no auto reply will be generated.
            human_input_mode (str): whether to ask for human inputs every time a message is received.
                Possible values are "ALWAYS", "TERMINATE", "NEVER".
                (1) When "ALWAYS", the agent prompts for human input every time a message is received.
                    Under this mode, the conversation stops when the human input is "exit",
                    or when is_termination_msg is True and there is no human input.
                (2) When "TERMINATE", the agent only prompts for human input only when a termination message is received or
                    the number of auto reply reaches the max_consecutive_auto_reply.
                (3) When "NEVER", the agent will never prompt for human input. Under this mode, the conversation stops
                    when the number of auto reply reaches the max_consecutive_auto_reply or when is_termination_msg is True.
            function_map (dict[str, callable]): Mapping function names (passed to openai) to callable functions, also used for tool calls.
            code_execution_config (dict or False): config for the code execution.
                To disable code execution, set to False. Otherwise, set to a dictionary with the following keys:
                - work_dir (Optional, str): The working directory for the code execution.
                    If None, a default working directory will be used.
                    The default working directory is the "extensions" directory under
                    "path_to_autogen".
                - use_docker (Optional, list, str or bool): The docker image to use for code execution.
                    Default is True, which means the code will be executed in a docker container. A default list of images will be used.
                    If a list or a str of image name(s) is provided, the code will be executed in a docker container
                    with the first image successfully pulled.
                    If False, the code will be executed in the current environment.
                    We strongly recommend using docker for code execution.
                - timeout (Optional, int): The maximum execution time in seconds.
                - last_n_messages (Experimental, int or str): The number of messages to look back for code execution.
                    If set to 'auto', it will scan backwards through all messages arriving since the agent last spoke, which is typically the last time execution was attempted. (Default: auto)
            llm_config (dict or False or None): llm inference configuration.
                Please refer to [OpenAIWrapper.create](/docs/reference/oai/client#create)
                for available options.
                When using OpenAI or Azure OpenAI endpoints, please specify a non-empty 'model' either in `llm_config` or in each config of 'config_list' in `llm_config`.
                To disable llm-based auto reply, set to False.
                When set to None, will use self.DEFAULT_CONFIG, which defaults to False.
            default_auto_reply (str or dict): default auto reply when no code execution or llm-based reply is generated.
            description (str): a short description of the agent. This description is used by other agents
                (e.g. the GroupChatManager) to decide when to call upon this agent. (Default: system_message)
        """
        # we change code_execution_config below and we have to make sure we don't change the input
        # in case of UserProxyAgent, without this we could even change the default value {}
        code_execution_config = (
            code_execution_config.copy() if hasattr(code_execution_config, "copy") else code_execution_config
        )

        self._name = name
        # a dictionary of conversations, default value is list
        self._oai_messages = defaultdict(list)
        self._oai_system_message = [{"content": system_message, "role": "system"}]
        self._description = description if description is not None else system_message
        self._is_termination_msg = (
            is_termination_msg
            if is_termination_msg is not None
            else (lambda x: content_str(x.get("content")) == "TERMINATE")
        )

        self._validate_llm_config(llm_config)

        if logging_enabled():
            log_new_agent(self, locals())

        # Initialize standalone client cache object.
        self.client_cache = None

        self.human_input_mode = human_input_mode
        self._max_consecutive_auto_reply = (
            max_consecutive_auto_reply if max_consecutive_auto_reply is not None else self.MAX_CONSECUTIVE_AUTO_REPLY
        )
        self._consecutive_auto_reply_counter = defaultdict(int)
        self._max_consecutive_auto_reply_dict = defaultdict(self.max_consecutive_auto_reply)
        self._function_map = (
            {}
            if function_map is None
            else {name: callable for name, callable in function_map.items() if self._assert_valid_name(name)}
        )
        self._default_auto_reply = default_auto_reply
        self._reply_func_list = []
        self._human_input = []
        self.reply_at_receive = defaultdict(bool)
        self.register_reply([Agent, None], ConversableAgent.generate_oai_reply)
        self.register_reply([Agent, None], ConversableAgent.a_generate_oai_reply, ignore_async_in_sync_chat=True)

        # Setting up code execution.
        # Do not register code execution reply if code execution is disabled.
        if code_execution_config is not False:
            # If code_execution_config is None, set it to an empty dict.
            if code_execution_config is None:
                warnings.warn(
                    "Using None to signal a default code_execution_config is deprecated. "
                    "Use {} to use default or False to disable code execution.",
                    stacklevel=2,
                )
                code_execution_config = {}
            if not isinstance(code_execution_config, dict):
                raise ValueError("code_execution_config must be a dict or False.")

            # We have got a valid code_execution_config.
            self._code_execution_config = code_execution_config

            if self._code_execution_config.get("executor") is not None:
                if "use_docker" in self._code_execution_config:
                    raise ValueError(
                        "'use_docker' in code_execution_config is not valid when 'executor' is set. Use the appropriate arg in the chosen executor instead."
                    )

                if "work_dir" in self._code_execution_config:
                    raise ValueError(
                        "'work_dir' in code_execution_config is not valid when 'executor' is set. Use the appropriate arg in the chosen executor instead."
                    )

                if "timeout" in self._code_execution_config:
                    raise ValueError(
                        "'timeout' in code_execution_config is not valid when 'executor' is set. Use the appropriate arg in the chosen executor instead."
                    )

                # Use the new code executor.
                self._code_executor = CodeExecutorFactory.create(self._code_execution_config)
                self.register_reply([Agent, None], ConversableAgent._generate_code_execution_reply_using_executor)
            else:
                # Legacy code execution using code_utils.
                use_docker = self._code_execution_config.get("use_docker", None)
                use_docker = decide_use_docker(use_docker)
                check_can_use_docker_or_throw(use_docker)
                self._code_execution_config["use_docker"] = use_docker
                self.register_reply([Agent, None], ConversableAgent.generate_code_execution_reply)
        else:
            # Code execution is disabled.
            self._code_execution_config = False

        self.register_reply([Agent, None], ConversableAgent.generate_tool_calls_reply)
        self.register_reply([Agent, None], ConversableAgent.a_generate_tool_calls_reply, ignore_async_in_sync_chat=True)
        self.register_reply([Agent, None], ConversableAgent.generate_function_call_reply)
        self.register_reply(
            [Agent, None], ConversableAgent.a_generate_function_call_reply, ignore_async_in_sync_chat=True
        )
        self.register_reply([Agent, None], ConversableAgent.check_termination_and_human_reply)
        self.register_reply(
            [Agent, None], ConversableAgent.a_check_termination_and_human_reply, ignore_async_in_sync_chat=True
        )

        # Registered hooks are kept in lists, indexed by hookable method, to be called in their order of registration.
        # New hookable methods should be added to this list as required to support new agent capabilities.
        self.hook_lists = {
            "process_last_received_message": [],
            "process_all_messages_before_reply": [],
            "process_message_before_send": [],
        }

    def _validate_llm_config(self, llm_config):
        assert llm_config in (None, False) or isinstance(
            llm_config, dict
        ), "llm_config must be a dict or False or None."
        if llm_config is None:
            llm_config = self.DEFAULT_CONFIG
        self.llm_config = self.DEFAULT_CONFIG if llm_config is None else llm_config
        # TODO: more complete validity check
        if self.llm_config in [{}, {"config_list": []}, {"config_list": [{"model": ""}]}]:
            raise ValueError(
                "When using OpenAI or Azure OpenAI endpoints, specify a non-empty 'model' either in 'llm_config' or in each config of 'config_list'."
            )
        self.client = None if self.llm_config is False else OpenAIWrapper(**self.llm_config)

    @property
    def name(self) -> str:
        """Get the name of the agent."""
        return self._name

    @property
    def description(self) -> str:
        """Get the description of the agent."""
        return self._description

    @description.setter
    def description(self, description: str):
        """Set the description of the agent."""
        self._description = description

    @property
    def code_executor(self) -> Optional[CodeExecutor]:
        """The code executor used by this agent. Returns None if code execution is disabled."""
        if not hasattr(self, "_code_executor"):
            return None
        return self._code_executor

    def register_reply(
        self,
        trigger: Union[Type[Agent], str, Agent, Callable[[Agent], bool], List],
        reply_func: Callable,
        position: int = 0,
        config: Optional[Any] = None,
        reset_config: Optional[Callable] = None,
        *,
        ignore_async_in_sync_chat: bool = False,
        remove_other_reply_funcs: bool = False,
    ):
        """Register a reply function.

        The reply function will be called when the trigger matches the sender.
        The function registered later will be checked earlier by default.
        To change the order, set the position to a positive integer.

        Both sync and async reply functions can be registered. The sync reply function will be triggered
        from both sync and async chats. However, an async reply function will only be triggered from async
        chats (initiated with `ConversableAgent.a_initiate_chat`). If an `async` reply function is registered
        and a chat is initialized with a sync function, `ignore_async_in_sync_chat` determines the behaviour as follows:
                if `ignore_async_in_sync_chat` is set to `False` (default value), an exception will be raised, and
                if `ignore_async_in_sync_chat` is set to `True`, the reply function will be ignored.

        Args:
            trigger (Agent class, str, Agent instance, callable, or list): the trigger.
                    If a class is provided, the reply function will be called when the sender is an instance of the class.
                    If a string is provided, the reply function will be called when the sender's name matches the string.
                    If an agent instance is provided, the reply function will be called when the sender is the agent instance.
                    If a callable is provided, the reply function will be called when the callable returns True.
                    If a list is provided, the reply function will be called when any of the triggers in the list is activated.
                    If None is provided, the reply function will be called only when the sender is None.
                    Note: Be sure to register `None` as a trigger if you would like to trigger an auto-reply function with non-empty messages and `sender=None`.
            reply_func (Callable): the reply function.
                The function takes a recipient agent, a list of messages, a sender agent and a config as input and returns a reply message.

                ```python
                def reply_func(
                    recipient: ConversableAgent,
                    messages: Optional[List[Dict]] = None,
                    sender: Optional[Agent] = None,
                    config: Optional[Any] = None,
                ) -> Tuple[bool, Union[str, Dict, None]]:
                ```
            position (int): the position of the reply function in the reply function list.
                The function registered later will be checked earlier by default.
                To change the order, set the position to a positive integer.
            config (Any): the config to be passed to the reply function.
                When an agent is reset, the config will be reset to the original value.
            reset_config (Callable): the function to reset the config.
                The function returns None. Signature: ```def reset_config(config: Any)```
            ignore_async_in_sync_chat (bool): whether to ignore the async reply function in sync chats. If `False`, an exception
                will be raised if an async reply function is registered and a chat is initialized with a sync
                function.
            remove_other_reply_funcs (bool): whether to remove other reply functions when registering this reply function.
        """
        if not isinstance(trigger, (type, str, Agent, Callable, list)):
            raise ValueError("trigger must be a class, a string, an agent, a callable or a list.")
        if remove_other_reply_funcs:
            self._reply_func_list.clear()
        self._reply_func_list.insert(
            position,
            {
                "trigger": trigger,
                "reply_func": reply_func,
                "config": copy.copy(config),
                "init_config": config,
                "reset_config": reset_config,
                "ignore_async_in_sync_chat": ignore_async_in_sync_chat and inspect.iscoroutinefunction(reply_func),
            },
        )

    def replace_reply_func(self, old_reply_func: Callable, new_reply_func: Callable):
        """Replace a registered reply function with a new one.

        Args:
            old_reply_func (Callable): the old reply function to be replaced.
            new_reply_func (Callable): the new reply function to replace the old one.
        """
        for f in self._reply_func_list:
            if f["reply_func"] == old_reply_func:
                f["reply_func"] = new_reply_func

    @staticmethod
    def _summary_from_nested_chats(
        chat_queue: List[Dict[str, Any]], recipient: Agent, messages: Union[str, Callable], sender: Agent, config: Any
    ) -> Tuple[bool, str]:
        """A simple chat reply function.
        This function initiate one or a sequence of chats between the "recipient" and the agents in the
        chat_queue.

        It extracts and returns a summary from the nested chat based on the "summary_method" in each chat in chat_queue.

        Returns:
            Tuple[bool, str]: A tuple where the first element indicates the completion of the chat, and the second element contains the summary of the last chat if any chats were initiated.
        """
        last_msg = messages[-1].get("content")
        chat_to_run = []
        for i, c in enumerate(chat_queue):
            current_c = c.copy()
            if current_c.get("sender") is None:
                current_c["sender"] = recipient
            message = current_c.get("message")
            # If message is not provided in chat_queue, we by default use the last message from the original chat history as the first message in this nested chat (for the first chat in the chat queue).
            # NOTE: This setting is prone to change.
            if message is None and i == 0:
                message = last_msg
            if callable(message):
                message = message(recipient, messages, sender, config)
            # We only run chat that has a valid message. NOTE: This is prone to change dependin on applications.
            if message:
                current_c["message"] = message
                chat_to_run.append(current_c)
        if not chat_to_run:
            return True, None
        res = initiate_chats(chat_to_run)
        return True, res[-1].summary

    def register_nested_chats(
        self,
        chat_queue: List[Dict[str, Any]],
        trigger: Union[Type[Agent], str, Agent, Callable[[Agent], bool], List],
        reply_func_from_nested_chats: Union[str, Callable] = "summary_from_nested_chats",
        position: int = 2,
        **kwargs,
    ) -> None:
        """Register a nested chat reply function.
        Args:
            chat_queue (list): a list of chat objects to be initiated.
            trigger (Agent class, str, Agent instance, callable, or list): refer to `register_reply` for details.
            reply_func_from_nested_chats (Callable, str): the reply function for the nested chat.
                The function takes a chat_queue for nested chat, recipient agent, a list of messages, a sender agent and a config as input and returns a reply message.
                Default to "summary_from_nested_chats", which corresponds to a built-in reply function that get summary from the nested chat_queue.
            ```python
            def reply_func_from_nested_chats(
                chat_queue: List[Dict],
                recipient: ConversableAgent,
                messages: Optional[List[Dict]] = None,
                sender: Optional[Agent] = None,
                config: Optional[Any] = None,
            ) -> Tuple[bool, Union[str, Dict, None]]:
            ```
            position (int): Ref to `register_reply` for details. Default to 2. It means we first check the termination and human reply, then check the registered nested chat reply.
            kwargs: Ref to `register_reply` for details.
        """
        if reply_func_from_nested_chats == "summary_from_nested_chats":
            reply_func_from_nested_chats = self._summary_from_nested_chats
        if not callable(reply_func_from_nested_chats):
            raise ValueError("reply_func_from_nested_chats must be a callable")
        reply_func = partial(reply_func_from_nested_chats, chat_queue)
        self.register_reply(
            trigger,
            reply_func,
            position,
            kwargs.get("config"),
            kwargs.get("reset_config"),
            ignore_async_in_sync_chat=kwargs.get("ignore_async_in_sync_chat"),
        )

    @property
    def system_message(self) -> str:
        """Return the system message."""
        return self._oai_system_message[0]["content"]

    def update_system_message(self, system_message: str) -> None:
        """Update the system message.

        Args:
            system_message (str): system message for the ChatCompletion inference.
        """
        self._oai_system_message[0]["content"] = system_message

    def update_max_consecutive_auto_reply(self, value: int, sender: Optional[Agent] = None):
        """Update the maximum number of consecutive auto replies.

        Args:
            value (int): the maximum number of consecutive auto replies.
            sender (Agent): when the sender is provided, only update the max_consecutive_auto_reply for that sender.
        """
        if sender is None:
            self._max_consecutive_auto_reply = value
            for k in self._max_consecutive_auto_reply_dict:
                self._max_consecutive_auto_reply_dict[k] = value
        else:
            self._max_consecutive_auto_reply_dict[sender] = value

    def max_consecutive_auto_reply(self, sender: Optional[Agent] = None) -> int:
        """The maximum number of consecutive auto replies."""
        return self._max_consecutive_auto_reply if sender is None else self._max_consecutive_auto_reply_dict[sender]

    @property
    def chat_messages(self) -> Dict[Agent, List[Dict]]:
        """A dictionary of conversations from agent to list of messages."""
        return self._oai_messages

    def chat_messages_for_summary(self, agent: Agent) -> List[Dict]:
        """A list of messages as a conversation to summarize."""
        return self._oai_messages[agent]

    def last_message(self, agent: Optional[Agent] = None) -> Optional[Dict]:
        """The last message exchanged with the agent.

        Args:
            agent (Agent): The agent in the conversation.
                If None and more than one agent's conversations are found, an error will be raised.
                If None and only one conversation is found, the last message of the only conversation will be returned.

        Returns:
            The last message exchanged with the agent.
        """
        if agent is None:
            n_conversations = len(self._oai_messages)
            if n_conversations == 0:
                return None
            if n_conversations == 1:
                for conversation in self._oai_messages.values():
                    return conversation[-1]
            raise ValueError("More than one conversation is found. Please specify the sender to get the last message.")
        if agent not in self._oai_messages.keys():
            raise KeyError(
                f"The agent '{agent.name}' is not present in any conversation. No history available for this agent."
            )
        return self._oai_messages[agent][-1]

    @property
    def use_docker(self) -> Union[bool, str, None]:
        """Bool value of whether to use docker to execute the code,
        or str value of the docker image name to use, or None when code execution is disabled.
        """
        return None if self._code_execution_config is False else self._code_execution_config.get("use_docker")

    @staticmethod
    def _message_to_dict(message: Union[Dict, str]) -> Dict:
        """Convert a message to a dictionary.

        The message can be a string or a dictionary. The string will be put in the "content" field of the new dictionary.
        """
        if isinstance(message, str):
            return {"content": message}
        elif isinstance(message, dict):
            return message
        else:
            return dict(message)

    @staticmethod
    def _normalize_name(name):
        """
        LLMs sometimes ask functions while ignoring their own format requirements, this function should be used to replace invalid characters with "_".

        Prefer _assert_valid_name for validating user configuration or input
        """
        return re.sub(r"[^a-zA-Z0-9_-]", "_", name)[:64]

    @staticmethod
    def _assert_valid_name(name):
        """
        Ensure that configured names are valid, raises ValueError if not.

        For munging LLM responses use _normalize_name to ensure LLM specified names don't break the API.
        """
        if not re.match(r"^[a-zA-Z0-9_-]+$", name):
            raise ValueError(f"Invalid name: {name}. Only letters, numbers, '_' and '-' are allowed.")
        if len(name) > 64:
            raise ValueError(f"Invalid name: {name}. Name must be less than 64 characters.")
        return name

    def _append_oai_message(self, message: Union[Dict, str], role, conversation_id: Agent) -> bool:
        """Append a message to the ChatCompletion conversation.

        If the message received is a string, it will be put in the "content" field of the new dictionary.
        If the message received is a dictionary but does not have any of the three fields "content", "function_call", or "tool_calls",
            this message is not a valid ChatCompletion message.
        If only "function_call" or "tool_calls" is provided, "content" will be set to None if not provided, and the role of the message will be forced "assistant".

        Args:
            message (dict or str): message to be appended to the ChatCompletion conversation.
            role (str): role of the message, can be "assistant" or "function".
            conversation_id (Agent): id of the conversation, should be the recipient or sender.

        Returns:
            bool: whether the message is appended to the ChatCompletion conversation.
        """
        message = self._message_to_dict(message)
        # create oai message to be appended to the oai conversation that can be passed to oai directly.
        oai_message = {
            k: message[k]
            for k in ("content", "function_call", "tool_calls", "tool_responses", "tool_call_id", "name", "context")
            if k in message and message[k] is not None
        }
        if "content" not in oai_message:
            if "function_call" in oai_message or "tool_calls" in oai_message:
                oai_message["content"] = None  # if only function_call is provided, content will be set to None.
            else:
                return False

        if message.get("role") in ["function", "tool"]:
            oai_message["role"] = message.get("role")
        else:
            oai_message["role"] = role

        if oai_message.get("function_call", False) or oai_message.get("tool_calls", False):
            oai_message["role"] = "assistant"  # only messages with role 'assistant' can have a function call.
        self._oai_messages[conversation_id].append(oai_message)
        return True

    def _process_message_before_send(
        self, message: Union[Dict, str], recipient: Agent, silent: bool
    ) -> Union[Dict, str]:
        """Process the message before sending it to the recipient."""
        hook_list = self.hook_lists["process_message_before_send"]
        for hook in hook_list:
            message = hook(sender=self, message=message, recipient=recipient, silent=silent)
        return message

    def send(
        self,
        message: Union[Dict, str],
        recipient: Agent,
        request_reply: Optional[bool] = None,
        silent: Optional[bool] = False,
    ):
        """Send a message to another agent.

        Args:
            message (dict or str): message to be sent.
                The message could contain the following fields:
                - content (str or List): Required, the content of the message. (Can be None)
                - function_call (str): the name of the function to be called.
                - name (str): the name of the function to be called.
                - role (str): the role of the message, any role that is not "function"
                    will be modified to "assistant".
                - context (dict): the context of the message, which will be passed to
                    [OpenAIWrapper.create](../oai/client#create).
                    For example, one agent can send a message A as:
        ```python
        {
            "content": lambda context: context["use_tool_msg"],
            "context": {
                "use_tool_msg": "Use tool X if they are relevant."
            }
        }
        ```
                    Next time, one agent can send a message B with a different "use_tool_msg".
                    Then the content of message A will be refreshed to the new "use_tool_msg".
                    So effectively, this provides a way for an agent to send a "link" and modify
                    the content of the "link" later.
            recipient (Agent): the recipient of the message.
            request_reply (bool or None): whether to request a reply from the recipient.
            silent (bool or None): (Experimental) whether to print the message sent.

        Raises:
            ValueError: if the message can't be converted into a valid ChatCompletion message.
        """
        message = self._process_message_before_send(message, recipient, silent)
        # When the agent composes and sends the message, the role of the message is "assistant"
        # unless it's "function".
        valid = self._append_oai_message(message, "assistant", recipient)
        if valid:
            recipient.receive(message, self, request_reply, silent)
        else:
            raise ValueError(
                "Message can't be converted into a valid ChatCompletion message. Either content or function_call must be provided."
            )

    async def a_send(
        self,
        message: Union[Dict, str],
        recipient: Agent,
        request_reply: Optional[bool] = None,
        silent: Optional[bool] = False,
    ):
        """(async) Send a message to another agent.

        Args:
            message (dict or str): message to be sent.
                The message could contain the following fields:
                - content (str or List): Required, the content of the message. (Can be None)
                - function_call (str): the name of the function to be called.
                - name (str): the name of the function to be called.
                - role (str): the role of the message, any role that is not "function"
                    will be modified to "assistant".
                - context (dict): the context of the message, which will be passed to
                    [OpenAIWrapper.create](../oai/client#create).
                    For example, one agent can send a message A as:
        ```python
        {
            "content": lambda context: context["use_tool_msg"],
            "context": {
                "use_tool_msg": "Use tool X if they are relevant."
            }
        }
        ```
                    Next time, one agent can send a message B with a different "use_tool_msg".
                    Then the content of message A will be refreshed to the new "use_tool_msg".
                    So effectively, this provides a way for an agent to send a "link" and modify
                    the content of the "link" later.
            recipient (Agent): the recipient of the message.
            request_reply (bool or None): whether to request a reply from the recipient.
            silent (bool or None): (Experimental) whether to print the message sent.

        Raises:
            ValueError: if the message can't be converted into a valid ChatCompletion message.
        """
        message = self._process_message_before_send(message, recipient, silent)
        # When the agent composes and sends the message, the role of the message is "assistant"
        # unless it's "function".
        valid = self._append_oai_message(message, "assistant", recipient)
        if valid:
            await recipient.a_receive(message, self, request_reply, silent)
        else:
            raise ValueError(
                "Message can't be converted into a valid ChatCompletion message. Either content or function_call must be provided."
            )

    def _print_received_message(self, message: Union[Dict, str], sender: Agent):
        iostream = IOStream.get_default()
        # print the message received
        iostream.print(colored(sender.name, "yellow"), "(to", f"{self.name}):\n", flush=True)
        message = self._message_to_dict(message)

        if message.get("tool_responses"):  # Handle tool multi-call responses
            for tool_response in message["tool_responses"]:
                self._print_received_message(tool_response, sender)
            if message.get("role") == "tool":
                return  # If role is tool, then content is just a concatenation of all tool_responses

        if message.get("role") in ["function", "tool"]:
            if message["role"] == "function":
                id_key = "name"
            else:
                id_key = "tool_call_id"
<<<<<<< HEAD

            func_print = f"***** Response from calling {message['role']} \"{message[id_key]}\" *****"
            iostream.print(colored(func_print, "green"), flush=True)
            iostream.print(message["content"], flush=True)
            iostream.print(colored("*" * len(func_print), "green"), flush=True)
=======
            id = message.get(id_key, "No id found")
            func_print = f"***** Response from calling {message['role']} ({id}) *****"
            print(colored(func_print, "green"), flush=True)
            print(message["content"], flush=True)
            print(colored("*" * len(func_print), "green"), flush=True)
>>>>>>> af9b300b
        else:
            content = message.get("content")
            if content is not None:
                if "context" in message:
                    content = OpenAIWrapper.instantiate(
                        content,
                        message["context"],
                        self.llm_config and self.llm_config.get("allow_format_str_template", False),
                    )
                iostream.print(content_str(content), flush=True)
            if "function_call" in message and message["function_call"]:
                function_call = dict(message["function_call"])
                func_print = (
                    f"***** Suggested function call: {function_call.get('name', '(No function name found)')} *****"
                )
                iostream.print(colored(func_print, "green"), flush=True)
                iostream.print(
                    "Arguments: \n",
                    function_call.get("arguments", "(No arguments found)"),
                    flush=True,
                    sep="",
                )
                iostream.print(colored("*" * len(func_print), "green"), flush=True)
            if "tool_calls" in message and message["tool_calls"]:
                for tool_call in message["tool_calls"]:
                    id = tool_call.get("id", "No tool call id found")
                    function_call = dict(tool_call.get("function", {}))
<<<<<<< HEAD
                    func_print = f"***** Suggested tool Call ({id}): {function_call.get('name', '(No function name found)')} *****"
                    iostream.print(colored(func_print, "green"), flush=True)
                    iostream.print(
=======
                    func_print = f"***** Suggested tool call ({id}): {function_call.get('name', '(No function name found)')} *****"
                    print(colored(func_print, "green"), flush=True)
                    print(
>>>>>>> af9b300b
                        "Arguments: \n",
                        function_call.get("arguments", "(No arguments found)"),
                        flush=True,
                        sep="",
                    )
                    iostream.print(colored("*" * len(func_print), "green"), flush=True)

        iostream.print("\n", "-" * 80, flush=True, sep="")

    def _process_received_message(self, message: Union[Dict, str], sender: Agent, silent: bool):
        # When the agent receives a message, the role of the message is "user". (If 'role' exists and is 'function', it will remain unchanged.)
        valid = self._append_oai_message(message, "user", sender)
        if not valid:
            raise ValueError(
                "Received message can't be converted into a valid ChatCompletion message. Either content or function_call must be provided."
            )
        if not silent:
            self._print_received_message(message, sender)

    def receive(
        self,
        message: Union[Dict, str],
        sender: Agent,
        request_reply: Optional[bool] = None,
        silent: Optional[bool] = False,
    ):
        """Receive a message from another agent.

        Once a message is received, this function sends a reply to the sender or stop.
        The reply can be generated automatically or entered manually by a human.

        Args:
            message (dict or str): message from the sender. If the type is dict, it may contain the following reserved fields (either content or function_call need to be provided).
                1. "content": content of the message, can be None.
                2. "function_call": a dictionary containing the function name and arguments. (deprecated in favor of "tool_calls")
                3. "tool_calls": a list of dictionaries containing the function name and arguments.
                4. "role": role of the message, can be "assistant", "user", "function", "tool".
                    This field is only needed to distinguish between "function" or "assistant"/"user".
                5. "name": In most cases, this field is not needed. When the role is "function", this field is needed to indicate the function name.
                6. "context" (dict): the context of the message, which will be passed to
                    [OpenAIWrapper.create](../oai/client#create).
            sender: sender of an Agent instance.
            request_reply (bool or None): whether a reply is requested from the sender.
                If None, the value is determined by `self.reply_at_receive[sender]`.
            silent (bool or None): (Experimental) whether to print the message received.

        Raises:
            ValueError: if the message can't be converted into a valid ChatCompletion message.
        """
        self._process_received_message(message, sender, silent)
        if request_reply is False or request_reply is None and self.reply_at_receive[sender] is False:
            return
        reply = self.generate_reply(messages=self.chat_messages[sender], sender=sender)
        if reply is not None:
            self.send(reply, sender, silent=silent)

    async def a_receive(
        self,
        message: Union[Dict, str],
        sender: Agent,
        request_reply: Optional[bool] = None,
        silent: Optional[bool] = False,
    ):
        """(async) Receive a message from another agent.

        Once a message is received, this function sends a reply to the sender or stop.
        The reply can be generated automatically or entered manually by a human.

        Args:
            message (dict or str): message from the sender. If the type is dict, it may contain the following reserved fields (either content or function_call need to be provided).
                1. "content": content of the message, can be None.
                2. "function_call": a dictionary containing the function name and arguments. (deprecated in favor of "tool_calls")
                3. "tool_calls": a list of dictionaries containing the function name and arguments.
                4. "role": role of the message, can be "assistant", "user", "function".
                    This field is only needed to distinguish between "function" or "assistant"/"user".
                5. "name": In most cases, this field is not needed. When the role is "function", this field is needed to indicate the function name.
                6. "context" (dict): the context of the message, which will be passed to
                    [OpenAIWrapper.create](../oai/client#create).
            sender: sender of an Agent instance.
            request_reply (bool or None): whether a reply is requested from the sender.
                If None, the value is determined by `self.reply_at_receive[sender]`.
            silent (bool or None): (Experimental) whether to print the message received.

        Raises:
            ValueError: if the message can't be converted into a valid ChatCompletion message.
        """
        self._process_received_message(message, sender, silent)
        if request_reply is False or request_reply is None and self.reply_at_receive[sender] is False:
            return
        reply = await self.a_generate_reply(sender=sender)
        if reply is not None:
            await self.a_send(reply, sender, silent=silent)

    def _prepare_chat(
        self,
        recipient: "ConversableAgent",
        clear_history: bool,
        prepare_recipient: bool = True,
        reply_at_receive: bool = True,
    ) -> None:
        self.reset_consecutive_auto_reply_counter(recipient)
        self.reply_at_receive[recipient] = reply_at_receive
        if clear_history:
            self.clear_history(recipient)
            self._human_input = []
        if prepare_recipient:
            recipient._prepare_chat(self, clear_history, False, reply_at_receive)

    def _raise_exception_on_async_reply_functions(self) -> None:
        """Raise an exception if any async reply functions are registered.

        Raises:
            RuntimeError: if any async reply functions are registered.
        """
        reply_functions = {
            f["reply_func"] for f in self._reply_func_list if not f.get("ignore_async_in_sync_chat", False)
        }

        async_reply_functions = [f for f in reply_functions if inspect.iscoroutinefunction(f)]
        if async_reply_functions:
            msg = (
                "Async reply functions can only be used with ConversableAgent.a_initiate_chat(). The following async reply functions are found: "
                + ", ".join([f.__name__ for f in async_reply_functions])
            )

            raise RuntimeError(msg)

    def initiate_chat(
        self,
        recipient: "ConversableAgent",
        clear_history: bool = True,
        silent: Optional[bool] = False,
        cache: Optional[Cache] = None,
        max_turns: Optional[int] = None,
        summary_method: Optional[Union[str, Callable]] = DEFAULT_SUMMARY_METHOD,
        summary_args: Optional[dict] = {},
        message: Optional[Union[Dict, str, Callable]] = None,
        **context,
    ) -> ChatResult:
        """Initiate a chat with the recipient agent.

        Reset the consecutive auto reply counter.
        If `clear_history` is True, the chat history with the recipient agent will be cleared.


        Args:
            recipient: the recipient agent.
            clear_history (bool): whether to clear the chat history with the agent. Default is True.
            silent (bool or None): (Experimental) whether to print the messages for this conversation. Default is False.
            cache (Cache or None): the cache client to be used for this conversation. Default is None.
            max_turns (int or None): the maximum number of turns for the chat between the two agents. One turn means one conversation round trip. Note that this is different from
                [max_consecutive_auto_reply](#max_consecutive_auto_reply) which is the maximum number of consecutive auto replies; and it is also different from [max_rounds in GroupChat](./groupchat#groupchat-objects) which is the maximum number of rounds in a group chat session.
                If max_turns is set to None, the chat will continue until a termination condition is met. Default is None.
            summary_method (str or callable): a method to get a summary from the chat. Default is DEFAULT_SUMMARY_METHOD, i.e., "last_msg".

            Supported strings are "last_msg" and "reflection_with_llm":
                - when set to "last_msg", it returns the last message of the dialog as the summary.
                - when set to "reflection_with_llm", it returns a summary extracted using an llm client.
                    `llm_config` must be set in either the recipient or sender.

            A callable summary_method should take the recipient and sender agent in a chat as input and return a string of summary. E.g.,

            ```python
            def my_summary_method(
                sender: ConversableAgent,
                recipient: ConversableAgent,
                summary_args: dict,
            ):
                return recipient.last_message(sender)["content"]
            ```
            summary_args (dict): a dictionary of arguments to be passed to the summary_method.
                One example key is "summary_prompt", and value is a string of text used to prompt a LLM-based agent (the sender or receiver agent) to reflect
                on the conversation and extract a summary when summary_method is "reflection_with_llm".
                The default summary_prompt is DEFAULT_SUMMARY_PROMPT, i.e., "Summarize takeaway from the conversation. Do not add any introductory phrases. If the intended request is NOT properly addressed, please point it out."
            message (str, dict or Callable): the initial message to be sent to the recipient. Needs to be provided. Otherwise, input() will be called to get the initial message.
                - If a string or a dict is provided, it will be used as the initial message.        `generate_init_message` is called to generate the initial message for the agent based on this string and the context.
                    If dict, it may contain the following reserved fields (either content or tool_calls need to be provided).

                        1. "content": content of the message, can be None.
                        2. "function_call": a dictionary containing the function name and arguments. (deprecated in favor of "tool_calls")
                        3. "tool_calls": a list of dictionaries containing the function name and arguments.
                        4. "role": role of the message, can be "assistant", "user", "function".
                            This field is only needed to distinguish between "function" or "assistant"/"user".
                        5. "name": In most cases, this field is not needed. When the role is "function", this field is needed to indicate the function name.
                        6. "context" (dict): the context of the message, which will be passed to
                            [OpenAIWrapper.create](../oai/client#create).

                - If a callable is provided, it will be called to get the initial message in the form of a string or a dict.
                    If the returned type is dict, it may contain the reserved fields mentioned above.

                    Example of a callable message (returning a string):

            ```python
            def my_message(sender: ConversableAgent, recipient: ConversableAgent, context: dict) -> Union[str, Dict]:
                carryover = context.get("carryover", "")
                if isinstance(message, list):
                    carryover = carryover[-1]
                final_msg = "Write a blogpost." + "\\nContext: \\n" + carryover
                return final_msg
            ```

                    Example of a callable message (returning a dict):

            ```python
            def my_message(sender: ConversableAgent, recipient: ConversableAgent, context: dict) -> Union[str, Dict]:
                final_msg = {}
                carryover = context.get("carryover", "")
                if isinstance(message, list):
                    carryover = carryover[-1]
                final_msg["content"] = "Write a blogpost." + "\\nContext: \\n" + carryover
                final_msg["context"] = {"prefix": "Today I feel"}
                return final_msg
            ```
            **context: any context information. It has the following reserved fields:
                - "carryover": a string or a list of string to specify the carryover information to be passed to this chat.
                    If provided, we will combine this carryover (by attaching a "context: " string and the carryover content after the message content) with the "message" content when generating the initial chat
                    message in `generate_init_message`.

        Raises:
            RuntimeError: if any async reply functions are registered and not ignored in sync chat.

        Returns:
            ChatResult: an ChatResult object.
        """
        _chat_info = context.copy()
        _chat_info["recipient"] = recipient
        _chat_info["sender"] = self
        consolidate_chat_info(_chat_info, uniform_sender=self)
        for agent in [self, recipient]:
            agent._raise_exception_on_async_reply_functions()
            agent.previous_cache = agent.client_cache
            agent.client_cache = cache
        if isinstance(max_turns, int):
            self._prepare_chat(recipient, clear_history, reply_at_receive=False)
            for _ in range(max_turns):
                if _ == 0:
                    if isinstance(message, Callable):
                        msg2send = message(_chat_info["sender"], _chat_info["recipient"], context)
                    else:
                        msg2send = self.generate_init_message(message, **context)
                else:
                    msg2send = self.generate_reply(messages=self.chat_messages[recipient], sender=recipient)
                if msg2send is None:
                    break
                self.send(msg2send, recipient, request_reply=True, silent=silent)
        else:
            self._prepare_chat(recipient, clear_history)
            if isinstance(message, Callable):
                msg2send = message(_chat_info["sender"], _chat_info["recipient"], context)
            else:
                msg2send = self.generate_init_message(message, **context)
            self.send(msg2send, recipient, silent=silent)
        summary = self._summarize_chat(
            summary_method,
            summary_args,
            recipient,
            cache=cache,
        )
        for agent in [self, recipient]:
            agent.client_cache = agent.previous_cache
            agent.previous_cache = None
        chat_result = ChatResult(
            chat_history=self.chat_messages[recipient],
            summary=summary,
            cost=gather_usage_summary([self, recipient]),
            human_input=self._human_input,
        )
        return chat_result

    async def a_initiate_chat(
        self,
        recipient: "ConversableAgent",
        clear_history: bool = True,
        silent: Optional[bool] = False,
        cache: Optional[Cache] = None,
        max_turns: Optional[int] = None,
        summary_method: Optional[Union[str, Callable]] = DEFAULT_SUMMARY_METHOD,
        summary_args: Optional[dict] = {},
        message: Optional[Union[str, Callable]] = None,
        **context,
    ) -> ChatResult:
        """(async) Initiate a chat with the recipient agent.

        Reset the consecutive auto reply counter.
        If `clear_history` is True, the chat history with the recipient agent will be cleared.
        `a_generate_init_message` is called to generate the initial message for the agent.

        Args: Please refer to `initiate_chat`.

        Returns:
            ChatResult: an ChatResult object.
        """
        _chat_info = context.copy()
        _chat_info["recipient"] = recipient
        _chat_info["sender"] = self
        consolidate_chat_info(_chat_info, uniform_sender=self)
        for agent in [self, recipient]:
            agent.previous_cache = agent.client_cache
            agent.client_cache = cache
        if isinstance(max_turns, int):
            self._prepare_chat(recipient, clear_history, reply_at_receive=False)
            for _ in range(max_turns):
                if _ == 0:
                    if isinstance(message, Callable):
                        msg2send = message(_chat_info["sender"], _chat_info["recipient"], context)
                    else:
                        msg2send = await self.a_generate_init_message(message, **context)
                else:
                    msg2send = await self.a_generate_reply(messages=self.chat_messages[recipient], sender=recipient)
                if msg2send is None:
                    break
                await self.a_send(msg2send, recipient, request_reply=True, silent=silent)
        else:
            self._prepare_chat(recipient, clear_history)
            if isinstance(message, Callable):
                msg2send = message(_chat_info["sender"], _chat_info["recipient"], context)
            else:
                msg2send = await self.a_generate_init_message(message, **context)
            await self.a_send(msg2send, recipient, silent=silent)
        summary = self._summarize_chat(
            summary_method,
            summary_args,
            recipient,
            cache=cache,
        )
        for agent in [self, recipient]:
            agent.client_cache = agent.previous_cache
            agent.previous_cache = None
        chat_result = ChatResult(
            chat_history=self.chat_messages[recipient],
            summary=summary,
            cost=gather_usage_summary([self, recipient]),
            human_input=self._human_input,
        )
        return chat_result

    def _summarize_chat(
        self,
        summary_method,
        summary_args,
        recipient: Optional[Agent] = None,
        cache: Optional[Cache] = None,
    ) -> str:
        """Get a chat summary from an agent participating in a chat.

        Args:
            summary_method (str or callable): the summary_method to get the summary.
                The callable summary_method should take the recipient and sender agent in a chat as input and return a string of summary. E.g,
                ```python
                def my_summary_method(
                    sender: ConversableAgent,
                    recipient: ConversableAgent,
                    summary_args: dict,
                ):
                    return recipient.last_message(sender)["content"]
                ```
            summary_args (dict): a dictionary of arguments to be passed to the summary_method.
            recipient: the recipient agent in a chat.
            prompt (str): the prompt used to get a summary when summary_method is "reflection_with_llm".

        Returns:
            str: a chat summary from the agent.
        """
        summary = ""
        if summary_method is None:
            return summary
        if "cache" not in summary_args:
            summary_args["cache"] = cache
        if summary_method == "reflection_with_llm":
            summary_method = self._relfection_with_llm_as_summary
        elif summary_method == "last_msg":
            summary_method = self._last_msg_as_summary

        if isinstance(summary_method, Callable):
            summary = summary_method(self, recipient, summary_args)
        else:
            raise ValueError(
                "If not None, the summary_method must be a string from [`reflection_with_llm`, `last_msg`] or a callable."
            )
        return summary

    @staticmethod
    def _last_msg_as_summary(sender, recipient, summary_args) -> str:
        """Get a chat summary from the last message of the recipient."""
        try:
            summary = recipient.last_message(sender)["content"].replace("TERMINATE", "")
        except (IndexError, AttributeError) as e:
            warnings.warn(f"Cannot extract summary using last_msg: {e}. Using an empty str as summary.", UserWarning)
            summary = ""
        return summary

    @staticmethod
    def _relfection_with_llm_as_summary(sender, recipient, summary_args):
        prompt = summary_args.get("summary_prompt")
        prompt = ConversableAgent.DEFAULT_SUMMARY_PROMPT if prompt is None else prompt
        if not isinstance(prompt, str):
            raise ValueError("The summary_prompt must be a string.")
        msg_list = recipient.chat_messages_for_summary(sender)
        agent = sender if recipient is None else recipient
        try:
            summary = sender._reflection_with_llm(prompt, msg_list, llm_agent=agent, cache=summary_args.get("cache"))
        except BadRequestError as e:
            warnings.warn(
                f"Cannot extract summary using reflection_with_llm: {e}. Using an empty str as summary.", UserWarning
            )
            summary = ""
        return summary

    def _reflection_with_llm(
        self, prompt, messages, llm_agent: Optional[Agent] = None, cache: Optional[Cache] = None
    ) -> str:
        """Get a chat summary using reflection with an llm client based on the conversation history.

        Args:
            prompt (str): The prompt (in this method it is used as system prompt) used to get the summary.
            messages (list): The messages generated as part of a chat conversation.
            llm_agent: the agent with an llm client.
            cache (Cache or None): the cache client to be used for this conversation.
        """
        system_msg = [
            {
                "role": "system",
                "content": prompt,
            }
        ]

        messages = messages + system_msg
        if llm_agent and llm_agent.client is not None:
            llm_client = llm_agent.client
        elif self.client is not None:
            llm_client = self.client
        else:
            raise ValueError("No OpenAIWrapper client is found.")
        response = self._generate_oai_reply_from_client(llm_client=llm_client, messages=messages, cache=cache)
        return response

    def initiate_chats(self, chat_queue: List[Dict[str, Any]]) -> List[ChatResult]:
        """(Experimental) Initiate chats with multiple agents.

        Args:
            chat_queue (List[Dict]): a list of dictionaries containing the information of the chats.
                Each dictionary should contain the input arguments for [`initiate_chat`](conversable_agent#initiate_chat)

        Returns: a list of ChatResult objects corresponding to the finished chats in the chat_queue.
        """
        _chat_queue = chat_queue.copy()
        for chat_info in _chat_queue:
            chat_info["sender"] = self
        self._finished_chats = initiate_chats(_chat_queue)
        return self._finished_chats

    async def a_initiate_chats(self, chat_queue: List[Dict[str, Any]]) -> Dict[int, ChatResult]:
        _chat_queue = chat_queue.copy()
        for chat_info in _chat_queue:
            chat_info["sender"] = self
        self._finished_chats = await a_initiate_chats(_chat_queue)
        return self._finished_chats

    def get_chat_results(self, chat_index: Optional[int] = None) -> Union[List[ChatResult], ChatResult]:
        """A summary from the finished chats of particular agents."""
        if chat_index is not None:
            return self._finished_chats[chat_index]
        else:
            return self._finished_chats

    def reset(self):
        """Reset the agent."""
        self.clear_history()
        self.reset_consecutive_auto_reply_counter()
        self.stop_reply_at_receive()
        if self.client is not None:
            self.client.clear_usage_summary()
        for reply_func_tuple in self._reply_func_list:
            if reply_func_tuple["reset_config"] is not None:
                reply_func_tuple["reset_config"](reply_func_tuple["config"])
            else:
                reply_func_tuple["config"] = copy.copy(reply_func_tuple["init_config"])

    def stop_reply_at_receive(self, sender: Optional[Agent] = None):
        """Reset the reply_at_receive of the sender."""
        if sender is None:
            self.reply_at_receive.clear()
        else:
            self.reply_at_receive[sender] = False

    def reset_consecutive_auto_reply_counter(self, sender: Optional[Agent] = None):
        """Reset the consecutive_auto_reply_counter of the sender."""
        if sender is None:
            self._consecutive_auto_reply_counter.clear()
        else:
            self._consecutive_auto_reply_counter[sender] = 0

    def clear_history(self, recipient: Optional[Agent] = None, nr_messages_to_preserve: Optional[int] = None):
        """Clear the chat history of the agent.

        Args:
            recipient: the agent with whom the chat history to clear. If None, clear the chat history with all agents.
            nr_messages_to_preserve: the number of newest messages to preserve in the chat history.
        """
        iostream = IOStream.get_default()
        if recipient is None:
            if nr_messages_to_preserve:
                for key in self._oai_messages:
                    nr_messages_to_preserve_internal = nr_messages_to_preserve
                    # if breaking history between function call and function response, save function call message
                    # additionally, otherwise openai will return error
                    first_msg_to_save = self._oai_messages[key][-nr_messages_to_preserve_internal]
                    if "tool_responses" in first_msg_to_save:
                        nr_messages_to_preserve_internal += 1
                        iostream.print(
                            f"Preserving one more message for {self.name} to not divide history between tool call and "
                            f"tool response."
                        )
                    # Remove messages from history except last `nr_messages_to_preserve` messages.
                    self._oai_messages[key] = self._oai_messages[key][-nr_messages_to_preserve_internal:]
            else:
                self._oai_messages.clear()
        else:
            self._oai_messages[recipient].clear()
            if nr_messages_to_preserve:
                iostream.print(
                    colored(
                        "WARNING: `nr_preserved_messages` is ignored when clearing chat history with a specific agent.",
                        "yellow",
                    ),
                    flush=True,
                )

    def generate_oai_reply(
        self,
        messages: Optional[List[Dict]] = None,
        sender: Optional[Agent] = None,
        config: Optional[OpenAIWrapper] = None,
    ) -> Tuple[bool, Union[str, Dict, None]]:
        """Generate a reply using autogen.oai."""
        client = self.client if config is None else config
        if client is None:
            return False, None
        if messages is None:
            messages = self._oai_messages[sender]
        extracted_response = self._generate_oai_reply_from_client(
            client, self._oai_system_message + messages, self.client_cache
        )
        return (False, None) if extracted_response is None else (True, extracted_response)

    def _generate_oai_reply_from_client(self, llm_client, messages, cache) -> Union[str, Dict, None]:
        # unroll tool_responses
        all_messages = []
        for message in messages:
            tool_responses = message.get("tool_responses", [])
            if tool_responses:
                all_messages += tool_responses
                # tool role on the parent message means the content is just concatenation of all of the tool_responses
                if message.get("role") != "tool":
                    all_messages.append({key: message[key] for key in message if key != "tool_responses"})
            else:
                all_messages.append(message)

        # TODO: #1143 handle token limit exceeded error
        response = llm_client.create(
            context=messages[-1].pop("context", None),
            messages=all_messages,
            cache=cache,
        )
        extracted_response = llm_client.extract_text_or_completion_object(response)[0]

        if extracted_response is None:
            warnings.warn("Extracted_response from {response} is None.", UserWarning)
            return None
        # ensure function and tool calls will be accepted when sent back to the LLM
        if not isinstance(extracted_response, str) and hasattr(extracted_response, "model_dump"):
            extracted_response = model_dump(extracted_response)
        if isinstance(extracted_response, dict):
            if extracted_response.get("function_call"):
                extracted_response["function_call"]["name"] = self._normalize_name(
                    extracted_response["function_call"]["name"]
                )
            for tool_call in extracted_response.get("tool_calls") or []:
                tool_call["function"]["name"] = self._normalize_name(tool_call["function"]["name"])
                # Remove id and type if they are not present.
                # This is to make the tool call object compatible with Mistral API.
                if tool_call.get("id") is None:
                    tool_call.pop("id")
                if tool_call.get("type") is None:
                    tool_call.pop("type")
        return extracted_response

    async def a_generate_oai_reply(
        self,
        messages: Optional[List[Dict]] = None,
        sender: Optional[Agent] = None,
        config: Optional[Any] = None,
    ) -> Tuple[bool, Union[str, Dict, None]]:
        """Generate a reply using autogen.oai asynchronously."""
        iostream = IOStream.get_default()

        def _generate_oai_reply(
            self, iostream: IOStream, *args: Any, **kwargs: Any
        ) -> Tuple[bool, Union[str, Dict, None]]:
            with IOStream.set_default(iostream):
                return self.generate_oai_reply(*args, **kwargs)

        return await asyncio.get_event_loop().run_in_executor(
            None,
            functools.partial(
                _generate_oai_reply, self=self, iostream=iostream, messages=messages, sender=sender, config=config
            ),
        )

    def _generate_code_execution_reply_using_executor(
        self,
        messages: Optional[List[Dict]] = None,
        sender: Optional[Agent] = None,
        config: Optional[Union[Dict, Literal[False]]] = None,
    ):
        """Generate a reply using code executor."""
        iostream = IOStream.get_default()

        if config is not None:
            raise ValueError("config is not supported for _generate_code_execution_reply_using_executor.")
        if self._code_execution_config is False:
            return False, None
        if messages is None:
            messages = self._oai_messages[sender]
        last_n_messages = self._code_execution_config.get("last_n_messages", "auto")

        if not (isinstance(last_n_messages, (int, float)) and last_n_messages >= 0) and last_n_messages != "auto":
            raise ValueError("last_n_messages must be either a non-negative integer, or the string 'auto'.")

        num_messages_to_scan = last_n_messages
        if last_n_messages == "auto":
            # Find when the agent last spoke
            num_messages_to_scan = 0
            for message in reversed(messages):
                if "role" not in message:
                    break
                elif message["role"] != "user":
                    break
                else:
                    num_messages_to_scan += 1
        num_messages_to_scan = min(len(messages), num_messages_to_scan)
        messages_to_scan = messages[-num_messages_to_scan:]

        # iterate through the last n messages in reverse
        # if code blocks are found, execute the code blocks and return the output
        # if no code blocks are found, continue
        for message in reversed(messages_to_scan):
            if not message["content"]:
                continue
            code_blocks = self._code_executor.code_extractor.extract_code_blocks(message["content"])
            if len(code_blocks) == 0:
                continue

            num_code_blocks = len(code_blocks)
            if num_code_blocks == 1:
                iostream.print(
                    colored(
                        f"\n>>>>>>>> EXECUTING CODE BLOCK (inferred language is {code_blocks[0].language})...",
                        "red",
                    ),
                    flush=True,
                )
            else:
                iostream.print(
                    colored(
                        f"\n>>>>>>>> EXECUTING {num_code_blocks} CODE BLOCKS (inferred languages are [{', '.join([x.language for x in code_blocks])}])...",
                        "red",
                    ),
                    flush=True,
                )

            # found code blocks, execute code.
            code_result = self._code_executor.execute_code_blocks(code_blocks)
            exitcode2str = "execution succeeded" if code_result.exit_code == 0 else "execution failed"
            return True, f"exitcode: {code_result.exit_code} ({exitcode2str})\nCode output: {code_result.output}"

        return False, None

    def generate_code_execution_reply(
        self,
        messages: Optional[List[Dict]] = None,
        sender: Optional[Agent] = None,
        config: Optional[Union[Dict, Literal[False]]] = None,
    ):
        """Generate a reply using code execution."""
        code_execution_config = config if config is not None else self._code_execution_config
        if code_execution_config is False:
            return False, None
        if messages is None:
            messages = self._oai_messages[sender]
        last_n_messages = code_execution_config.pop("last_n_messages", "auto")

        if not (isinstance(last_n_messages, (int, float)) and last_n_messages >= 0) and last_n_messages != "auto":
            raise ValueError("last_n_messages must be either a non-negative integer, or the string 'auto'.")

        messages_to_scan = last_n_messages
        if last_n_messages == "auto":
            # Find when the agent last spoke
            messages_to_scan = 0
            for i in range(len(messages)):
                message = messages[-(i + 1)]
                if "role" not in message:
                    break
                elif message["role"] != "user":
                    break
                else:
                    messages_to_scan += 1

        # iterate through the last n messages in reverse
        # if code blocks are found, execute the code blocks and return the output
        # if no code blocks are found, continue
        for i in range(min(len(messages), messages_to_scan)):
            message = messages[-(i + 1)]
            if not message["content"]:
                continue
            code_blocks = extract_code(message["content"])
            if len(code_blocks) == 1 and code_blocks[0][0] == UNKNOWN:
                continue

            # found code blocks, execute code and push "last_n_messages" back
            exitcode, logs = self.execute_code_blocks(code_blocks)
            code_execution_config["last_n_messages"] = last_n_messages
            exitcode2str = "execution succeeded" if exitcode == 0 else "execution failed"
            return True, f"exitcode: {exitcode} ({exitcode2str})\nCode output: {logs}"

        # no code blocks are found, push last_n_messages back and return.
        code_execution_config["last_n_messages"] = last_n_messages

        return False, None

    def generate_function_call_reply(
        self,
        messages: Optional[List[Dict]] = None,
        sender: Optional[Agent] = None,
        config: Optional[Any] = None,
    ) -> Tuple[bool, Union[Dict, None]]:
        """
        Generate a reply using function call.

        "function_call" replaced by "tool_calls" as of [OpenAI API v1.1.0](https://github.com/openai/openai-python/releases/tag/v1.1.0)
        See https://platform.openai.com/docs/api-reference/chat/create#chat-create-functions
        """
        if config is None:
            config = self
        if messages is None:
            messages = self._oai_messages[sender]
        message = messages[-1]
        if "function_call" in message and message["function_call"]:
            func_call = message["function_call"]
            func = self._function_map.get(func_call.get("name", None), None)
            if inspect.iscoroutinefunction(func):
                try:
                    # get the running loop if it was already created
                    loop = asyncio.get_running_loop()
                    close_loop = False
                except RuntimeError:
                    # create a loop if there is no running loop
                    loop = asyncio.new_event_loop()
                    close_loop = True

                _, func_return = loop.run_until_complete(self.a_execute_function(func_call))
                if close_loop:
                    loop.close()
            else:
                _, func_return = self.execute_function(message["function_call"])
            return True, func_return
        return False, None

    async def a_generate_function_call_reply(
        self,
        messages: Optional[List[Dict]] = None,
        sender: Optional[Agent] = None,
        config: Optional[Any] = None,
    ) -> Tuple[bool, Union[Dict, None]]:
        """
        Generate a reply using async function call.

        "function_call" replaced by "tool_calls" as of [OpenAI API v1.1.0](https://github.com/openai/openai-python/releases/tag/v1.1.0)
        See https://platform.openai.com/docs/api-reference/chat/create#chat-create-functions
        """
        if config is None:
            config = self
        if messages is None:
            messages = self._oai_messages[sender]
        message = messages[-1]
        if "function_call" in message:
            func_call = message["function_call"]
            func_name = func_call.get("name", "")
            func = self._function_map.get(func_name, None)
            if func and inspect.iscoroutinefunction(func):
                _, func_return = await self.a_execute_function(func_call)
            else:
                _, func_return = self.execute_function(func_call)
            return True, func_return

        return False, None

    def _str_for_tool_response(self, tool_response):
        return str(tool_response.get("content", ""))

    def generate_tool_calls_reply(
        self,
        messages: Optional[List[Dict]] = None,
        sender: Optional[Agent] = None,
        config: Optional[Any] = None,
    ) -> Tuple[bool, Union[Dict, None]]:
        """Generate a reply using tool call."""
        if config is None:
            config = self
        if messages is None:
            messages = self._oai_messages[sender]
        message = messages[-1]
        tool_returns = []
        for tool_call in message.get("tool_calls", []):
            function_call = tool_call.get("function", {})
            func = self._function_map.get(function_call.get("name", None), None)
            if inspect.iscoroutinefunction(func):
                try:
                    # get the running loop if it was already created
                    loop = asyncio.get_running_loop()
                    close_loop = False
                except RuntimeError:
                    # create a loop if there is no running loop
                    loop = asyncio.new_event_loop()
                    close_loop = True

                _, func_return = loop.run_until_complete(self.a_execute_function(function_call))
                if close_loop:
                    loop.close()
            else:
                _, func_return = self.execute_function(function_call)
            content = func_return.get("content", "")
            if content is None:
                content = ""
            tool_call_id = tool_call.get("id", None)
            if tool_call_id is not None:
                tool_call_response = {
                    "tool_call_id": tool_call_id,
                    "role": "tool",
                    "content": content,
                }
            else:
                # Do not include tool_call_id if it is not present.
                # This is to make the tool call object compatible with Mistral API.
                tool_call_response = {
                    "role": "tool",
                    "content": content,
                }
            tool_returns.append(tool_call_response)
        if tool_returns:
            return True, {
                "role": "tool",
                "tool_responses": tool_returns,
                "content": "\n\n".join([self._str_for_tool_response(tool_return) for tool_return in tool_returns]),
            }
        return False, None

    async def _a_execute_tool_call(self, tool_call):
        id = tool_call["id"]
        function_call = tool_call.get("function", {})
        _, func_return = await self.a_execute_function(function_call)
        return {
            "tool_call_id": id,
            "role": "tool",
            "content": func_return.get("content", ""),
        }

    async def a_generate_tool_calls_reply(
        self,
        messages: Optional[List[Dict]] = None,
        sender: Optional[Agent] = None,
        config: Optional[Any] = None,
    ) -> Tuple[bool, Union[Dict, None]]:
        """Generate a reply using async function call."""
        if config is None:
            config = self
        if messages is None:
            messages = self._oai_messages[sender]
        message = messages[-1]
        async_tool_calls = []
        for tool_call in message.get("tool_calls", []):
            async_tool_calls.append(self._a_execute_tool_call(tool_call))
        if async_tool_calls:
            tool_returns = await asyncio.gather(*async_tool_calls)
            return True, {
                "role": "tool",
                "tool_responses": tool_returns,
                "content": "\n\n".join([self._str_for_tool_response(tool_return) for tool_return in tool_returns]),
            }

        return False, None

    def check_termination_and_human_reply(
        self,
        messages: Optional[List[Dict]] = None,
        sender: Optional[Agent] = None,
        config: Optional[Any] = None,
    ) -> Tuple[bool, Union[str, None]]:
        """Check if the conversation should be terminated, and if human reply is provided.

        This method checks for conditions that require the conversation to be terminated, such as reaching
        a maximum number of consecutive auto-replies or encountering a termination message. Additionally,
        it prompts for and processes human input based on the configured human input mode, which can be
        'ALWAYS', 'NEVER', or 'TERMINATE'. The method also manages the consecutive auto-reply counter
        for the conversation and prints relevant messages based on the human input received.

        Args:
            - messages (Optional[List[Dict]]): A list of message dictionaries, representing the conversation history.
            - sender (Optional[Agent]): The agent object representing the sender of the message.
            - config (Optional[Any]): Configuration object, defaults to the current instance if not provided.

        Returns:
            - Tuple[bool, Union[str, Dict, None]]: A tuple containing a boolean indicating if the conversation
            should be terminated, and a human reply which can be a string, a dictionary, or None.
        """
        iostream = IOStream.get_default()

        if config is None:
            config = self
        if messages is None:
            messages = self._oai_messages[sender] if sender else []
        message = messages[-1]
        reply = ""
        no_human_input_msg = ""
        sender_name = "the sender" if sender is None else sender.name
        if self.human_input_mode == "ALWAYS":
            reply = self.get_human_input(
                f"Provide feedback to {sender_name}. Press enter to skip and use auto-reply, or type 'exit' to end the conversation: "
            )
            no_human_input_msg = "NO HUMAN INPUT RECEIVED." if not reply else ""
            # if the human input is empty, and the message is a termination message, then we will terminate the conversation
            reply = reply if reply or not self._is_termination_msg(message) else "exit"
        else:
            if self._consecutive_auto_reply_counter[sender] >= self._max_consecutive_auto_reply_dict[sender]:
                if self.human_input_mode == "NEVER":
                    reply = "exit"
                else:
                    # self.human_input_mode == "TERMINATE":
                    terminate = self._is_termination_msg(message)
                    reply = self.get_human_input(
                        f"Please give feedback to {sender_name}. Press enter or type 'exit' to stop the conversation: "
                        if terminate
                        else f"Please give feedback to {sender_name}. Press enter to skip and use auto-reply, or type 'exit' to stop the conversation: "
                    )
                    no_human_input_msg = "NO HUMAN INPUT RECEIVED." if not reply else ""
                    # if the human input is empty, and the message is a termination message, then we will terminate the conversation
                    reply = reply if reply or not terminate else "exit"
            elif self._is_termination_msg(message):
                if self.human_input_mode == "NEVER":
                    reply = "exit"
                else:
                    # self.human_input_mode == "TERMINATE":
                    reply = self.get_human_input(
                        f"Please give feedback to {sender_name}. Press enter or type 'exit' to stop the conversation: "
                    )
                    no_human_input_msg = "NO HUMAN INPUT RECEIVED." if not reply else ""
                    # if the human input is empty, and the message is a termination message, then we will terminate the conversation
                    reply = reply or "exit"

        # print the no_human_input_msg
        if no_human_input_msg:
            iostream.print(colored(f"\n>>>>>>>> {no_human_input_msg}", "red"), flush=True)

        # stop the conversation
        if reply == "exit":
            # reset the consecutive_auto_reply_counter
            self._consecutive_auto_reply_counter[sender] = 0
            return True, None

        # send the human reply
        if reply or self._max_consecutive_auto_reply_dict[sender] == 0:
            # reset the consecutive_auto_reply_counter
            self._consecutive_auto_reply_counter[sender] = 0
            # User provided a custom response, return function and tool failures indicating user interruption
            tool_returns = []
            if message.get("function_call", False):
                tool_returns.append(
                    {
                        "role": "function",
                        "name": message["function_call"].get("name", ""),
                        "content": "USER INTERRUPTED",
                    }
                )

            if message.get("tool_calls", False):
                tool_returns.extend(
                    [
                        {"role": "tool", "tool_call_id": tool_call.get("id", ""), "content": "USER INTERRUPTED"}
                        for tool_call in message["tool_calls"]
                    ]
                )

            response = {"role": "user", "content": reply}
            if tool_returns:
                response["tool_responses"] = tool_returns

            return True, response

        # increment the consecutive_auto_reply_counter
        self._consecutive_auto_reply_counter[sender] += 1
        if self.human_input_mode != "NEVER":
            iostream.print(colored("\n>>>>>>>> USING AUTO REPLY...", "red"), flush=True)

        return False, None

    async def a_check_termination_and_human_reply(
        self,
        messages: Optional[List[Dict]] = None,
        sender: Optional[Agent] = None,
        config: Optional[Any] = None,
    ) -> Tuple[bool, Union[str, None]]:
        """(async) Check if the conversation should be terminated, and if human reply is provided.

        This method checks for conditions that require the conversation to be terminated, such as reaching
        a maximum number of consecutive auto-replies or encountering a termination message. Additionally,
        it prompts for and processes human input based on the configured human input mode, which can be
        'ALWAYS', 'NEVER', or 'TERMINATE'. The method also manages the consecutive auto-reply counter
        for the conversation and prints relevant messages based on the human input received.

        Args:
            - messages (Optional[List[Dict]]): A list of message dictionaries, representing the conversation history.
            - sender (Optional[Agent]): The agent object representing the sender of the message.
            - config (Optional[Any]): Configuration object, defaults to the current instance if not provided.

        Returns:
            - Tuple[bool, Union[str, Dict, None]]: A tuple containing a boolean indicating if the conversation
            should be terminated, and a human reply which can be a string, a dictionary, or None.
        """
        iostream = IOStream.get_default()

        if config is None:
            config = self
        if messages is None:
            messages = self._oai_messages[sender] if sender else []
        message = messages[-1] if messages else {}
        reply = ""
        no_human_input_msg = ""
        sender_name = "the sender" if sender is None else sender.name
        if self.human_input_mode == "ALWAYS":
            reply = await self.a_get_human_input(
                f"Provide feedback to {sender_name}. Press enter to skip and use auto-reply, or type 'exit' to end the conversation: "
            )
            no_human_input_msg = "NO HUMAN INPUT RECEIVED." if not reply else ""
            # if the human input is empty, and the message is a termination message, then we will terminate the conversation
            reply = reply if reply or not self._is_termination_msg(message) else "exit"
        else:
            if self._consecutive_auto_reply_counter[sender] >= self._max_consecutive_auto_reply_dict[sender]:
                if self.human_input_mode == "NEVER":
                    reply = "exit"
                else:
                    # self.human_input_mode == "TERMINATE":
                    terminate = self._is_termination_msg(message)
                    reply = await self.a_get_human_input(
                        f"Please give feedback to {sender_name}. Press enter or type 'exit' to stop the conversation: "
                        if terminate
                        else f"Please give feedback to {sender_name}. Press enter to skip and use auto-reply, or type 'exit' to stop the conversation: "
                    )
                    no_human_input_msg = "NO HUMAN INPUT RECEIVED." if not reply else ""
                    # if the human input is empty, and the message is a termination message, then we will terminate the conversation
                    reply = reply if reply or not terminate else "exit"
            elif self._is_termination_msg(message):
                if self.human_input_mode == "NEVER":
                    reply = "exit"
                else:
                    # self.human_input_mode == "TERMINATE":
                    reply = await self.a_get_human_input(
                        f"Please give feedback to {sender_name}. Press enter or type 'exit' to stop the conversation: "
                    )
                    no_human_input_msg = "NO HUMAN INPUT RECEIVED." if not reply else ""
                    # if the human input is empty, and the message is a termination message, then we will terminate the conversation
                    reply = reply or "exit"

        # print the no_human_input_msg
        if no_human_input_msg:
            iostream.print(colored(f"\n>>>>>>>> {no_human_input_msg}", "red"), flush=True)

        # stop the conversation
        if reply == "exit":
            # reset the consecutive_auto_reply_counter
            self._consecutive_auto_reply_counter[sender] = 0
            return True, None

        # send the human reply
        if reply or self._max_consecutive_auto_reply_dict[sender] == 0:
            # User provided a custom response, return function and tool results indicating user interruption
            # reset the consecutive_auto_reply_counter
            self._consecutive_auto_reply_counter[sender] = 0
            tool_returns = []
            if message.get("function_call", False):
                tool_returns.append(
                    {
                        "role": "function",
                        "name": message["function_call"].get("name", ""),
                        "content": "USER INTERRUPTED",
                    }
                )

            if message.get("tool_calls", False):
                tool_returns.extend(
                    [
                        {"role": "tool", "tool_call_id": tool_call.get("id", ""), "content": "USER INTERRUPTED"}
                        for tool_call in message["tool_calls"]
                    ]
                )

            response = {"role": "user", "content": reply}
            if tool_returns:
                response["tool_responses"] = tool_returns

            return True, response

        # increment the consecutive_auto_reply_counter
        self._consecutive_auto_reply_counter[sender] += 1
        if self.human_input_mode != "NEVER":
            iostream.print(colored("\n>>>>>>>> USING AUTO REPLY...", "red"), flush=True)

        return False, None

    def generate_reply(
        self,
        messages: Optional[List[Dict[str, Any]]] = None,
        sender: Optional["Agent"] = None,
        **kwargs: Any,
    ) -> Union[str, Dict, None]:
        """Reply based on the conversation history and the sender.

        Either messages or sender must be provided.
        Register a reply_func with `None` as one trigger for it to be activated when `messages` is non-empty and `sender` is `None`.
        Use registered auto reply functions to generate replies.
        By default, the following functions are checked in order:
        1. check_termination_and_human_reply
        2. generate_function_call_reply (deprecated in favor of tool_calls)
        3. generate_tool_calls_reply
        4. generate_code_execution_reply
        5. generate_oai_reply
        Every function returns a tuple (final, reply).
        When a function returns final=False, the next function will be checked.
        So by default, termination and human reply will be checked first.
        If not terminating and human reply is skipped, execute function or code and return the result.
        AI replies are generated only when no code execution is performed.

        Args:
            messages: a list of messages in the conversation history.
            sender: sender of an Agent instance.

        Additional keyword arguments:
            exclude (List[Callable]): a list of reply functions to be excluded.

        Returns:
            str or dict or None: reply. None if no reply is generated.
        """
        if all((messages is None, sender is None)):
            error_msg = f"Either {messages=} or {sender=} must be provided."
            logger.error(error_msg)
            raise AssertionError(error_msg)

        if messages is None:
            messages = self._oai_messages[sender]

        # Call the hookable method that gives registered hooks a chance to process the last message.
        # Message modifications do not affect the incoming messages or self._oai_messages.
        messages = self.process_last_received_message(messages)

        # Call the hookable method that gives registered hooks a chance to process all messages.
        # Message modifications do not affect the incoming messages or self._oai_messages.
        messages = self.process_all_messages_before_reply(messages)

        for reply_func_tuple in self._reply_func_list:
            reply_func = reply_func_tuple["reply_func"]
            if "exclude" in kwargs and reply_func in kwargs["exclude"]:
                continue
            if inspect.iscoroutinefunction(reply_func):
                continue
            if self._match_trigger(reply_func_tuple["trigger"], sender):
                final, reply = reply_func(self, messages=messages, sender=sender, config=reply_func_tuple["config"])
                if final:
                    return reply
        return self._default_auto_reply

    async def a_generate_reply(
        self,
        messages: Optional[List[Dict[str, Any]]] = None,
        sender: Optional["Agent"] = None,
        **kwargs: Any,
    ) -> Union[str, Dict[str, Any], None]:
        """(async) Reply based on the conversation history and the sender.

        Either messages or sender must be provided.
        Register a reply_func with `None` as one trigger for it to be activated when `messages` is non-empty and `sender` is `None`.
        Use registered auto reply functions to generate replies.
        By default, the following functions are checked in order:
        1. check_termination_and_human_reply
        2. generate_function_call_reply
        3. generate_tool_calls_reply
        4. generate_code_execution_reply
        5. generate_oai_reply
        Every function returns a tuple (final, reply).
        When a function returns final=False, the next function will be checked.
        So by default, termination and human reply will be checked first.
        If not terminating and human reply is skipped, execute function or code and return the result.
        AI replies are generated only when no code execution is performed.

        Args:
            messages: a list of messages in the conversation history.
            sender: sender of an Agent instance.

        Additional keyword arguments:
            exclude (List[Callable]): a list of reply functions to be excluded.

        Returns:
            str or dict or None: reply. None if no reply is generated.
        """
        if all((messages is None, sender is None)):
            error_msg = f"Either {messages=} or {sender=} must be provided."
            logger.error(error_msg)
            raise AssertionError(error_msg)

        if messages is None:
            messages = self._oai_messages[sender]

        # Call the hookable method that gives registered hooks a chance to process all messages.
        # Message modifications do not affect the incoming messages or self._oai_messages.
        messages = self.process_all_messages_before_reply(messages)

        # Call the hookable method that gives registered hooks a chance to process the last message.
        # Message modifications do not affect the incoming messages or self._oai_messages.
        messages = self.process_last_received_message(messages)

        for reply_func_tuple in self._reply_func_list:
            reply_func = reply_func_tuple["reply_func"]
            if "exclude" in kwargs and reply_func in kwargs["exclude"]:
                continue

            if self._match_trigger(reply_func_tuple["trigger"], sender):
                if inspect.iscoroutinefunction(reply_func):
                    final, reply = await reply_func(
                        self, messages=messages, sender=sender, config=reply_func_tuple["config"]
                    )
                else:
                    final, reply = reply_func(self, messages=messages, sender=sender, config=reply_func_tuple["config"])
                if final:
                    return reply
        return self._default_auto_reply

    def _match_trigger(self, trigger: Union[None, str, type, Agent, Callable, List], sender: Optional[Agent]) -> bool:
        """Check if the sender matches the trigger.

        Args:
            - trigger (Union[None, str, type, Agent, Callable, List]): The condition to match against the sender.
            Can be `None`, string, type, `Agent` instance, callable, or a list of these.
            - sender (Agent): The sender object or type to be matched against the trigger.

        Returns:
            - bool: Returns `True` if the sender matches the trigger, otherwise `False`.

        Raises:
            - ValueError: If the trigger type is unsupported.
        """
        if trigger is None:
            return sender is None
        elif isinstance(trigger, str):
            if sender is None:
                raise SenderRequired()
            return trigger == sender.name
        elif isinstance(trigger, type):
            return isinstance(sender, trigger)
        elif isinstance(trigger, Agent):
            # return True if the sender is the same type (class) as the trigger
            return trigger == sender
        elif isinstance(trigger, Callable):
            rst = trigger(sender)
            assert isinstance(rst, bool), f"trigger {trigger} must return a boolean value."
            return rst
        elif isinstance(trigger, list):
            return any(self._match_trigger(t, sender) for t in trigger)
        else:
            raise ValueError(f"Unsupported trigger type: {type(trigger)}")

    def get_human_input(self, prompt: str) -> str:
        """Get human input.

        Override this method to customize the way to get human input.

        Args:
            prompt (str): prompt for the human input.

        Returns:
            str: human input.
        """
        iostream = IOStream.get_default()

        reply = iostream.input(prompt)
        self._human_input.append(reply)
        return reply

    async def a_get_human_input(self, prompt: str) -> str:
        """(Async) Get human input.

        Override this method to customize the way to get human input.

        Args:
            prompt (str): prompt for the human input.

        Returns:
            str: human input.
        """
        loop = asyncio.get_running_loop()
        reply = await loop.run_in_executor(None, functools.partial(self.get_human_input, prompt))
        return reply

    def run_code(self, code, **kwargs):
        """Run the code and return the result.

        Override this function to modify the way to run the code.
        Args:
            code (str): the code to be executed.
            **kwargs: other keyword arguments.

        Returns:
            A tuple of (exitcode, logs, image).
            exitcode (int): the exit code of the code execution.
            logs (str): the logs of the code execution.
            image (str or None): the docker image used for the code execution.
        """
        return execute_code(code, **kwargs)

    def execute_code_blocks(self, code_blocks):
        """Execute the code blocks and return the result."""
        iostream = IOStream.get_default()

        logs_all = ""
        for i, code_block in enumerate(code_blocks):
            lang, code = code_block
            if not lang:
                lang = infer_lang(code)
            iostream.print(
                colored(
                    f"\n>>>>>>>> EXECUTING CODE BLOCK {i} (inferred language is {lang})...",
                    "red",
                ),
                flush=True,
            )
            if lang in ["bash", "shell", "sh"]:
                exitcode, logs, image = self.run_code(code, lang=lang, **self._code_execution_config)
            elif lang in ["python", "Python"]:
                if code.startswith("# filename: "):
                    filename = code[11 : code.find("\n")].strip()
                else:
                    filename = None
                exitcode, logs, image = self.run_code(
                    code,
                    lang="python",
                    filename=filename,
                    **self._code_execution_config,
                )
            else:
                # In case the language is not supported, we return an error message.
                exitcode, logs, image = (
                    1,
                    f"unknown language {lang}",
                    None,
                )
                # raise NotImplementedError
            if image is not None:
                self._code_execution_config["use_docker"] = image
            logs_all += "\n" + logs
            if exitcode != 0:
                return exitcode, logs_all
        return exitcode, logs_all

    @staticmethod
    def _format_json_str(jstr):
        """Remove newlines outside of quotes, and handle JSON escape sequences.

        1. this function removes the newline in the query outside of quotes otherwise json.loads(s) will fail.
            Ex 1:
            "{\n"tool": "python",\n"query": "print('hello')\nprint('world')"\n}" -> "{"tool": "python","query": "print('hello')\nprint('world')"}"
            Ex 2:
            "{\n  \"location\": \"Boston, MA\"\n}" -> "{"location": "Boston, MA"}"

        2. this function also handles JSON escape sequences inside quotes,
            Ex 1:
            '{"args": "a\na\na\ta"}' -> '{"args": "a\\na\\na\\ta"}'
        """
        result = []
        inside_quotes = False
        last_char = " "
        for char in jstr:
            if last_char != "\\" and char == '"':
                inside_quotes = not inside_quotes
            last_char = char
            if not inside_quotes and char == "\n":
                continue
            if inside_quotes and char == "\n":
                char = "\\n"
            if inside_quotes and char == "\t":
                char = "\\t"
            result.append(char)
        return "".join(result)

    def execute_function(self, func_call, verbose: bool = False) -> Tuple[bool, Dict[str, str]]:
        """Execute a function call and return the result.

        Override this function to modify the way to execute function and tool calls.

        Args:
            func_call: a dictionary extracted from openai message at "function_call" or "tool_calls" with keys "name" and "arguments".

        Returns:
            A tuple of (is_exec_success, result_dict).
            is_exec_success (boolean): whether the execution is successful.
            result_dict: a dictionary with keys "name", "role", and "content". Value of "role" is "function".

        "function_call" deprecated as of [OpenAI API v1.1.0](https://github.com/openai/openai-python/releases/tag/v1.1.0)
        See https://platform.openai.com/docs/api-reference/chat/create#chat-create-function_call
        """
        iostream = IOStream.get_default()

        func_name = func_call.get("name", "")
        func = self._function_map.get(func_name, None)

        is_exec_success = False
        if func is not None:
            # Extract arguments from a json-like string and put it into a dict.
            input_string = self._format_json_str(func_call.get("arguments", "{}"))
            try:
                arguments = json.loads(input_string)
            except json.JSONDecodeError as e:
                arguments = None
                content = f"Error: {e}\n You argument should follow json format."

            # Try to execute the function
            if arguments is not None:
                iostream.print(
                    colored(f"\n>>>>>>>> EXECUTING FUNCTION {func_name}...", "magenta"),
                    flush=True,
                )
                try:
                    content = func(**arguments)
                    is_exec_success = True
                except Exception as e:
                    content = f"Error: {e}"
        else:
            content = f"Error: Function {func_name} not found."

        if verbose:
            iostream.print(
                colored(f"\nInput arguments: {arguments}\nOutput:\n{content}", "magenta"),
                flush=True,
            )

        return is_exec_success, {
            "name": func_name,
            "role": "function",
            "content": str(content),
        }

    async def a_execute_function(self, func_call):
        """Execute an async function call and return the result.

        Override this function to modify the way async functions and tools are executed.

        Args:
            func_call: a dictionary extracted from openai message at key "function_call" or "tool_calls" with keys "name" and "arguments".

        Returns:
            A tuple of (is_exec_success, result_dict).
            is_exec_success (boolean): whether the execution is successful.
            result_dict: a dictionary with keys "name", "role", and "content". Value of "role" is "function".

        "function_call" deprecated as of [OpenAI API v1.1.0](https://github.com/openai/openai-python/releases/tag/v1.1.0)
        See https://platform.openai.com/docs/api-reference/chat/create#chat-create-function_call
        """
        iostream = IOStream.get_default()

        func_name = func_call.get("name", "")
        func = self._function_map.get(func_name, None)

        is_exec_success = False
        if func is not None:
            # Extract arguments from a json-like string and put it into a dict.
            input_string = self._format_json_str(func_call.get("arguments", "{}"))
            try:
                arguments = json.loads(input_string)
            except json.JSONDecodeError as e:
                arguments = None
                content = f"Error: {e}\n You argument should follow json format."

            # Try to execute the function
            if arguments is not None:
                iostream.print(
                    colored(f"\n>>>>>>>> EXECUTING ASYNC FUNCTION {func_name}...", "magenta"),
                    flush=True,
                )
                try:
                    if inspect.iscoroutinefunction(func):
                        content = await func(**arguments)
                    else:
                        # Fallback to sync function if the function is not async
                        content = func(**arguments)
                    is_exec_success = True
                except Exception as e:
                    content = f"Error: {e}"
        else:
            content = f"Error: Function {func_name} not found."

        return is_exec_success, {
            "name": func_name,
            "role": "function",
            "content": str(content),
        }

    def generate_init_message(self, message: Union[Dict, str, None], **context) -> Union[str, Dict]:
        """Generate the initial message for the agent.
        If message is None, input() will be called to get the initial message.

        Args:
            message (str or None): the message to be processed.
            **context: any context information. It has the following reserved fields:
                "carryover": a string or a list of string to specify the carryover information to be passed to this chat. It can be a string or a list of string.
                    If provided, we will combine this carryover with the "message" content when generating the initial chat
                    message.
        Returns:
            str or dict: the processed message.
        """
        if message is None:
            message = self.get_human_input(">")
        if isinstance(message, str):
            return self._process_carryover(message, context)
        elif isinstance(message, dict):
            message = message.copy()
            # TODO: Do we need to do the following?
            # if message.get("content") is None:
            #     message["content"] = self.get_human_input(">")
            message["content"] = self._process_carryover(message.get("content", ""), context)
            return message

    def _process_carryover(self, message: str, context: dict) -> str:
        carryover = context.get("carryover")
        if carryover:
            # if carryover is string
            if isinstance(carryover, str):
                message += "\nContext: \n" + carryover
            elif isinstance(carryover, list):
                message += "\nContext: \n" + ("\n").join([t for t in carryover])
            else:
                raise InvalidCarryOverType(
                    "Carryover should be a string or a list of strings. Not adding carryover to the message."
                )
        return message

    async def a_generate_init_message(self, message: Union[Dict, str, None], **context) -> Union[str, Dict]:
        """Generate the initial message for the agent.
        If message is None, input() will be called to get the initial message.

        Args:
            Please refer to `generate_init_message` for the description of the arguments.

        Returns:
            str or dict: the processed message.
        """
        if message is None:
            message = await self.a_get_human_input(">")
        if isinstance(message, str):
            return self._process_carryover(message, context)
        elif isinstance(message, dict):
            message = message.copy()
            message["content"] = self._process_carryover(message["content"], context)
            return message

    def register_function(self, function_map: Dict[str, Union[Callable, None]]):
        """Register functions to the agent.

        Args:
            function_map: a dictionary mapping function names to functions. if function_map[name] is None, the function will be removed from the function_map.
        """
        for name, func in function_map.items():
            self._assert_valid_name(name)
            if func is None and name not in self._function_map.keys():
                warnings.warn(f"The function {name} to remove doesn't exist", name)
        self._function_map.update(function_map)
        self._function_map = {k: v for k, v in self._function_map.items() if v is not None}

    def update_function_signature(self, func_sig: Union[str, Dict], is_remove: None):
        """update a function_signature in the LLM configuration for function_call.

        Args:
            func_sig (str or dict): description/name of the function to update/remove to the model. See: https://platform.openai.com/docs/api-reference/chat/create#chat/create-functions
            is_remove: whether removing the function from llm_config with name 'func_sig'

        Deprecated as of [OpenAI API v1.1.0](https://github.com/openai/openai-python/releases/tag/v1.1.0)
        See https://platform.openai.com/docs/api-reference/chat/create#chat-create-function_call
        """

        if not isinstance(self.llm_config, dict):
            error_msg = "To update a function signature, agent must have an llm_config"
            logger.error(error_msg)
            raise AssertionError(error_msg)

        if is_remove:
            if "functions" not in self.llm_config.keys():
                error_msg = "The agent config doesn't have function {name}.".format(name=func_sig)
                logger.error(error_msg)
                raise AssertionError(error_msg)
            else:
                self.llm_config["functions"] = [
                    func for func in self.llm_config["functions"] if func["name"] != func_sig
                ]
        else:
            if not isinstance(func_sig, dict):
                raise ValueError(
                    f"The function signature must be of the type dict. Received function signature type {type(func_sig)}"
                )

            self._assert_valid_name(func_sig["name"])
            if "functions" in self.llm_config.keys():
                self.llm_config["functions"] = [
                    func for func in self.llm_config["functions"] if func.get("name") != func_sig["name"]
                ] + [func_sig]
            else:
                self.llm_config["functions"] = [func_sig]

        if len(self.llm_config["functions"]) == 0:
            del self.llm_config["functions"]

        self.client = OpenAIWrapper(**self.llm_config)

    def update_tool_signature(self, tool_sig: Union[str, Dict], is_remove: None):
        """update a tool_signature in the LLM configuration for tool_call.

        Args:
            tool_sig (str or dict): description/name of the tool to update/remove to the model. See: https://platform.openai.com/docs/api-reference/chat/create#chat-create-tools
            is_remove: whether removing the tool from llm_config with name 'tool_sig'
        """

        if not self.llm_config:
            error_msg = "To update a tool signature, agent must have an llm_config"
            logger.error(error_msg)
            raise AssertionError(error_msg)

        if is_remove:
            if "tools" not in self.llm_config.keys():
                error_msg = "The agent config doesn't have tool {name}.".format(name=tool_sig)
                logger.error(error_msg)
                raise AssertionError(error_msg)
            else:
                self.llm_config["tools"] = [
                    tool for tool in self.llm_config["tools"] if tool["function"]["name"] != tool_sig
                ]
        else:
            if not isinstance(tool_sig, dict):
                raise ValueError(
                    f"The tool signature must be of the type dict. Received tool signature type {type(tool_sig)}"
                )
            self._assert_valid_name(tool_sig["function"]["name"])
            if "tools" in self.llm_config.keys():
                self.llm_config["tools"] = [
                    tool
                    for tool in self.llm_config["tools"]
                    if tool.get("function", {}).get("name") != tool_sig["function"]["name"]
                ] + [tool_sig]
            else:
                self.llm_config["tools"] = [tool_sig]

        if len(self.llm_config["tools"]) == 0:
            del self.llm_config["tools"]

        self.client = OpenAIWrapper(**self.llm_config)

    def can_execute_function(self, name: Union[List[str], str]) -> bool:
        """Whether the agent can execute the function."""
        names = name if isinstance(name, list) else [name]
        return all([n in self._function_map for n in names])

    @property
    def function_map(self) -> Dict[str, Callable]:
        """Return the function map."""
        return self._function_map

    def _wrap_function(self, func: F) -> F:
        """Wrap the function to dump the return value to json.

        Handles both sync and async functions.

        Args:
            func: the function to be wrapped.

        Returns:
            The wrapped function.
        """

        @load_basemodels_if_needed
        @functools.wraps(func)
        def _wrapped_func(*args, **kwargs):
            retval = func(*args, **kwargs)

            return serialize_to_str(retval)

        @load_basemodels_if_needed
        @functools.wraps(func)
        async def _a_wrapped_func(*args, **kwargs):
            retval = await func(*args, **kwargs)
            return serialize_to_str(retval)

        wrapped_func = _a_wrapped_func if inspect.iscoroutinefunction(func) else _wrapped_func

        # needed for testing
        wrapped_func._origin = func

        return wrapped_func

    def register_for_llm(
        self,
        *,
        name: Optional[str] = None,
        description: Optional[str] = None,
        api_style: Literal["function", "tool"] = "tool",
    ) -> Callable[[F], F]:
        """Decorator factory for registering a function to be used by an agent.

        It's return value is used to decorate a function to be registered to the agent. The function uses type hints to
        specify the arguments and return type. The function name is used as the default name for the function,
        but a custom name can be provided. The function description is used to describe the function in the
        agent's configuration.

        Args:
            name (optional(str)): name of the function. If None, the function name will be used (default: None).
            description (optional(str)): description of the function (default: None). It is mandatory
                for the initial decorator, but the following ones can omit it.
            api_style: (literal): the API style for function call.
                For Azure OpenAI API, use version 2023-12-01-preview or later.
                `"function"` style will be deprecated. For earlier version use
                `"function"` if `"tool"` doesn't work.
                See [Azure OpenAI documentation](https://learn.microsoft.com/en-us/azure/ai-services/openai/how-to/function-calling?tabs=python) for details.

        Returns:
            The decorator for registering a function to be used by an agent.

        Examples:
            ```
            @user_proxy.register_for_execution()
            @agent2.register_for_llm()
            @agent1.register_for_llm(description="This is a very useful function")
            def my_function(a: Annotated[str, "description of a parameter"] = "a", b: int, c=3.14) -> str:
                 return a + str(b * c)
            ```

            For Azure OpenAI versions prior to 2023-12-01-preview, set `api_style`
            to `"function"` if `"tool"` doesn't work:
            ```
            @agent2.register_for_llm(api_style="function")
            def my_function(a: Annotated[str, "description of a parameter"] = "a", b: int, c=3.14) -> str:
                 return a + str(b * c)
            ```

        """

        def _decorator(func: F) -> F:
            """Decorator for registering a function to be used by an agent.

            Args:
                func: the function to be registered.

            Returns:
                The function to be registered, with the _description attribute set to the function description.

            Raises:
                ValueError: if the function description is not provided and not propagated by a previous decorator.
                RuntimeError: if the LLM config is not set up before registering a function.

            """
            # name can be overwritten by the parameter, by default it is the same as function name
            if name:
                func._name = name
            elif not hasattr(func, "_name"):
                func._name = func.__name__

            # description is propagated from the previous decorator, but it is mandatory for the first one
            if description:
                func._description = description
            else:
                if not hasattr(func, "_description"):
                    raise ValueError("Function description is required, none found.")

            # get JSON schema for the function
            f = get_function_schema(func, name=func._name, description=func._description)

            # register the function to the agent if there is LLM config, raise an exception otherwise
            if self.llm_config is None:
                raise RuntimeError("LLM config must be setup before registering a function for LLM.")

            if api_style == "function":
                f = f["function"]
                self.update_function_signature(f, is_remove=False)
            elif api_style == "tool":
                self.update_tool_signature(f, is_remove=False)
            else:
                raise ValueError(f"Unsupported API style: {api_style}")

            return func

        return _decorator

    def register_for_execution(
        self,
        name: Optional[str] = None,
    ) -> Callable[[F], F]:
        """Decorator factory for registering a function to be executed by an agent.

        It's return value is used to decorate a function to be registered to the agent.

        Args:
            name (optional(str)): name of the function. If None, the function name will be used (default: None).

        Returns:
            The decorator for registering a function to be used by an agent.

        Examples:
            ```
            @user_proxy.register_for_execution()
            @agent2.register_for_llm()
            @agent1.register_for_llm(description="This is a very useful function")
            def my_function(a: Annotated[str, "description of a parameter"] = "a", b: int, c=3.14):
                 return a + str(b * c)
            ```

        """

        def _decorator(func: F) -> F:
            """Decorator for registering a function to be used by an agent.

            Args:
                func: the function to be registered.

            Returns:
                The function to be registered, with the _description attribute set to the function description.

            Raises:
                ValueError: if the function description is not provided and not propagated by a previous decorator.

            """
            # name can be overwritten by the parameter, by default it is the same as function name
            if name:
                func._name = name
            elif not hasattr(func, "_name"):
                func._name = func.__name__

            self.register_function({func._name: self._wrap_function(func)})

            return func

        return _decorator

    def register_model_client(self, model_client_cls: ModelClient, **kwargs):
        """Register a model client.

        Args:
            model_client_cls: A custom client class that follows the Client interface
            **kwargs: The kwargs for the custom client class to be initialized with
        """
        self.client.register_model_client(model_client_cls, **kwargs)

    def register_hook(self, hookable_method: str, hook: Callable):
        """
        Registers a hook to be called by a hookable method, in order to add a capability to the agent.
        Registered hooks are kept in lists (one per hookable method), and are called in their order of registration.

        Args:
            hookable_method: A hookable method name implemented by ConversableAgent.
            hook: A method implemented by a subclass of AgentCapability.
        """
        assert hookable_method in self.hook_lists, f"{hookable_method} is not a hookable method."
        hook_list = self.hook_lists[hookable_method]
        assert hook not in hook_list, f"{hook} is already registered as a hook."
        hook_list.append(hook)

    def process_all_messages_before_reply(self, messages: List[Dict]) -> List[Dict]:
        """
        Calls any registered capability hooks to process all messages, potentially modifying the messages.
        """
        hook_list = self.hook_lists["process_all_messages_before_reply"]
        # If no hooks are registered, or if there are no messages to process, return the original message list.
        if len(hook_list) == 0 or messages is None:
            return messages

        # Call each hook (in order of registration) to process the messages.
        processed_messages = messages
        for hook in hook_list:
            processed_messages = hook(processed_messages)
        return processed_messages

    def process_last_received_message(self, messages):
        """
        Calls any registered capability hooks to use and potentially modify the text of the last message,
        as long as the last message is not a function call or exit command.
        """

        # If any required condition is not met, return the original message list.
        hook_list = self.hook_lists["process_last_received_message"]
        if len(hook_list) == 0:
            return messages  # No hooks registered.
        if messages is None:
            return None  # No message to process.
        if len(messages) == 0:
            return messages  # No message to process.
        last_message = messages[-1]
        if "function_call" in last_message:
            return messages  # Last message is a function call.
        if "context" in last_message:
            return messages  # Last message contains a context key.
        if "content" not in last_message:
            return messages  # Last message has no content.

        user_content = last_message["content"]
        if not isinstance(user_content, str) and not isinstance(user_content, list):
            # if the user_content is a string, it is for regular LLM
            # if the user_content is a list, it should follow the multimodal LMM format.
            return messages
        if user_content == "exit":
            return messages  # Last message is an exit command.

        # Call each hook (in order of registration) to process the user's message.
        processed_user_content = user_content
        for hook in hook_list:
            processed_user_content = hook(processed_user_content)
        if processed_user_content == user_content:
            return messages  # No hooks actually modified the user's message.

        # Replace the last user message with the expanded one.
        messages = messages.copy()
        messages[-1]["content"] = processed_user_content
        return messages

    def print_usage_summary(self, mode: Union[str, List[str]] = ["actual", "total"]) -> None:
        """Print the usage summary."""
        iostream = IOStream.get_default()

        if self.client is None:
            iostream.print(f"No cost incurred from agent '{self.name}'.")
        else:
            iostream.print(f"Agent '{self.name}':")
            self.client.print_usage_summary(mode)

    def get_actual_usage(self) -> Union[None, Dict[str, int]]:
        """Get the actual usage summary."""
        if self.client is None:
            return None
        else:
            return self.client.actual_usage_summary

    def get_total_usage(self) -> Union[None, Dict[str, int]]:
        """Get the total usage summary."""
        if self.client is None:
            return None
        else:
            return self.client.total_usage_summary


def register_function(
    f: Callable[..., Any],
    *,
    caller: ConversableAgent,
    executor: ConversableAgent,
    name: Optional[str] = None,
    description: str,
) -> None:
    """Register a function to be proposed by an agent and executed for an executor.

    This function can be used instead of function decorators `@ConversationAgent.register_for_llm` and
    `@ConversationAgent.register_for_execution`.

    Args:
        f: the function to be registered.
        caller: the agent calling the function, typically an instance of ConversableAgent.
        executor: the agent executing the function, typically an instance of UserProxy.
        name: name of the function. If None, the function name will be used (default: None).
        description: description of the function. The description is used by LLM to decode whether the function
            is called. Make sure the description is properly describing what the function does or it might not be
            called by LLM when needed.

    """
    f = caller.register_for_llm(name=name, description=description)(f)
    executor.register_for_execution(name=name)(f)<|MERGE_RESOLUTION|>--- conflicted
+++ resolved
@@ -32,13 +32,10 @@
 from ..oai.client import ModelClient, OpenAIWrapper
 from ..runtime_logging import log_new_agent, logging_enabled
 from .agent import Agent, LLMAgent
-<<<<<<< HEAD
 from .._pydantic import model_dump
 from ..io.base import IOStream
-=======
 from .chat import ChatResult, a_initiate_chats, initiate_chats
 from .utils import consolidate_chat_info, gather_usage_summary
->>>>>>> af9b300b
 
 __all__ = ("ConversableAgent",)
 
@@ -702,19 +699,11 @@
                 id_key = "name"
             else:
                 id_key = "tool_call_id"
-<<<<<<< HEAD
-
-            func_print = f"***** Response from calling {message['role']} \"{message[id_key]}\" *****"
+            id = message.get(id_key, "No id found")
+            func_print = f"***** Response from calling {message['role']} ({id}) *****"
             iostream.print(colored(func_print, "green"), flush=True)
             iostream.print(message["content"], flush=True)
             iostream.print(colored("*" * len(func_print), "green"), flush=True)
-=======
-            id = message.get(id_key, "No id found")
-            func_print = f"***** Response from calling {message['role']} ({id}) *****"
-            print(colored(func_print, "green"), flush=True)
-            print(message["content"], flush=True)
-            print(colored("*" * len(func_print), "green"), flush=True)
->>>>>>> af9b300b
         else:
             content = message.get("content")
             if content is not None:
@@ -742,15 +731,9 @@
                 for tool_call in message["tool_calls"]:
                     id = tool_call.get("id", "No tool call id found")
                     function_call = dict(tool_call.get("function", {}))
-<<<<<<< HEAD
-                    func_print = f"***** Suggested tool Call ({id}): {function_call.get('name', '(No function name found)')} *****"
+                    func_print = f"***** Suggested tool call ({id}): {function_call.get('name', '(No function name found)')} *****"
                     iostream.print(colored(func_print, "green"), flush=True)
                     iostream.print(
-=======
-                    func_print = f"***** Suggested tool call ({id}): {function_call.get('name', '(No function name found)')} *****"
-                    print(colored(func_print, "green"), flush=True)
-                    print(
->>>>>>> af9b300b
                         "Arguments: \n",
                         function_call.get("arguments", "(No arguments found)"),
                         flush=True,
