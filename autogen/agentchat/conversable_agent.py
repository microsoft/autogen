--- conflicted
+++ resolved
@@ -687,7 +687,7 @@
                 else:
                     messages_to_scan += 1
 
-        # iterate through the last n messages reversely
+        # iterate through the last n messages in reverse
         # if code blocks are found, execute the code blocks and return the output
         # if no code blocks are found, continue
         for i in range(min(len(messages), messages_to_scan)):
@@ -1346,7 +1346,160 @@
         """Return the function map."""
         return self._function_map
 
-<<<<<<< HEAD
+    def _wrap_function(self, func: F) -> F:
+        """Wrap the function to dump the return value to json.
+
+        Handles both sync and async functions.
+
+        Args:
+            func: the function to be wrapped.
+
+        Returns:
+            The wrapped function.
+        """
+
+        @load_basemodels_if_needed
+        @functools.wraps(func)
+        def _wrapped_func(*args, **kwargs):
+            retval = func(*args, **kwargs)
+
+            return serialize_to_str(retval)
+
+        @load_basemodels_if_needed
+        @functools.wraps(func)
+        async def _a_wrapped_func(*args, **kwargs):
+            retval = await func(*args, **kwargs)
+            return serialize_to_str(retval)
+
+        wrapped_func = _a_wrapped_func if inspect.iscoroutinefunction(func) else _wrapped_func
+
+        # needed for testing
+        wrapped_func._origin = func
+
+        return wrapped_func
+
+    def register_for_llm(
+        self,
+        *,
+        name: Optional[str] = None,
+        description: Optional[str] = None,
+    ) -> Callable[[F], F]:
+        """Decorator factory for registering a function to be used by an agent.
+
+        It's return value is used to decorate a function to be registered to the agent. The function uses type hints to
+        specify the arguments and return type. The function name is used as the default name for the function,
+        but a custom name can be provided. The function description is used to describe the function in the
+        agent's configuration.
+
+        Args:
+            name (optional(str)): name of the function. If None, the function name will be used (default: None).
+            description (optional(str)): description of the function (default: None). It is mandatory
+                for the initial decorator, but the following ones can omit it.
+
+        Returns:
+            The decorator for registering a function to be used by an agent.
+
+        Examples:
+            ```
+            @user_proxy.register_for_execution()
+            @agent2.register_for_llm()
+            @agent1.register_for_llm(description="This is a very useful function")
+            def my_function(a: Annotated[str, "description of a parameter"] = "a", b: int, c=3.14) -> str:
+                 return a + str(b * c)
+            ```
+
+        """
+
+        def _decorator(func: F) -> F:
+            """Decorator for registering a function to be used by an agent.
+
+            Args:
+                func: the function to be registered.
+
+            Returns:
+                The function to be registered, with the _description attribute set to the function description.
+
+            Raises:
+                ValueError: if the function description is not provided and not propagated by a previous decorator.
+                RuntimeError: if the LLM config is not set up before registering a function.
+
+            """
+            # name can be overwriten by the parameter, by default it is the same as function name
+            if name:
+                func._name = name
+            elif not hasattr(func, "_name"):
+                func._name = func.__name__
+
+            # description is propagated from the previous decorator, but it is mandatory for the first one
+            if description:
+                func._description = description
+            else:
+                if not hasattr(func, "_description"):
+                    raise ValueError("Function description is required, none found.")
+
+            # get JSON schema for the function
+            f = get_function_schema(func, name=func._name, description=func._description)
+
+            # register the function to the agent if there is LLM config, raise an exception otherwise
+            if self.llm_config is None:
+                raise RuntimeError("LLM config must be setup before registering a function for LLM.")
+
+            self.update_function_signature(f, is_remove=False)
+
+            return func
+
+        return _decorator
+
+    def register_for_execution(
+        self,
+        name: Optional[str] = None,
+    ) -> Callable[[F], F]:
+        """Decorator factory for registering a function to be executed by an agent.
+
+        It's return value is used to decorate a function to be registered to the agent.
+
+        Args:
+            name (optional(str)): name of the function. If None, the function name will be used (default: None).
+
+        Returns:
+            The decorator for registering a function to be used by an agent.
+
+        Examples:
+            ```
+            @user_proxy.register_for_execution()
+            @agent2.register_for_llm()
+            @agent1.register_for_llm(description="This is a very useful function")
+            def my_function(a: Annotated[str, "description of a parameter"] = "a", b: int, c=3.14):
+                 return a + str(b * c)
+            ```
+
+        """
+
+        def _decorator(func: F) -> F:
+            """Decorator for registering a function to be used by an agent.
+
+            Args:
+                func: the function to be registered.
+
+            Returns:
+                The function to be registered, with the _description attribute set to the function description.
+
+            Raises:
+                ValueError: if the function description is not provided and not propagated by a previous decorator.
+
+            """
+            # name can be overwriten by the parameter, by default it is the same as function name
+            if name:
+                func._name = name
+            elif not hasattr(func, "_name"):
+                func._name = func.__name__
+
+            self.register_function({func._name: self._wrap_function(func)})
+
+            return func
+
+        return _decorator
+
     def register_hook(self, hookable_method: Callable, hook: Callable):
         """
         Registers a hook to be called by a hookable method, in order to add a capability to the agent.
@@ -1398,159 +1551,4 @@
         # Replace the last user message with the expanded one.
         messages = messages.copy()
         messages[-1]["content"] = expanded_user_text
-        return messages
-=======
-    def _wrap_function(self, func: F) -> F:
-        """Wrap the function to dump the return value to json.
-
-        Handles both sync and async functions.
-
-        Args:
-            func: the function to be wrapped.
-
-        Returns:
-            The wrapped function.
-        """
-
-        @load_basemodels_if_needed
-        @functools.wraps(func)
-        def _wrapped_func(*args, **kwargs):
-            retval = func(*args, **kwargs)
-
-            return serialize_to_str(retval)
-
-        @load_basemodels_if_needed
-        @functools.wraps(func)
-        async def _a_wrapped_func(*args, **kwargs):
-            retval = await func(*args, **kwargs)
-            return serialize_to_str(retval)
-
-        wrapped_func = _a_wrapped_func if inspect.iscoroutinefunction(func) else _wrapped_func
-
-        # needed for testing
-        wrapped_func._origin = func
-
-        return wrapped_func
-
-    def register_for_llm(
-        self,
-        *,
-        name: Optional[str] = None,
-        description: Optional[str] = None,
-    ) -> Callable[[F], F]:
-        """Decorator factory for registering a function to be used by an agent.
-
-        It's return value is used to decorate a function to be registered to the agent. The function uses type hints to
-        specify the arguments and return type. The function name is used as the default name for the function,
-        but a custom name can be provided. The function description is used to describe the function in the
-        agent's configuration.
-
-        Args:
-            name (optional(str)): name of the function. If None, the function name will be used (default: None).
-            description (optional(str)): description of the function (default: None). It is mandatory
-                for the initial decorator, but the following ones can omit it.
-
-        Returns:
-            The decorator for registering a function to be used by an agent.
-
-        Examples:
-            ```
-            @user_proxy.register_for_execution()
-            @agent2.register_for_llm()
-            @agent1.register_for_llm(description="This is a very useful function")
-            def my_function(a: Annotated[str, "description of a parameter"] = "a", b: int, c=3.14) -> str:
-                 return a + str(b * c)
-            ```
-
-        """
-
-        def _decorator(func: F) -> F:
-            """Decorator for registering a function to be used by an agent.
-
-            Args:
-                func: the function to be registered.
-
-            Returns:
-                The function to be registered, with the _description attribute set to the function description.
-
-            Raises:
-                ValueError: if the function description is not provided and not propagated by a previous decorator.
-                RuntimeError: if the LLM config is not set up before registering a function.
-
-            """
-            # name can be overwriten by the parameter, by default it is the same as function name
-            if name:
-                func._name = name
-            elif not hasattr(func, "_name"):
-                func._name = func.__name__
-
-            # description is propagated from the previous decorator, but it is mandatory for the first one
-            if description:
-                func._description = description
-            else:
-                if not hasattr(func, "_description"):
-                    raise ValueError("Function description is required, none found.")
-
-            # get JSON schema for the function
-            f = get_function_schema(func, name=func._name, description=func._description)
-
-            # register the function to the agent if there is LLM config, raise an exception otherwise
-            if self.llm_config is None:
-                raise RuntimeError("LLM config must be setup before registering a function for LLM.")
-
-            self.update_function_signature(f, is_remove=False)
-
-            return func
-
-        return _decorator
-
-    def register_for_execution(
-        self,
-        name: Optional[str] = None,
-    ) -> Callable[[F], F]:
-        """Decorator factory for registering a function to be executed by an agent.
-
-        It's return value is used to decorate a function to be registered to the agent.
-
-        Args:
-            name (optional(str)): name of the function. If None, the function name will be used (default: None).
-
-        Returns:
-            The decorator for registering a function to be used by an agent.
-
-        Examples:
-            ```
-            @user_proxy.register_for_execution()
-            @agent2.register_for_llm()
-            @agent1.register_for_llm(description="This is a very useful function")
-            def my_function(a: Annotated[str, "description of a parameter"] = "a", b: int, c=3.14):
-                 return a + str(b * c)
-            ```
-
-        """
-
-        def _decorator(func: F) -> F:
-            """Decorator for registering a function to be used by an agent.
-
-            Args:
-                func: the function to be registered.
-
-            Returns:
-                The function to be registered, with the _description attribute set to the function description.
-
-            Raises:
-                ValueError: if the function description is not provided and not propagated by a previous decorator.
-
-            """
-            # name can be overwriten by the parameter, by default it is the same as function name
-            if name:
-                func._name = name
-            elif not hasattr(func, "_name"):
-                func._name = func.__name__
-
-            self.register_function({func._name: self._wrap_function(func)})
-
-            return func
-
-        return _decorator
->>>>>>> cb6512dd
+        return messages