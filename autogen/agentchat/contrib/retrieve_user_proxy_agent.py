--- conflicted
+++ resolved
@@ -206,11 +206,7 @@
         self._is_termination_msg = (
             self._is_termination_msg_retrievechat if is_termination_msg is None else is_termination_msg
         )
-<<<<<<< HEAD
-        self.register_reply(Agent, RetrieveUserProxyAgent._generate_retrieve_user_reply, 2)
-=======
         self.register_reply(Agent, RetrieveUserProxyAgent._generate_retrieve_user_reply, position=2)
->>>>>>> 5c92fb37
 
     def _is_termination_msg_retrievechat(self, message):
         """Check if a message is a termination message.
