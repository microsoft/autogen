--- conflicted
+++ resolved
@@ -130,14 +130,10 @@
                     If not "" and the customized_answer_prefix is not in the answer, `Update Context` will be triggered.
                 - update_context (Optional, bool): if False, will not apply `Update Context` for interactive retrieval. Default is True.
                 - get_or_create (Optional, bool): if True, will create/recreate a collection for the retrieve chat.
-<<<<<<< HEAD
                     This is the same as that used in chromadb. Default is False. Will be set to False if docs_path is None.
-=======
-                    This is the same as that used in chromadb. Default is False.
                 - custom_token_count_function(Optional, Callable): a custom function to count the number of tokens in a string.
                     The function should take a string as input and return three integers (token_count, tokens_per_message, tokens_per_name).
                     Default is None, tiktoken will be used and may not be accurate for non-OpenAI models.
->>>>>>> 19f8711c
             **kwargs (dict): other kwargs in [UserProxyAgent](../user_proxy_agent#__init__).
         """
         super().__init__(
@@ -162,14 +158,10 @@
         self.customized_prompt = self._retrieve_config.get("customized_prompt", None)
         self.customized_answer_prefix = self._retrieve_config.get("customized_answer_prefix", "").upper()
         self.update_context = self._retrieve_config.get("update_context", True)
-<<<<<<< HEAD
         self._get_or_create = (
             self._retrieve_config.get("get_or_create", False) if self._docs_path is not None else False
         )
-=======
-        self._get_or_create = self._retrieve_config.get("get_or_create", False)
         self.custom_token_count_function = self._retrieve_config.get("custom_token_count_function", None)
->>>>>>> 19f8711c
         self._context_max_tokens = self._max_tokens * 0.8
         self._collection = True if self._docs_path is None else False  # whether the collection is created
         self._ipython = get_ipython()
