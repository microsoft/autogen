from __future__ import annotations

import inspect
import logging
import sys
import uuid
from typing import Any, Callable, Dict, List, Optional, Protocol, Tuple, Union

from flaml.automl.logger import logger_formatter
from pydantic import BaseModel

from autogen.cache import Cache
from autogen.io.base import IOStream
from autogen.logger.logger_utils import get_current_ts
from autogen.oai.openai_utils import OAI_PRICE1K, get_key, is_valid_api_key
from autogen.runtime_logging import log_chat_completion, log_new_client, log_new_wrapper, logging_enabled
from autogen.token_count_utils import count_token

TOOL_ENABLED = False
try:
    import openai
except ImportError:
    ERROR: Optional[ImportError] = ImportError("Please install openai>=1 and diskcache to use autogen.OpenAIWrapper.")
    OpenAI = object
    AzureOpenAI = object
else:
    # raises exception if openai>=1 is installed and something is wrong with imports
    from openai import APIError, APITimeoutError, AzureOpenAI, OpenAI
    from openai import __version__ as OPENAIVERSION
    from openai.resources import Completions
    from openai.types.chat import ChatCompletion
    from openai.types.chat.chat_completion import ChatCompletionMessage, Choice  # type: ignore [attr-defined]
    from openai.types.chat.chat_completion_chunk import (
        ChoiceDeltaFunctionCall,
        ChoiceDeltaToolCall,
        ChoiceDeltaToolCallFunction,
    )
    from openai.types.completion import Completion
    from openai.types.completion_usage import CompletionUsage

    if openai.__version__ >= "1.1.0":
        TOOL_ENABLED = True
    ERROR = None

try:
    from autogen.oai.gemini import GeminiClient

    gemini_import_exception: Optional[ImportError] = None
except ImportError as e:
    gemini_import_exception = e

try:
    from autogen.oai.anthropic import AnthropicClient

    anthropic_import_exception: Optional[ImportError] = None
except ImportError as e:
    anthropic_import_exception = e

try:
    from autogen.oai.mistral import MistralAIClient

    mistral_import_exception: Optional[ImportError] = None
except ImportError as e:
    mistral_import_exception = e

try:
    from autogen.oai.together import TogetherClient

    together_import_exception: Optional[ImportError] = None
except ImportError as e:
    together_import_exception = e

try:
    from autogen.oai.groq import GroqClient

    groq_import_exception: Optional[ImportError] = None
except ImportError as e:
    groq_import_exception = e

try:
    from autogen.oai.cohere import CohereClient

    cohere_import_exception: Optional[ImportError] = None
except ImportError as e:
    cohere_import_exception = e

try:
<<<<<<< HEAD
    from autogen.oai.ollama import OllamaClient

    ollama_import_exception: Optional[ImportError] = None
except ImportError as e:
    ollama_import_exception = e
=======
    from autogen.oai.bedrock import BedrockClient

    bedrock_import_exception: Optional[ImportError] = None
except ImportError as e:
    bedrock_import_exception = e
>>>>>>> 5861bd92

logger = logging.getLogger(__name__)
if not logger.handlers:
    # Add the console handler.
    _ch = logging.StreamHandler(stream=sys.stdout)
    _ch.setFormatter(logger_formatter)
    logger.addHandler(_ch)

LEGACY_DEFAULT_CACHE_SEED = 41
LEGACY_CACHE_DIR = ".cache"
OPEN_API_BASE_URL_PREFIX = "https://api.openai.com"


class ModelClient(Protocol):
    """
    A client class must implement the following methods:
    - create must return a response object that implements the ModelClientResponseProtocol
    - cost must return the cost of the response
    - get_usage must return a dict with the following keys:
        - prompt_tokens
        - completion_tokens
        - total_tokens
        - cost
        - model

    This class is used to create a client that can be used by OpenAIWrapper.
    The response returned from create must adhere to the ModelClientResponseProtocol but can be extended however needed.
    The message_retrieval method must be implemented to return a list of str or a list of messages from the response.
    """

    RESPONSE_USAGE_KEYS = ["prompt_tokens", "completion_tokens", "total_tokens", "cost", "model"]

    class ModelClientResponseProtocol(Protocol):
        class Choice(Protocol):
            class Message(Protocol):
                content: Optional[str]

            message: Message

        choices: List[Choice]
        model: str

    def create(self, params: Dict[str, Any]) -> ModelClientResponseProtocol: ...  # pragma: no cover

    def message_retrieval(
        self, response: ModelClientResponseProtocol
    ) -> Union[List[str], List[ModelClient.ModelClientResponseProtocol.Choice.Message]]:
        """
        Retrieve and return a list of strings or a list of Choice.Message from the response.

        NOTE: if a list of Choice.Message is returned, it currently needs to contain the fields of OpenAI's ChatCompletion Message object,
        since that is expected for function or tool calling in the rest of the codebase at the moment, unless a custom agent is being used.
        """
        ...  # pragma: no cover

    def cost(self, response: ModelClientResponseProtocol) -> float: ...  # pragma: no cover

    @staticmethod
    def get_usage(response: ModelClientResponseProtocol) -> Dict:
        """Return usage summary of the response using RESPONSE_USAGE_KEYS."""
        ...  # pragma: no cover


class PlaceHolderClient:
    def __init__(self, config):
        self.config = config


class OpenAIClient:
    """Follows the Client protocol and wraps the OpenAI client."""

    def __init__(self, client: Union[OpenAI, AzureOpenAI]):
        self._oai_client = client
        if (
            not isinstance(client, openai.AzureOpenAI)
            and str(client.base_url).startswith(OPEN_API_BASE_URL_PREFIX)
            and not is_valid_api_key(self._oai_client.api_key)
        ):
            logger.warning(
                "The API key specified is not a valid OpenAI format; it won't work with the OpenAI-hosted model."
            )

    def message_retrieval(
        self, response: Union[ChatCompletion, Completion]
    ) -> Union[List[str], List[ChatCompletionMessage]]:
        """Retrieve the messages from the response."""
        choices = response.choices
        if isinstance(response, Completion):
            return [choice.text for choice in choices]  # type: ignore [union-attr]

        if TOOL_ENABLED:
            return [  # type: ignore [return-value]
                (
                    choice.message  # type: ignore [union-attr]
                    if choice.message.function_call is not None or choice.message.tool_calls is not None  # type: ignore [union-attr]
                    else choice.message.content
                )  # type: ignore [union-attr]
                for choice in choices
            ]
        else:
            return [  # type: ignore [return-value]
                choice.message if choice.message.function_call is not None else choice.message.content  # type: ignore [union-attr]
                for choice in choices
            ]

    def create(self, params: Dict[str, Any]) -> ChatCompletion:
        """Create a completion for a given config using openai's client.

        Args:
            client: The openai client.
            params: The params for the completion.

        Returns:
            The completion.
        """
        iostream = IOStream.get_default()

        completions: Completions = self._oai_client.chat.completions if "messages" in params else self._oai_client.completions  # type: ignore [attr-defined]
        # If streaming is enabled and has messages, then iterate over the chunks of the response.
        if params.get("stream", False) and "messages" in params:
            response_contents = [""] * params.get("n", 1)
            finish_reasons = [""] * params.get("n", 1)
            completion_tokens = 0

            # Set the terminal text color to green
            iostream.print("\033[32m", end="")

            # Prepare for potential function call
            full_function_call: Optional[Dict[str, Any]] = None
            full_tool_calls: Optional[List[Optional[Dict[str, Any]]]] = None

            # Send the chat completion request to OpenAI's API and process the response in chunks
            for chunk in completions.create(**params):
                if chunk.choices:
                    for choice in chunk.choices:
                        content = choice.delta.content
                        tool_calls_chunks = choice.delta.tool_calls
                        finish_reasons[choice.index] = choice.finish_reason

                        # todo: remove this after function calls are removed from the API
                        # the code should work regardless of whether function calls are removed or not, but test_chat_functions_stream should fail
                        # begin block
                        function_call_chunk = (
                            choice.delta.function_call if hasattr(choice.delta, "function_call") else None
                        )
                        # Handle function call
                        if function_call_chunk:
                            # Handle function call
                            if function_call_chunk:
                                full_function_call, completion_tokens = OpenAIWrapper._update_function_call_from_chunk(
                                    function_call_chunk, full_function_call, completion_tokens
                                )
                            if not content:
                                continue
                        # end block

                        # Handle tool calls
                        if tool_calls_chunks:
                            for tool_calls_chunk in tool_calls_chunks:
                                # the current tool call to be reconstructed
                                ix = tool_calls_chunk.index
                                if full_tool_calls is None:
                                    full_tool_calls = []
                                if ix >= len(full_tool_calls):
                                    # in case ix is not sequential
                                    full_tool_calls = full_tool_calls + [None] * (ix - len(full_tool_calls) + 1)

                                full_tool_calls[ix], completion_tokens = OpenAIWrapper._update_tool_calls_from_chunk(
                                    tool_calls_chunk, full_tool_calls[ix], completion_tokens
                                )
                                if not content:
                                    continue

                        # End handle tool calls

                        # If content is present, print it to the terminal and update response variables
                        if content is not None:
                            iostream.print(content, end="", flush=True)
                            response_contents[choice.index] += content
                            completion_tokens += 1
                        else:
                            # iostream.print()
                            pass

            # Reset the terminal text color
            iostream.print("\033[0m\n")

            # Prepare the final ChatCompletion object based on the accumulated data
            model = chunk.model.replace("gpt-35", "gpt-3.5")  # hack for Azure API
            prompt_tokens = count_token(params["messages"], model)
            response = ChatCompletion(
                id=chunk.id,
                model=chunk.model,
                created=chunk.created,
                object="chat.completion",
                choices=[],
                usage=CompletionUsage(
                    prompt_tokens=prompt_tokens,
                    completion_tokens=completion_tokens,
                    total_tokens=prompt_tokens + completion_tokens,
                ),
            )
            for i in range(len(response_contents)):
                if OPENAIVERSION >= "1.5":  # pragma: no cover
                    # OpenAI versions 1.5.0 and above
                    choice = Choice(
                        index=i,
                        finish_reason=finish_reasons[i],
                        message=ChatCompletionMessage(
                            role="assistant",
                            content=response_contents[i],
                            function_call=full_function_call,
                            tool_calls=full_tool_calls,
                        ),
                        logprobs=None,
                    )
                else:
                    # OpenAI versions below 1.5.0
                    choice = Choice(  # type: ignore [call-arg]
                        index=i,
                        finish_reason=finish_reasons[i],
                        message=ChatCompletionMessage(
                            role="assistant",
                            content=response_contents[i],
                            function_call=full_function_call,
                            tool_calls=full_tool_calls,
                        ),
                    )

                response.choices.append(choice)
        else:
            # If streaming is not enabled, send a regular chat completion request
            params = params.copy()
            params["stream"] = False
            response = completions.create(**params)

        return response

    def cost(self, response: Union[ChatCompletion, Completion]) -> float:
        """Calculate the cost of the response."""
        model = response.model
        if model not in OAI_PRICE1K:
            # log warning that the model is not found
            logger.warning(
                f'Model {model} is not found. The cost will be 0. In your config_list, add field {{"price" : [prompt_price_per_1k, completion_token_price_per_1k]}} for customized pricing.'
            )
            return 0

        n_input_tokens = response.usage.prompt_tokens if response.usage is not None else 0  # type: ignore [union-attr]
        n_output_tokens = response.usage.completion_tokens if response.usage is not None else 0  # type: ignore [union-attr]
        if n_output_tokens is None:
            n_output_tokens = 0
        tmp_price1K = OAI_PRICE1K[model]
        # First value is input token rate, second value is output token rate
        if isinstance(tmp_price1K, tuple):
            return (tmp_price1K[0] * n_input_tokens + tmp_price1K[1] * n_output_tokens) / 1000  # type: ignore [no-any-return]
        return tmp_price1K * (n_input_tokens + n_output_tokens) / 1000  # type: ignore [operator]

    @staticmethod
    def get_usage(response: Union[ChatCompletion, Completion]) -> Dict:
        return {
            "prompt_tokens": response.usage.prompt_tokens if response.usage is not None else 0,
            "completion_tokens": response.usage.completion_tokens if response.usage is not None else 0,
            "total_tokens": response.usage.total_tokens if response.usage is not None else 0,
            "cost": response.cost if hasattr(response, "cost") else 0,
            "model": response.model,
        }


class OpenAIWrapper:
    """A wrapper class for openai client."""

    extra_kwargs = {
        "agent",
        "cache",
        "cache_seed",
        "filter_func",
        "allow_format_str_template",
        "context",
        "api_version",
        "api_type",
        "tags",
        "price",
    }

    openai_kwargs = set(inspect.getfullargspec(OpenAI.__init__).kwonlyargs)
    aopenai_kwargs = set(inspect.getfullargspec(AzureOpenAI.__init__).kwonlyargs)
    openai_kwargs = openai_kwargs | aopenai_kwargs
    total_usage_summary: Optional[Dict[str, Any]] = None
    actual_usage_summary: Optional[Dict[str, Any]] = None

    def __init__(self, *, config_list: Optional[List[Dict[str, Any]]] = None, **base_config: Any):
        """
        Args:
            config_list: a list of config dicts to override the base_config.
                They can contain additional kwargs as allowed in the [create](/docs/reference/oai/client#create) method. E.g.,

        ```python
        config_list=[
            {
                "model": "gpt-4",
                "api_key": os.environ.get("AZURE_OPENAI_API_KEY"),
                "api_type": "azure",
                "base_url": os.environ.get("AZURE_OPENAI_API_BASE"),
                "api_version": "2024-02-01",
            },
            {
                "model": "gpt-3.5-turbo",
                "api_key": os.environ.get("OPENAI_API_KEY"),
                "api_type": "openai",
                "base_url": "https://api.openai.com/v1",
            },
            {
                "model": "llama-7B",
                "base_url": "http://127.0.0.1:8080",
            }
        ]
        ```

            base_config: base config. It can contain both keyword arguments for openai client
                and additional kwargs.
                When using OpenAI or Azure OpenAI endpoints, please specify a non-empty 'model' either in `base_config` or in each config of `config_list`.
        """

        if logging_enabled():
            log_new_wrapper(self, locals())
        openai_config, extra_kwargs = self._separate_openai_config(base_config)
        # It's OK if "model" is not provided in base_config or config_list
        # Because one can provide "model" at `create` time.

        self._clients: List[ModelClient] = []
        self._config_list: List[Dict[str, Any]] = []

        if config_list:
            config_list = [config.copy() for config in config_list]  # make a copy before modifying
            for config in config_list:
                self._register_default_client(config, openai_config)  # could modify the config
                self._config_list.append(
                    {**extra_kwargs, **{k: v for k, v in config.items() if k not in self.openai_kwargs}}
                )
        else:
            self._register_default_client(extra_kwargs, openai_config)
            self._config_list = [extra_kwargs]
        self.wrapper_id = id(self)

    def _separate_openai_config(self, config: Dict[str, Any]) -> Tuple[Dict[str, Any], Dict[str, Any]]:
        """Separate the config into openai_config and extra_kwargs."""
        openai_config = {k: v for k, v in config.items() if k in self.openai_kwargs}
        extra_kwargs = {k: v for k, v in config.items() if k not in self.openai_kwargs}
        return openai_config, extra_kwargs

    def _separate_create_config(self, config: Dict[str, Any]) -> Tuple[Dict[str, Any], Dict[str, Any]]:
        """Separate the config into create_config and extra_kwargs."""
        create_config = {k: v for k, v in config.items() if k not in self.extra_kwargs}
        extra_kwargs = {k: v for k, v in config.items() if k in self.extra_kwargs}
        return create_config, extra_kwargs

    def _configure_azure_openai(self, config: Dict[str, Any], openai_config: Dict[str, Any]) -> None:
        openai_config["azure_deployment"] = openai_config.get("azure_deployment", config.get("model"))
        if openai_config["azure_deployment"] is not None:
            openai_config["azure_deployment"] = openai_config["azure_deployment"].replace(".", "")
        openai_config["azure_endpoint"] = openai_config.get("azure_endpoint", openai_config.pop("base_url", None))

        # Create a default Azure token provider if requested
        if openai_config.get("azure_ad_token_provider") == "DEFAULT":
            import azure.identity

            openai_config["azure_ad_token_provider"] = azure.identity.get_bearer_token_provider(
                azure.identity.DefaultAzureCredential(), "https://cognitiveservices.azure.com/.default"
            )

    def _configure_openai_config_for_bedrock(self, config: Dict[str, Any], openai_config: Dict[str, Any]) -> None:
        """Update openai_config with AWS credentials from config."""
        required_keys = ["aws_access_key", "aws_secret_key", "aws_region"]
        optional_keys = ["aws_session_token", "aws_profile_name"]
        for key in required_keys:
            if key in config:
                openai_config[key] = config[key]
        for key in optional_keys:
            if key in config:
                openai_config[key] = config[key]

    def _register_default_client(self, config: Dict[str, Any], openai_config: Dict[str, Any]) -> None:
        """Create a client with the given config to override openai_config,
        after removing extra kwargs.

        For Azure models/deployment names there's a convenience modification of model removing dots in
        the it's value (Azure deployment names can't have dots). I.e. if you have Azure deployment name
        "gpt-35-turbo" and define model "gpt-3.5-turbo" in the config the function will remove the dot
        from the name and create a client that connects to "gpt-35-turbo" Azure deployment.
        """
        openai_config = {**openai_config, **{k: v for k, v in config.items() if k in self.openai_kwargs}}
        api_type = config.get("api_type")
        model_client_cls_name = config.get("model_client_cls")
        if model_client_cls_name is not None:
            # a config for a custom client is set
            # adding placeholder until the register_model_client is called with the appropriate class
            self._clients.append(PlaceHolderClient(config))
            logger.info(
                f"Detected custom model client in config: {model_client_cls_name}, model client can not be used until register_model_client is called."
            )
            # TODO: logging for custom client
        else:
            if api_type is not None and api_type.startswith("azure"):
                self._configure_azure_openai(config, openai_config)
                client = AzureOpenAI(**openai_config)
                self._clients.append(OpenAIClient(client))
            elif api_type is not None and api_type.startswith("google"):
                if gemini_import_exception:
                    raise ImportError("Please install `google-generativeai` to use Google OpenAI API.")
                client = GeminiClient(**openai_config)
                self._clients.append(client)
            elif api_type is not None and api_type.startswith("anthropic"):
                if "api_key" not in config:
                    self._configure_openai_config_for_bedrock(config, openai_config)
                if anthropic_import_exception:
                    raise ImportError("Please install `anthropic` to use Anthropic API.")
                client = AnthropicClient(**openai_config)
                self._clients.append(client)
            elif api_type is not None and api_type.startswith("mistral"):
                if mistral_import_exception:
                    raise ImportError("Please install `mistralai` to use the Mistral.AI API.")
                client = MistralAIClient(**openai_config)
                self._clients.append(client)
            elif api_type is not None and api_type.startswith("together"):
                if together_import_exception:
                    raise ImportError("Please install `together` to use the Together.AI API.")
                client = TogetherClient(**openai_config)
                self._clients.append(client)
            elif api_type is not None and api_type.startswith("groq"):
                if groq_import_exception:
                    raise ImportError("Please install `groq` to use the Groq API.")
                client = GroqClient(**openai_config)
                self._clients.append(client)
            elif api_type is not None and api_type.startswith("cohere"):
                if cohere_import_exception:
                    raise ImportError("Please install `cohere` to use the Cohere API.")
                client = CohereClient(**openai_config)
                self._clients.append(client)
<<<<<<< HEAD
            elif api_type is not None and api_type.startswith("ollama"):
                if ollama_import_exception:
                    raise ImportError("Please install `ollama` to use the Ollama API.")
                client = OllamaClient(**openai_config)
=======
            elif api_type is not None and api_type.startswith("bedrock"):
                self._configure_openai_config_for_bedrock(config, openai_config)
                if bedrock_import_exception:
                    raise ImportError("Please install `boto3` to use the Amazon Bedrock API.")
                client = BedrockClient(**openai_config)
>>>>>>> 5861bd92
                self._clients.append(client)
            else:
                client = OpenAI(**openai_config)
                self._clients.append(OpenAIClient(client))

            if logging_enabled():
                log_new_client(client, self, openai_config)

    def register_model_client(self, model_client_cls: ModelClient, **kwargs):
        """Register a model client.

        Args:
            model_client_cls: A custom client class that follows the ModelClient interface
            **kwargs: The kwargs for the custom client class to be initialized with
        """
        existing_client_class = False
        for i, client in enumerate(self._clients):
            if isinstance(client, PlaceHolderClient):
                placeholder_config = client.config

                if placeholder_config.get("model_client_cls") == model_client_cls.__name__:
                    self._clients[i] = model_client_cls(placeholder_config, **kwargs)
                    return
            elif isinstance(client, model_client_cls):
                existing_client_class = True

        if existing_client_class:
            logger.warn(
                f"Model client {model_client_cls.__name__} is already registered. Add more entries in the config_list to use multiple model clients."
            )
        else:
            raise ValueError(
                f'Model client "{model_client_cls.__name__}" is being registered but was not found in the config_list. '
                f'Please make sure to include an entry in the config_list with "model_client_cls": "{model_client_cls.__name__}"'
            )

    @classmethod
    def instantiate(
        cls,
        template: Optional[Union[str, Callable[[Dict[str, Any]], str]]],
        context: Optional[Dict[str, Any]] = None,
        allow_format_str_template: Optional[bool] = False,
    ) -> Optional[str]:
        if not context or template is None:
            return template  # type: ignore [return-value]
        if isinstance(template, str):
            return template.format(**context) if allow_format_str_template else template
        return template(context)

    def _construct_create_params(self, create_config: Dict[str, Any], extra_kwargs: Dict[str, Any]) -> Dict[str, Any]:
        """Prime the create_config with additional_kwargs."""
        # Validate the config
        prompt: Optional[str] = create_config.get("prompt")
        messages: Optional[List[Dict[str, Any]]] = create_config.get("messages")
        if (prompt is None) == (messages is None):
            raise ValueError("Either prompt or messages should be in create config but not both.")
        context = extra_kwargs.get("context")
        if context is None:
            # No need to instantiate if no context is provided.
            return create_config
        # Instantiate the prompt or messages
        allow_format_str_template = extra_kwargs.get("allow_format_str_template", False)
        # Make a copy of the config
        params = create_config.copy()
        if prompt is not None:
            # Instantiate the prompt
            params["prompt"] = self.instantiate(prompt, context, allow_format_str_template)
        elif context:
            # Instantiate the messages
            params["messages"] = [
                (
                    {
                        **m,
                        "content": self.instantiate(m["content"], context, allow_format_str_template),
                    }
                    if m.get("content")
                    else m
                )
                for m in messages  # type: ignore [union-attr]
            ]
        return params

    def create(self, **config: Any) -> ModelClient.ModelClientResponseProtocol:
        """Make a completion for a given config using available clients.
        Besides the kwargs allowed in openai's [or other] client, we allow the following additional kwargs.
        The config in each client will be overridden by the config.

        Args:
            - context (Dict | None): The context to instantiate the prompt or messages. Default to None.
                It needs to contain keys that are used by the prompt template or the filter function.
                E.g., `prompt="Complete the following sentence: {prefix}, context={"prefix": "Today I feel"}`.
                The actual prompt will be:
                "Complete the following sentence: Today I feel".
                More examples can be found at [templating](/docs/Use-Cases/enhanced_inference#templating).
            - cache (AbstractCache | None): A Cache object to use for response cache. Default to None.
                Note that the cache argument overrides the legacy cache_seed argument: if this argument is provided,
                then the cache_seed argument is ignored. If this argument is not provided or None,
                then the cache_seed argument is used.
            - agent (AbstractAgent | None): The object responsible for creating a completion if an agent.
            - (Legacy) cache_seed (int | None) for using the DiskCache. Default to 41.
                An integer cache_seed is useful when implementing "controlled randomness" for the completion.
                None for no caching.
                Note: this is a legacy argument. It is only used when the cache argument is not provided.
            - filter_func (Callable | None): A function that takes in the context and the response
                and returns a boolean to indicate whether the response is valid. E.g.,

        ```python
        def yes_or_no_filter(context, response):
            return context.get("yes_or_no_choice", False) is False or any(
                text in ["Yes.", "No."] for text in client.extract_text_or_completion_object(response)
            )
        ```

            - allow_format_str_template (bool | None): Whether to allow format string template in the config. Default to false.
            - api_version (str | None): The api version. Default to None. E.g., "2024-02-01".
        Raises:
            - RuntimeError: If all declared custom model clients are not registered
            - APIError: If any model client create call raises an APIError
        """
        if ERROR:
            raise ERROR
        invocation_id = str(uuid.uuid4())
        last = len(self._clients) - 1
        # Check if all configs in config list are activated
        non_activated = [
            client.config["model_client_cls"] for client in self._clients if isinstance(client, PlaceHolderClient)
        ]
        if non_activated:
            raise RuntimeError(
                f"Model client(s) {non_activated} are not activated. Please register the custom model clients using `register_model_client` or filter them out form the config list."
            )
        for i, client in enumerate(self._clients):
            # merge the input config with the i-th config in the config list
            full_config = {**config, **self._config_list[i]}
            # separate the config into create_config and extra_kwargs
            create_config, extra_kwargs = self._separate_create_config(full_config)
            api_type = extra_kwargs.get("api_type")
            if api_type and api_type.startswith("azure") and "model" in create_config:
                create_config["model"] = create_config["model"].replace(".", "")
            # construct the create params
            params = self._construct_create_params(create_config, extra_kwargs)
            # get the cache_seed, filter_func and context
            cache_seed = extra_kwargs.get("cache_seed", LEGACY_DEFAULT_CACHE_SEED)
            cache = extra_kwargs.get("cache")
            filter_func = extra_kwargs.get("filter_func")
            context = extra_kwargs.get("context")
            agent = extra_kwargs.get("agent")
            price = extra_kwargs.get("price", None)
            if isinstance(price, list):
                price = tuple(price)
            elif isinstance(price, float) or isinstance(price, int):
                logger.warning(
                    "Input price is a float/int. Using the same price for prompt and completion tokens. Use a list/tuple if prompt and completion token prices are different."
                )
                price = (price, price)

            total_usage = None
            actual_usage = None

            cache_client = None
            if cache is not None:
                # Use the cache object if provided.
                cache_client = cache
            elif cache_seed is not None:
                # Legacy cache behavior, if cache_seed is given, use DiskCache.
                cache_client = Cache.disk(cache_seed, LEGACY_CACHE_DIR)

            if cache_client is not None:
                with cache_client as cache:
                    # Try to get the response from cache
                    key = get_key(params)
                    request_ts = get_current_ts()

                    response: ModelClient.ModelClientResponseProtocol = cache.get(key, None)

                    if response is not None:
                        response.message_retrieval_function = client.message_retrieval
                        try:
                            response.cost  # type: ignore [attr-defined]
                        except AttributeError:
                            # update attribute if cost is not calculated
                            response.cost = client.cost(response)
                            cache.set(key, response)
                        total_usage = client.get_usage(response)

                        if logging_enabled():
                            # Log the cache hit
                            # TODO: log the config_id and pass_filter etc.
                            log_chat_completion(
                                invocation_id=invocation_id,
                                client_id=id(client),
                                wrapper_id=id(self),
                                agent=agent,
                                request=params,
                                response=response,
                                is_cached=1,
                                cost=response.cost,
                                start_time=request_ts,
                            )

                        # check the filter
                        pass_filter = filter_func is None or filter_func(context=context, response=response)
                        if pass_filter or i == last:
                            # Return the response if it passes the filter or it is the last client
                            response.config_id = i
                            response.pass_filter = pass_filter
                            self._update_usage(actual_usage=actual_usage, total_usage=total_usage)
                            return response
                        continue  # filter is not passed; try the next config
            try:
                request_ts = get_current_ts()
                response = client.create(params)
            except APITimeoutError as err:
                logger.debug(f"config {i} timed out", exc_info=True)
                if i == last:
                    raise TimeoutError(
                        "OpenAI API call timed out. This could be due to congestion or too small a timeout value. The timeout can be specified by setting the 'timeout' value (in seconds) in the llm_config (if you are using agents) or the OpenAIWrapper constructor (if you are using the OpenAIWrapper directly)."
                    ) from err
            except APIError as err:
                error_code = getattr(err, "code", None)
                if logging_enabled():
                    log_chat_completion(
                        invocation_id=invocation_id,
                        client_id=id(client),
                        wrapper_id=id(self),
                        agent=agent,
                        request=params,
                        response=f"error_code:{error_code}, config {i} failed",
                        is_cached=0,
                        cost=0,
                        start_time=request_ts,
                    )

                if error_code == "content_filter":
                    # raise the error for content_filter
                    raise
                logger.debug(f"config {i} failed", exc_info=True)
                if i == last:
                    raise
            else:
                # add cost calculation before caching no matter filter is passed or not
                if price is not None:
                    response.cost = self._cost_with_customized_price(response, price)
                else:
                    response.cost = client.cost(response)
                actual_usage = client.get_usage(response)
                total_usage = actual_usage.copy() if actual_usage is not None else total_usage
                self._update_usage(actual_usage=actual_usage, total_usage=total_usage)
                if cache_client is not None:
                    # Cache the response
                    with cache_client as cache:
                        cache.set(key, response)

                if logging_enabled():
                    # TODO: log the config_id and pass_filter etc.
                    log_chat_completion(
                        invocation_id=invocation_id,
                        client_id=id(client),
                        wrapper_id=id(self),
                        agent=agent,
                        request=params,
                        response=response,
                        is_cached=0,
                        cost=response.cost,
                        start_time=request_ts,
                    )

                response.message_retrieval_function = client.message_retrieval
                # check the filter
                pass_filter = filter_func is None or filter_func(context=context, response=response)
                if pass_filter or i == last:
                    # Return the response if it passes the filter or it is the last client
                    response.config_id = i
                    response.pass_filter = pass_filter
                    return response
                continue  # filter is not passed; try the next config
        raise RuntimeError("Should not reach here.")

    @staticmethod
    def _cost_with_customized_price(
        response: ModelClient.ModelClientResponseProtocol, price_1k: Tuple[float, float]
    ) -> None:
        """If a customized cost is passed, overwrite the cost in the response."""
        n_input_tokens = response.usage.prompt_tokens if response.usage is not None else 0  # type: ignore [union-attr]
        n_output_tokens = response.usage.completion_tokens if response.usage is not None else 0  # type: ignore [union-attr]
        if n_output_tokens is None:
            n_output_tokens = 0
        return (n_input_tokens * price_1k[0] + n_output_tokens * price_1k[1]) / 1000

    @staticmethod
    def _update_dict_from_chunk(chunk: BaseModel, d: Dict[str, Any], field: str) -> int:
        """Update the dict from the chunk.

        Reads `chunk.field` and if present updates `d[field]` accordingly.

        Args:
            chunk: The chunk.
            d: The dict to be updated in place.
            field: The field.

        Returns:
            The updated dict.

        """
        completion_tokens = 0
        assert isinstance(d, dict), d
        if hasattr(chunk, field) and getattr(chunk, field) is not None:
            new_value = getattr(chunk, field)
            if isinstance(new_value, list) or isinstance(new_value, dict):
                raise NotImplementedError(
                    f"Field {field} is a list or dict, which is currently not supported. "
                    "Only string and numbers are supported."
                )
            if field not in d:
                d[field] = ""
            if isinstance(new_value, str):
                d[field] += getattr(chunk, field)
            else:
                d[field] = new_value
            completion_tokens = 1

        return completion_tokens

    @staticmethod
    def _update_function_call_from_chunk(
        function_call_chunk: Union[ChoiceDeltaToolCallFunction, ChoiceDeltaFunctionCall],
        full_function_call: Optional[Dict[str, Any]],
        completion_tokens: int,
    ) -> Tuple[Dict[str, Any], int]:
        """Update the function call from the chunk.

        Args:
            function_call_chunk: The function call chunk.
            full_function_call: The full function call.
            completion_tokens: The number of completion tokens.

        Returns:
            The updated full function call and the updated number of completion tokens.

        """
        # Handle function call
        if function_call_chunk:
            if full_function_call is None:
                full_function_call = {}
            for field in ["name", "arguments"]:
                completion_tokens += OpenAIWrapper._update_dict_from_chunk(
                    function_call_chunk, full_function_call, field
                )

        if full_function_call:
            return full_function_call, completion_tokens
        else:
            raise RuntimeError("Function call is not found, this should not happen.")

    @staticmethod
    def _update_tool_calls_from_chunk(
        tool_calls_chunk: ChoiceDeltaToolCall,
        full_tool_call: Optional[Dict[str, Any]],
        completion_tokens: int,
    ) -> Tuple[Dict[str, Any], int]:
        """Update the tool call from the chunk.

        Args:
            tool_call_chunk: The tool call chunk.
            full_tool_call: The full tool call.
            completion_tokens: The number of completion tokens.

        Returns:
            The updated full tool call and the updated number of completion tokens.

        """
        # future proofing for when tool calls other than function calls are supported
        if tool_calls_chunk.type and tool_calls_chunk.type != "function":
            raise NotImplementedError(
                f"Tool call type {tool_calls_chunk.type} is currently not supported. "
                "Only function calls are supported."
            )

        # Handle tool call
        assert full_tool_call is None or isinstance(full_tool_call, dict), full_tool_call
        if tool_calls_chunk:
            if full_tool_call is None:
                full_tool_call = {}
            for field in ["index", "id", "type"]:
                completion_tokens += OpenAIWrapper._update_dict_from_chunk(tool_calls_chunk, full_tool_call, field)

            if hasattr(tool_calls_chunk, "function") and tool_calls_chunk.function:
                if "function" not in full_tool_call:
                    full_tool_call["function"] = None

                full_tool_call["function"], completion_tokens = OpenAIWrapper._update_function_call_from_chunk(
                    tool_calls_chunk.function, full_tool_call["function"], completion_tokens
                )

        if full_tool_call:
            return full_tool_call, completion_tokens
        else:
            raise RuntimeError("Tool call is not found, this should not happen.")

    def _update_usage(self, actual_usage, total_usage):
        def update_usage(usage_summary, response_usage):
            # go through RESPONSE_USAGE_KEYS and check that they are in response_usage and if not just return usage_summary
            for key in ModelClient.RESPONSE_USAGE_KEYS:
                if key not in response_usage:
                    return usage_summary

            model = response_usage["model"]
            cost = response_usage["cost"]
            prompt_tokens = response_usage["prompt_tokens"]
            completion_tokens = response_usage["completion_tokens"]
            if completion_tokens is None:
                completion_tokens = 0
            total_tokens = response_usage["total_tokens"]

            if usage_summary is None:
                usage_summary = {"total_cost": cost}
            else:
                usage_summary["total_cost"] += cost

            usage_summary[model] = {
                "cost": usage_summary.get(model, {}).get("cost", 0) + cost,
                "prompt_tokens": usage_summary.get(model, {}).get("prompt_tokens", 0) + prompt_tokens,
                "completion_tokens": usage_summary.get(model, {}).get("completion_tokens", 0) + completion_tokens,
                "total_tokens": usage_summary.get(model, {}).get("total_tokens", 0) + total_tokens,
            }
            return usage_summary

        if total_usage is not None:
            self.total_usage_summary = update_usage(self.total_usage_summary, total_usage)
        if actual_usage is not None:
            self.actual_usage_summary = update_usage(self.actual_usage_summary, actual_usage)

    def print_usage_summary(self, mode: Union[str, List[str]] = ["actual", "total"]) -> None:
        """Print the usage summary."""
        iostream = IOStream.get_default()

        def print_usage(usage_summary: Optional[Dict[str, Any]], usage_type: str = "total") -> None:
            word_from_type = "including" if usage_type == "total" else "excluding"
            if usage_summary is None:
                iostream.print("No actual cost incurred (all completions are using cache).", flush=True)
                return

            iostream.print(f"Usage summary {word_from_type} cached usage: ", flush=True)
            iostream.print(f"Total cost: {round(usage_summary['total_cost'], 5)}", flush=True)
            for model, counts in usage_summary.items():
                if model == "total_cost":
                    continue  #
                iostream.print(
                    f"* Model '{model}': cost: {round(counts['cost'], 5)}, prompt_tokens: {counts['prompt_tokens']}, completion_tokens: {counts['completion_tokens']}, total_tokens: {counts['total_tokens']}",
                    flush=True,
                )

        if self.total_usage_summary is None:
            iostream.print('No usage summary. Please call "create" first.', flush=True)
            return

        if isinstance(mode, list):
            if len(mode) == 0 or len(mode) > 2:
                raise ValueError(f'Invalid mode: {mode}, choose from "actual", "total", ["actual", "total"]')
            if "actual" in mode and "total" in mode:
                mode = "both"
            elif "actual" in mode:
                mode = "actual"
            elif "total" in mode:
                mode = "total"

        iostream.print("-" * 100, flush=True)
        if mode == "both":
            print_usage(self.actual_usage_summary, "actual")
            iostream.print()
            if self.total_usage_summary != self.actual_usage_summary:
                print_usage(self.total_usage_summary, "total")
            else:
                iostream.print(
                    "All completions are non-cached: the total cost with cached completions is the same as actual cost.",
                    flush=True,
                )
        elif mode == "total":
            print_usage(self.total_usage_summary, "total")
        elif mode == "actual":
            print_usage(self.actual_usage_summary, "actual")
        else:
            raise ValueError(f'Invalid mode: {mode}, choose from "actual", "total", ["actual", "total"]')
        iostream.print("-" * 100, flush=True)

    def clear_usage_summary(self) -> None:
        """Clear the usage summary."""
        self.total_usage_summary = None
        self.actual_usage_summary = None

    @classmethod
    def extract_text_or_completion_object(
        cls, response: ModelClient.ModelClientResponseProtocol
    ) -> Union[List[str], List[ModelClient.ModelClientResponseProtocol.Choice.Message]]:
        """Extract the text or ChatCompletion objects from a completion or chat response.

        Args:
            response (ChatCompletion | Completion): The response from openai.

        Returns:
            A list of text, or a list of ChatCompletion objects if function_call/tool_calls are present.
        """
        return response.message_retrieval_function(response)<|MERGE_RESOLUTION|>--- conflicted
+++ resolved
@@ -85,19 +85,18 @@
     cohere_import_exception = e
 
 try:
-<<<<<<< HEAD
     from autogen.oai.ollama import OllamaClient
 
     ollama_import_exception: Optional[ImportError] = None
 except ImportError as e:
     ollama_import_exception = e
-=======
+
+try:
     from autogen.oai.bedrock import BedrockClient
 
     bedrock_import_exception: Optional[ImportError] = None
 except ImportError as e:
     bedrock_import_exception = e
->>>>>>> 5861bd92
 
 logger = logging.getLogger(__name__)
 if not logger.handlers:
@@ -537,18 +536,16 @@
                     raise ImportError("Please install `cohere` to use the Cohere API.")
                 client = CohereClient(**openai_config)
                 self._clients.append(client)
-<<<<<<< HEAD
             elif api_type is not None and api_type.startswith("ollama"):
                 if ollama_import_exception:
                     raise ImportError("Please install `ollama` to use the Ollama API.")
                 client = OllamaClient(**openai_config)
-=======
+                self._clients.append(client)
             elif api_type is not None and api_type.startswith("bedrock"):
                 self._configure_openai_config_for_bedrock(config, openai_config)
                 if bedrock_import_exception:
                     raise ImportError("Please install `boto3` to use the Amazon Bedrock API.")
                 client = BedrockClient(**openai_config)
->>>>>>> 5861bd92
                 self._clients.append(client)
             else:
                 client = OpenAI(**openai_config)
