--- conflicted
+++ resolved
@@ -199,11 +199,7 @@
             for attempt in range(max_retries):
                 ans: Content = None
                 try:
-<<<<<<< HEAD
                     response = chat.send_message(gemini_messages[-1].parts, stream=stream)
-=======
-                    response = chat.send_message(gemini_messages[-1], stream=stream)
->>>>>>> 54190bba
                 except InternalServerError:
                     delay = 5 * (2**attempt)
                     warnings.warn(
@@ -432,7 +428,6 @@
 
             parts = self._oai_content_to_gemini_content(message)
             role = "user" if message["role"] in ["user", "system"] else "model"
-<<<<<<< HEAD
 
             if prev_role is None or role == prev_role:
                 # If the message is a function call or a function response, we need to separate it from the previous message.
@@ -456,10 +451,6 @@
                         curr_parts = []
                     else:
                         curr_parts += parts
-=======
-            if (prev_role is None) or (role == prev_role):
-                curr_parts += parts
->>>>>>> 54190bba
             elif role != prev_role:
                 if len(curr_parts) > 0:
                     if self.use_vertexai:
@@ -471,7 +462,6 @@
             # So we will append a dummy message "continue" if the last message is a function response and the next message is from the user.
             if(len(rst) > 1 and rst[-1].role == "function" and len(messages) > (i + 1) and messages[i + 1]["role"] in ["user", "system"]):
                 if self.use_vertexai:
-<<<<<<< HEAD
                     rst.append(VertexAIContent(parts=self._oai_content_to_gemini_content("continue"), role="model"))
                 else:
                     rst.append(Content(parts=self._oai_content_to_gemini_content("continue"), role="model"))
@@ -483,19 +473,6 @@
                 rst.append(VertexAIContent(parts=self._concat_parts(curr_parts), role=role))
             else:
                 rst.append(Content(parts=self._concat_parts(curr_parts), role=role))
-=======
-                    rst.append(VertexAIContent(parts=curr_parts, role=prev_role))
-                else:
-                    rst.append(Content(parts=curr_parts, role=prev_role))
-                curr_parts = parts
-            prev_role = role
-
-        # handle the last message
-        if self.use_vertexai:
-            rst.append(VertexAIContent(parts=curr_parts, role=role))
-        else:
-            rst.append(Content(parts=curr_parts, role=role))
->>>>>>> 54190bba
 
         # The Gemini is restrict on order of roles, such that
         # 1. The messages should be interleaved between user and model.
