from __future__ import annotations

import json
import logging
import os
import sqlite3
import threading
import uuid
from typing import TYPE_CHECKING, Any, Callable, Dict, List, Tuple, TypeVar, Union

from openai import AzureOpenAI, OpenAI
from openai.types.chat import ChatCompletion

from autogen.logger.base_logger import BaseLogger
from autogen.logger.logger_utils import get_current_ts, to_dict

from .base_logger import LLMConfig

if TYPE_CHECKING:
    from autogen import Agent, ConversableAgent, OpenAIWrapper
    from autogen.oai.anthropic import AnthropicClient
    from autogen.oai.cohere import CohereClient
    from autogen.oai.gemini import GeminiClient
    from autogen.oai.groq import GroqClient
    from autogen.oai.mistral import MistralAIClient
    from autogen.oai.ollama import OllamaClient
    from autogen.oai.together import TogetherClient

logger = logging.getLogger(__name__)
lock = threading.Lock()

__all__ = ("SqliteLogger",)

F = TypeVar("F", bound=Callable[..., Any])


def safe_serialize(obj: Any) -> str:
    def default(o: Any) -> str:
        if hasattr(o, "to_json"):
            return str(o.to_json())
        else:
            return f"<<non-serializable: {type(o).__qualname__}>>"

    return json.dumps(obj, default=default)


class SqliteLogger(BaseLogger):
    schema_version = 1

    def __init__(self, config: Dict[str, Any]):
        self.config = config

        try:
            self.dbname = self.config.get("dbname", "logs.db")
            self.con = sqlite3.connect(self.dbname, check_same_thread=False)
            self.cur = self.con.cursor()
            self.session_id = str(uuid.uuid4())
        except sqlite3.Error as e:
            logger.error(f"[SqliteLogger] Failed to connect to database {self.dbname}: {e}")

    def start(self) -> str:
        try:
            query = """
                CREATE TABLE IF NOT EXISTS chat_completions(
                    id INTEGER PRIMARY KEY,
                    invocation_id TEXT,
                    client_id INTEGER,
                    wrapper_id INTEGER,
                    session_id TEXT,
                    source_name TEXT,
                    request TEXT,
                    response TEXT,
                    is_cached INEGER,
                    cost REAL,
                    start_time DATETIME DEFAULT CURRENT_TIMESTAMP,
                    end_time DATETIME DEFAULT CURRENT_TIMESTAMP)
            """
            self._run_query(query=query)

            query = """
                CREATE TABLE IF NOT EXISTS agents (
                    id INTEGER PRIMARY KEY,                             -- Key assigned by the database
                    agent_id INTEGER,                                   -- result of python id(agent)
                    wrapper_id INTEGER,                                 -- result of python id(agent.client)
                    session_id TEXT,
                    name TEXT,                                          -- agent.name
                    class TEXT,                                         -- type or class name of agent
                    init_args TEXT,                                     -- JSON serialization of constructor
                    timestamp DATETIME DEFAULT CURRENT_TIMESTAMP,
                    UNIQUE(agent_id, session_id))
            """
            self._run_query(query=query)

            query = """
                CREATE TABLE IF NOT EXISTS oai_wrappers (
                    id INTEGER PRIMARY KEY,                             -- Key assigned by the database
                    wrapper_id INTEGER,                                 -- result of python id(wrapper)
                    session_id TEXT,
                    init_args TEXT,                                     -- JSON serialization of constructor
                    timestamp DATETIME DEFAULT CURRENT_TIMESTAMP,
                    UNIQUE(wrapper_id, session_id))
            """
            self._run_query(query=query)

            query = """
                CREATE TABLE IF NOT EXISTS oai_clients (
                    id INTEGER PRIMARY KEY,                             -- Key assigned by the database
                    client_id INTEGER,                                  -- result of python id(client)
                    wrapper_id INTEGER,                                 -- result of python id(wrapper)
                    session_id TEXT,
                    class TEXT,                                         -- type or class name of client
                    init_args TEXT,                                     -- JSON serialization of constructor
                    timestamp DATETIME DEFAULT CURRENT_TIMESTAMP,
                    UNIQUE(client_id, session_id))
            """
            self._run_query(query=query)

            query = """
            CREATE TABLE IF NOT EXISTS version (
                id INTEGER PRIMARY KEY CHECK (id = 1),                  -- id of the logging database
                version_number INTEGER NOT NULL                         -- version of the logging database
            );
            """
            self._run_query(query=query)

            query = """
            CREATE TABLE IF NOT EXISTS events (
                event_name TEXT,
                source_id INTEGER,
                source_name TEXT,
                agent_module TEXT DEFAULT NULL,
                agent_class_name TEXT DEFAULT NULL,
                id INTEGER PRIMARY KEY,
                json_state TEXT,
                timestamp DATETIME DEFAULT CURRENT_TIMESTAMP
            );
            """
            self._run_query(query=query)

            query = """
                        CREATE TABLE IF NOT EXISTS function_calls (
                            source_id INTEGER,
                            source_name TEXT,
                            function_name TEXT,
                            args TEXT DEFAULT NULL,
                            returns TEXT DEFAULT NULL,
                            timestamp DATETIME DEFAULT CURRENT_TIMESTAMP
                        );
                        """
            self._run_query(query=query)

            current_verion = self._get_current_db_version()
            if current_verion is None:
                self._run_query(
                    query="INSERT INTO version (id, version_number) VALUES (1, ?);", args=(SqliteLogger.schema_version,)
                )
            self._apply_migration()

        except sqlite3.Error as e:
            logger.error(f"[SqliteLogger] start logging error: {e}")
        finally:
            return self.session_id

    def _get_current_db_version(self) -> Union[None, int]:
        self.cur.execute("SELECT version_number FROM version ORDER BY id DESC LIMIT 1")
        result = self.cur.fetchone()
        return result[0] if result is not None else None

    # Example migration script name format: 002_update_agents_table.sql
    def _apply_migration(self, migrations_dir: str = "./migrations") -> None:
        current_version = self._get_current_db_version()
        current_version = SqliteLogger.schema_version if current_version is None else current_version

        if os.path.isdir(migrations_dir):
            migrations = sorted(os.listdir(migrations_dir))
        else:
            logger.info("no migration scripts, skip...")
            return

        migrations_to_apply = [m for m in migrations if int(m.split("_")[0]) > current_version]

        for script in migrations_to_apply:
            with open(script, "r") as f:
                migration_sql = f.read()
                self._run_query_script(script=migration_sql)

                latest_version = int(script.split("_")[0])
                query = "UPDATE version SET version_number = ? WHERE id = 1"
                args = (latest_version,)
                self._run_query(query=query, args=args)

    def _run_query(self, query: str, args: Tuple[Any, ...] = ()) -> None:
        """
        Executes a given SQL query.

        Args:
            query (str):        The SQL query to execute.
            args (Tuple):       The arguments to pass to the SQL query.
        """
        try:
            with lock:
                self.cur.execute(query, args)
                self.con.commit()
        except Exception as e:
            logger.error("[sqlite logger]Error running query with query %s and args %s: %s", query, args, e)

    def _run_query_script(self, script: str) -> None:
        """
        Executes SQL script.

        Args:
            script (str):       SQL script to execute.
        """
        try:
            with lock:
                self.cur.executescript(script)
                self.con.commit()
        except Exception as e:
            logger.error("[sqlite logger]Error running query script %s: %s", script, e)

    def log_chat_completion(
        self,
        invocation_id: uuid.UUID,
        client_id: int,
        wrapper_id: int,
        source: Union[str, Agent],
        request: Dict[str, Union[float, str, List[Dict[str, str]]]],
        response: Union[str, ChatCompletion],
        is_cached: int,
        cost: float,
        start_time: str,
    ) -> None:
        if self.con is None:
            return

        end_time = get_current_ts()

        if response is None or isinstance(response, str):
            response_messages = json.dumps({"response": response})
        else:
            response_messages = json.dumps(to_dict(response), indent=4)

        source_name = None
        if isinstance(source, str):
            source_name = source
        else:
            source_name = source.name

        query = """
            INSERT INTO chat_completions (
                invocation_id, client_id, wrapper_id, session_id, request, response, is_cached, cost, start_time, end_time, source_name
            ) VALUES (?, ?, ?, ?, ?, ?, ?, ?, ?, ?, ?)
        """
        args = (
            invocation_id,
            client_id,
            wrapper_id,
            self.session_id,
            json.dumps(request),
            response_messages,
            is_cached,
            cost,
            start_time,
            end_time,
            source_name,
        )

        self._run_query(query=query, args=args)

    def log_new_agent(self, agent: ConversableAgent, init_args: Dict[str, Any]) -> None:
        from autogen import Agent

        if self.con is None:
            return

        args = to_dict(
            init_args,
            exclude=(
                "self",
                "__class__",
                "api_key",
                "organization",
                "base_url",
                "azure_endpoint",
                "azure_ad_token",
                "azure_ad_token_provider",
            ),
            no_recursive=(Agent,),
        )

        # We do an upsert since both the superclass and subclass may call this method (in that order)
        query = """
        INSERT INTO agents (agent_id, wrapper_id, session_id, name, class, init_args, timestamp) VALUES (?, ?, ?, ?, ?, ?, ?)
        ON CONFLICT (agent_id, session_id) DO UPDATE SET
            wrapper_id = excluded.wrapper_id,
            name = excluded.name,
            class = excluded.class,
            init_args = excluded.init_args,
            timestamp = excluded.timestamp
        """
        args = (
            id(agent),
            agent.client.wrapper_id if hasattr(agent, "client") and agent.client is not None else "",
            self.session_id,
            agent.name if hasattr(agent, "name") and agent.name is not None else "",
            type(agent).__name__,
            json.dumps(args),
            get_current_ts(),
        )
        self._run_query(query=query, args=args)

    def log_event(self, source: Union[str, Agent], name: str, **kwargs: Dict[str, Any]) -> None:
        from autogen import Agent

        if self.con is None:
            return

        json_args = json.dumps(kwargs, default=lambda o: f"<<non-serializable: {type(o).__qualname__}>>")

        if isinstance(source, Agent):
            query = """
            INSERT INTO events (source_id, source_name, event_name, agent_module, agent_class_name, json_state, timestamp) VALUES (?, ?, ?, ?, ?, ?, ?)
            """
            args = (
                id(source),
                source.name if hasattr(source, "name") else source,
                name,
                source.__module__,
                source.__class__.__name__,
                json_args,
                get_current_ts(),
            )
            self._run_query(query=query, args=args)
        else:
            query = """
            INSERT INTO events (source_id, source_name, event_name, json_state, timestamp) VALUES (?, ?, ?, ?, ?)
            """
            args_str_based = (
                id(source),
                source.name if hasattr(source, "name") else source,
                name,
                json_args,
                get_current_ts(),
            )
            self._run_query(query=query, args=args_str_based)

    def log_new_wrapper(self, wrapper: OpenAIWrapper, init_args: Dict[str, Union[LLMConfig, List[LLMConfig]]]) -> None:
        if self.con is None:
            return

        args = to_dict(
            init_args,
            exclude=(
                "self",
                "__class__",
                "api_key",
                "organization",
                "base_url",
                "azure_endpoint",
                "azure_ad_token",
                "azure_ad_token_provider",
            ),
        )

        query = """
        INSERT INTO oai_wrappers (wrapper_id, session_id, init_args, timestamp) VALUES (?, ?, ?, ?)
        ON CONFLICT (wrapper_id, session_id) DO NOTHING;
        """
        args = (
            id(wrapper),
            self.session_id,
            json.dumps(args),
            get_current_ts(),
        )
        self._run_query(query=query, args=args)

    def log_function_use(self, source: Union[str, Agent], function: F, args: Dict[str, Any], returns: Any) -> None:

        if self.con is None:
            return

        query = """
        INSERT INTO function_calls (source_id, source_name, function_name, args, returns, timestamp) VALUES (?, ?, ?, ?, ?, ?)
        """
        query_args: Tuple[Any, ...] = (
            id(source),
            source.name if hasattr(source, "name") else source,
            function.__name__,
            safe_serialize(args),
            safe_serialize(returns),
            get_current_ts(),
        )
        self._run_query(query=query, args=query_args)

    def log_new_client(
        self,
        client: Union[
            AzureOpenAI,
            OpenAI,
            GeminiClient,
            AnthropicClient,
            MistralAIClient,
            TogetherClient,
            GroqClient,
<<<<<<< HEAD
            OllamaClient,
=======
            CohereClient,
>>>>>>> b4a3f263
        ],
        wrapper: OpenAIWrapper,
        init_args: Dict[str, Any],
    ) -> None:
        if self.con is None:
            return

        args = to_dict(
            init_args,
            exclude=(
                "self",
                "__class__",
                "api_key",
                "organization",
                "base_url",
                "azure_endpoint",
                "azure_ad_token",
                "azure_ad_token_provider",
            ),
        )

        query = """
        INSERT INTO oai_clients (client_id, wrapper_id, session_id, class, init_args, timestamp) VALUES (?, ?, ?, ?, ?, ?)
        ON CONFLICT (client_id, session_id) DO NOTHING;
        """
        args = (
            id(client),
            id(wrapper),
            self.session_id,
            type(client).__name__,
            json.dumps(args),
            get_current_ts(),
        )
        self._run_query(query=query, args=args)

    def stop(self) -> None:
        if self.con:
            self.con.close()

    def get_connection(self) -> Union[None, sqlite3.Connection]:
        if self.con:
            return self.con
        return None<|MERGE_RESOLUTION|>--- conflicted
+++ resolved
@@ -402,11 +402,8 @@
             MistralAIClient,
             TogetherClient,
             GroqClient,
-<<<<<<< HEAD
+            CohereClient,
             OllamaClient,
-=======
-            CohereClient,
->>>>>>> b4a3f263
         ],
         wrapper: OpenAIWrapper,
         init_args: Dict[str, Any],
