from __future__ import annotations

import logging
import sqlite3
import uuid
from typing import TYPE_CHECKING, Any, Callable, Dict, List, Literal, Optional, TypeVar, Union

from openai import AzureOpenAI, OpenAI
from openai.types.chat import ChatCompletion

from autogen.logger.base_logger import BaseLogger, LLMConfig
from autogen.logger.logger_factory import LoggerFactory

if TYPE_CHECKING:
    from autogen import Agent, ConversableAgent, OpenAIWrapper
    from autogen.oai.anthropic import AnthropicClient
    from autogen.oai.cohere import CohereClient
    from autogen.oai.gemini import GeminiClient
    from autogen.oai.groq import GroqClient
    from autogen.oai.mistral import MistralAIClient
    from autogen.oai.ollama import OllamaClient
    from autogen.oai.together import TogetherClient

logger = logging.getLogger(__name__)

autogen_logger = None
is_logging = False

F = TypeVar("F", bound=Callable[..., Any])


def start(
    logger: Optional[BaseLogger] = None,
    logger_type: Literal["sqlite", "file"] = "sqlite",
    config: Optional[Dict[str, Any]] = None,
) -> str:
    """
    Start logging for the runtime.
    Args:
        logger (BaseLogger):    A logger instance
        logger_type (str):      The type of logger to use (default: sqlite)
        config (dict):          Configuration for the logger
    Returns:
        session_id (str(uuid.uuid4)):       a unique id for the logging session
    """
    global autogen_logger
    global is_logging

    if logger:
        autogen_logger = logger
    else:
        autogen_logger = LoggerFactory.get_logger(logger_type=logger_type, config=config)

    try:
        session_id = autogen_logger.start()
        is_logging = True
    except Exception as e:
        logger.error(f"[runtime logging] Failed to start logging: {e}")
    finally:
        return session_id


def log_chat_completion(
    invocation_id: uuid.UUID,
    client_id: int,
    wrapper_id: int,
    agent: Union[str, Agent],
    request: Dict[str, Union[float, str, List[Dict[str, str]]]],
    response: Union[str, ChatCompletion],
    is_cached: int,
    cost: float,
    start_time: str,
) -> None:
    if autogen_logger is None:
        logger.error("[runtime logging] log_chat_completion: autogen logger is None")
        return

    autogen_logger.log_chat_completion(
        invocation_id, client_id, wrapper_id, agent, request, response, is_cached, cost, start_time
    )


def log_new_agent(agent: ConversableAgent, init_args: Dict[str, Any]) -> None:
    if autogen_logger is None:
        logger.error("[runtime logging] log_new_agent: autogen logger is None")
        return

    autogen_logger.log_new_agent(agent, init_args)


def log_event(source: Union[str, Agent], name: str, **kwargs: Dict[str, Any]) -> None:
    if autogen_logger is None:
        logger.error("[runtime logging] log_event: autogen logger is None")
        return

    autogen_logger.log_event(source, name, **kwargs)


def log_function_use(agent: Union[str, Agent], function: F, args: Dict[str, Any], returns: any):
    if autogen_logger is None:
        logger.error("[runtime logging] log_function_use: autogen logger is None")
        return

    autogen_logger.log_function_use(agent, function, args, returns)


def log_new_wrapper(wrapper: OpenAIWrapper, init_args: Dict[str, Union[LLMConfig, List[LLMConfig]]]) -> None:
    if autogen_logger is None:
        logger.error("[runtime logging] log_new_wrapper: autogen logger is None")
        return

    autogen_logger.log_new_wrapper(wrapper, init_args)


def log_new_client(
    client: Union[
<<<<<<< HEAD
        AzureOpenAI, OpenAI, GeminiClient, AnthropicClient, MistralAIClient, TogetherClient, GroqClient, OllamaClient
=======
        AzureOpenAI, OpenAI, GeminiClient, AnthropicClient, MistralAIClient, TogetherClient, GroqClient, CohereClient
>>>>>>> b4a3f263
    ],
    wrapper: OpenAIWrapper,
    init_args: Dict[str, Any],
) -> None:
    if autogen_logger is None:
        logger.error("[runtime logging] log_new_client: autogen logger is None")
        return

    autogen_logger.log_new_client(client, wrapper, init_args)


def stop() -> None:
    global is_logging
    if autogen_logger:
        autogen_logger.stop()
    is_logging = False


def get_connection() -> Union[None, sqlite3.Connection]:
    if autogen_logger is None:
        logger.error("[runtime logging] get_connection: autogen logger is None")
        return None

    return autogen_logger.get_connection()


def logging_enabled() -> bool:
    return is_logging<|MERGE_RESOLUTION|>--- conflicted
+++ resolved
@@ -114,11 +114,15 @@
 
 def log_new_client(
     client: Union[
-<<<<<<< HEAD
-        AzureOpenAI, OpenAI, GeminiClient, AnthropicClient, MistralAIClient, TogetherClient, GroqClient, OllamaClient
-=======
-        AzureOpenAI, OpenAI, GeminiClient, AnthropicClient, MistralAIClient, TogetherClient, GroqClient, CohereClient
->>>>>>> b4a3f263
+        AzureOpenAI,
+        OpenAI,
+        GeminiClient,
+        AnthropicClient,
+        MistralAIClient,
+        TogetherClient,
+        GroqClient,
+        CohereClient,
+        OllamaClient,
     ],
     wrapper: OpenAIWrapper,
     init_args: Dict[str, Any],
