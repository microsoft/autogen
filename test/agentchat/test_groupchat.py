--- conflicted
+++ resolved
@@ -1818,11 +1818,9 @@
     # test_role_for_select_speaker_messages()
     # test_select_speaker_message_and_prompt_templates()
     # test_speaker_selection_agent_name_match()
-<<<<<<< HEAD
     test_role_for_reflection_summary()
-=======
     test_speaker_selection_auto_process_result()
     test_speaker_selection_validate_speaker_name()
     test_select_speaker_auto_messages()
->>>>>>> 3e693578
+main
     # pass