--- conflicted
+++ resolved
@@ -3,7 +3,6 @@
 import builtins
 import autogen
 import json
-import traceback
 
 
 def test_func_call_groupchat():
@@ -463,7 +462,6 @@
     assert groupchat.next_agent(agent4, [agent1, agent2, agent3]) == agent1
 
 
-<<<<<<< HEAD
 def test_send_intros():
     agent1 = autogen.ConversableAgent(
         "alice",
@@ -496,31 +494,6 @@
         human_input_mode="NEVER",
         llm_config=False,
         default_auto_reply="This is sally speaking. TERMINATE",
-=======
-def test_selection_helpers():
-    agent1 = autogen.ConversableAgent(
-        "alice",
-        max_consecutive_auto_reply=10,
-        human_input_mode="NEVER",
-        llm_config=False,
-        default_auto_reply="This is alice speaking.",
-        description="Alice is an AI agent.",
-    )
-    agent2 = autogen.ConversableAgent(
-        "bob",
-        max_consecutive_auto_reply=10,
-        human_input_mode="NEVER",
-        llm_config=False,
-        description="Bob is an AI agent.",
-    )
-    agent3 = autogen.ConversableAgent(
-        "sam",
-        max_consecutive_auto_reply=10,
-        human_input_mode="NEVER",
-        llm_config=False,
-        default_auto_reply="This is sam speaking.",
-        system_message="Sam is an AI agent.",
->>>>>>> e97b6395
     )
 
     # Test empty is_termination_msg function
@@ -528,7 +501,6 @@
         agents=[agent1, agent2, agent3], messages=[], speaker_selection_method="round_robin", max_round=10
     )
 
-<<<<<<< HEAD
     intro = groupchat.introductions_msg()
     assert "The first agent." in intro
     assert "The second agent." in intro
@@ -584,7 +556,38 @@
         assert len(messages) == 2
         assert "The initiating message." == messages[0]["content"]
         assert messages[1]["content"] == agent1._default_auto_reply
-=======
+
+
+def test_selection_helpers():
+    agent1 = autogen.ConversableAgent(
+        "alice",
+        max_consecutive_auto_reply=10,
+        human_input_mode="NEVER",
+        llm_config=False,
+        default_auto_reply="This is alice speaking.",
+        description="Alice is an AI agent.",
+    )
+    agent2 = autogen.ConversableAgent(
+        "bob",
+        max_consecutive_auto_reply=10,
+        human_input_mode="NEVER",
+        llm_config=False,
+        description="Bob is an AI agent.",
+    )
+    agent3 = autogen.ConversableAgent(
+        "sam",
+        max_consecutive_auto_reply=10,
+        human_input_mode="NEVER",
+        llm_config=False,
+        default_auto_reply="This is sam speaking.",
+        system_message="Sam is an AI agent.",
+    )
+
+    # Test empty is_termination_msg function
+    groupchat = autogen.GroupChat(
+        agents=[agent1, agent2, agent3], messages=[], speaker_selection_method="round_robin", max_round=10
+    )
+
     select_speaker_msg = groupchat.select_speaker_msg()
     select_speaker_prompt = groupchat.select_speaker_prompt()
 
@@ -595,7 +598,6 @@
 
     with mock.patch.object(builtins, "input", lambda _: "1"):
         groupchat.manual_select_speaker()
->>>>>>> e97b6395
 
 
 if __name__ == "__main__":
@@ -608,8 +610,5 @@
     # test_agent_mentions()
     # test_termination()
     # test_next_agent()
-<<<<<<< HEAD
-    test_send_intros()
-=======
-    test_invalid_allow_repeat_speaker()
->>>>>>> e97b6395
+    # test_send_intros()
+    test_invalid_allow_repeat_speaker()