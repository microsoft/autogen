--- conflicted
+++ resolved
@@ -35,25 +35,11 @@
 
     return fake_send
 
-<<<<<<< HEAD
 def reply_func(     self, messages: Optional[List[Dict]] = None,
                     sender: Optional[Agent] = None,
                     config: Optional[Any] = None,
                 ) -> Tuple[bool, Union[str, Dict, None]]:
     return True, "Call: random_word_generator(seed=42, prefix='chase')<bot_end> \nThought: functioncaller.random_word_generator().then(randomWord => mistral.speak(`Using the randomly generated word \"${randomWord},\" I will now solve this logic problem.`));"
-=======
-
-def reply_func(
-    recipient: ConversableAgent,
-    messages: Optional[List[Dict]] = None,
-    sender: Optional[Agent] = None,
-    config: Optional[Any] = None,
-) -> Tuple[bool, Union[str, Dict, None]]:
-    return (
-        True,
-        "Call: random_word_generator(seed=42, prefix='chase')<bot_end> \nThought: functioncaller.random_word_generator().then(randomWord => mistral.speak(`Using the randomly generated word \"${randomWord},\" I will now solve this logic problem.`));",
-    )
->>>>>>> b0389005
 
 
 @pytest.fixture
@@ -79,7 +65,6 @@
         }. """,  # MS - this was needed to ensure the function name was returned
         llm_config=llm_config,
     )
-<<<<<<< HEAD
     # agent.register_reply(
     #     trigger=lambda _ : True,
     #     reply_func=reply_func,
@@ -88,12 +73,6 @@
     find_generate_oai_functions = [f["reply_func"] for f in agent._reply_func_list if f["reply_func"].__name__ == "generate_oai_reply"]
     for old_function in find_generate_oai_functions:
         agent.replace_reply_func(old_function, reply_func)
-=======
-    agent.register_reply(
-        trigger=lambda _: True,
-        reply_func=reply_func,
-    )
->>>>>>> b0389005
 
     return agent
 
@@ -139,18 +118,9 @@
     # Test that the function map is the function
     assert user_proxy.function_map["random_word_generator"]._origin == random_word_generator
 
-<<<<<<< HEAD
     result = user_proxy.initiate_chat(
         chatbot,
         message="Generate Me a Random Word Please",
         summary_method="last_msg",
         clear_history=True,
-    )
-=======
-    user_proxy.initiate_chat(
-        chatbot,
-        message="Generate Me a Random Word Please",
-        summary_method="last_msg",
-        # clear_history=True,
-    )
->>>>>>> b0389005
+    )