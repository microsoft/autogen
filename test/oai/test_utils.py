import json
import logging
import os
import sys
import tempfile
from unittest import mock
<<<<<<< HEAD

import pytest

=======
from unittest.mock import patch
>>>>>>> a9483a49
import autogen  # noqa: E402

sys.path.append("../../autogen")

# Example environment variables
ENV_VARS = {
    "OPENAI_API_KEY": "sk-********************",
    "HUGGING_FACE_API_KEY": "**************************",
    "ANOTHER_API_KEY": "1234567890234567890",
}

# Example model to API key mappings
MODEL_API_KEY_MAP = {
    "gpt-4": "OPENAI_API_KEY",
    "gpt-3.5-turbo": {
        "api_key_env_var": "ANOTHER_API_KEY",
        "api_type": "aoai",
        "api_version": "v2",
        "base_url": "https://api.someotherapi.com",
    },
}

# Example filter dictionary
FILTER_DICT = {
    "model": {
        "gpt-4",
        "gpt-3.5-turbo",
    }
}

JSON_SAMPLE = """
[
    {
        "model": "gpt-3.5-turbo",
        "api_type": "openai"
    },
    {
        "model": "gpt-4",
        "api_type": "openai"
    },
    {
        "model": "gpt-35-turbo-v0301",
        "api_key": "111113fc7e8a46419bfac511bb301111",
        "base_url": "https://1111.openai.azure.com",
        "api_type": "azure",
        "api_version": "2023-07-01-preview"
    },
    {
        "model": "gpt",
        "api_key": "not-needed",
        "base_url": "http://localhost:1234/v1"
    }
]
"""


@pytest.fixture
def mock_os_environ():
    with mock.patch.dict(os.environ, ENV_VARS):
        yield


def test_config_list_from_json():
    with tempfile.NamedTemporaryFile(mode="w+", delete=False) as tmp_file:
        json_data = json.loads(JSON_SAMPLE)
        tmp_file.write(JSON_SAMPLE)
        tmp_file.flush()

        config_list = autogen.config_list_from_json(tmp_file.name)

        assert len(config_list) == len(json_data)
        i = 0
        for config in config_list:
            assert isinstance(config, dict)
            for key in config:
                assert key in json_data[i]
                assert config[key] == json_data[i][key]
            i += 1

        os.environ["config_list_test"] = JSON_SAMPLE
        config_list_2 = autogen.config_list_from_json("config_list_test")
        assert config_list == config_list_2

<<<<<<< HEAD
    config_list_3 = autogen.config_list_from_json(
        OAI_CONFIG_LIST, file_location=KEY_LOC, filter_dict={"model": ["gpt4", "gpt-4-32k"]}
    )

    assert all(config.get("model") in ["gpt4", "gpt-4-32k"] for config in config_list_3)

    # Test: the env variable is set to a file path with folder name inside.
    config_list_4 = autogen.config_list_from_json(
        os.path.join(KEY_LOC, OAI_CONFIG_LIST), filter_dict={"model": ["gpt4", "gpt-4-32k"]}
    )
    assert config_list_3 == config_list_4

    # Test: the env variable is set to a file path.
    fd, temp_name = tempfile.mkstemp()
    json.dump(config_list, os.fdopen(fd, "w+"), indent=4)
    os.environ["config_list_test"] = temp_name
    config_list_5 = autogen.config_list_from_json("config_list_test")
    assert config_list_5 == config_list_2

    del os.environ["config_list_test"]
    os.remove(json_file)
=======
        config_list_3 = autogen.config_list_from_json(
            tmp_file.name, filter_dict={"model": ["gpt", "gpt-4", "gpt-4-32k"]}
        )
        assert all(config.get("model") in ["gpt-4", "gpt"] for config in config_list_3)

        del os.environ["config_list_test"]
>>>>>>> a9483a49


def test_config_list_openai_aoai():
    # Testing the functionality for loading configurations for different API types
    # and ensuring the API types in the loaded configurations are as expected.
    with tempfile.TemporaryDirectory() as temp_dir:
        # Create temporary files with sample data for keys and base URLs
        openai_key_file = os.path.join(temp_dir, "key_openai.txt")
        aoai_key_file = os.path.join(temp_dir, "key_aoai.txt")
        openai_base_file = os.path.join(temp_dir, "base_openai.txt")
        aoai_base_file = os.path.join(temp_dir, "base_aoai.txt")

        # Write sample data to the temporary files
        with open(openai_key_file, "w") as f:
            f.write("sk-testkeyopenai123\nsk-testkeyopenai456")
        with open(aoai_key_file, "w") as f:
            f.write("sk-testkeyaoai456")
        with open(openai_base_file, "w") as f:
            f.write("https://api.openai.com/v1\nhttps://api.openai.com/v1")
        with open(aoai_base_file, "w") as f:
            f.write("https://api.azure.com/v1")

        # Pass the temporary directory as a parameter to the function
        config_list = autogen.config_list_openai_aoai(key_file_path=temp_dir)
        assert len(config_list) == 3
        expected_config_list = [
            {"api_key": "sk-testkeyopenai123", "base_url": "https://api.openai.com/v1"},
            {"api_key": "sk-testkeyopenai456", "base_url": "https://api.openai.com/v1"},
            {
                "api_key": "sk-testkeyaoai456",
                "base_url": "https://api.azure.com/v1",
                "api_type": "azure",
                "api_version": "2023-08-01-preview",
            },
        ]
        assert config_list == expected_config_list


@patch(
    "os.environ",
    {
        "OPENAI_API_KEY": "test_openai_key",
        "OPENAI_API_BASE": "https://api.openai.com",
        "AZURE_OPENAI_API_KEY": "test_aoai_key",
        "AZURE_OPENAI_API_BASE": "https://api.azure.com",
    },
)
def test_config_list_openai_aoai_env_vars():
    # Test the config_list_openai_aoai function with environment variables set
    configs = autogen.oai.openai_utils.config_list_openai_aoai()
    assert len(configs) == 2
    assert {"api_key": "test_openai_key", "base_url": "https://api.openai.com"} in configs
    assert {
        "api_key": "test_aoai_key",
        "base_url": "https://api.azure.com",
        "api_type": "azure",
        "api_version": "2023-08-01-preview",
    } in configs


@patch(
    "os.environ",
    {
        "OPENAI_API_KEY": "test_openai_key\ntest_openai_key2",
        "OPENAI_API_BASE": "https://api.openai.com\nhttps://api.openai.com/v2",
        "AZURE_OPENAI_API_KEY": "test_aoai_key\ntest_aoai_key2",
        "AZURE_OPENAI_API_BASE": "https://api.azure.com\nhttps://api.azure.com/v2",
    },
)
def test_config_list_openai_aoai_env_vars_multi():
    # Test the config_list_openai_aoai function with multiple environment variable values (new line separated)
    configs = autogen.oai.openai_utils.config_list_openai_aoai()
    assert len(configs) == 4
    assert {"api_key": "test_openai_key", "base_url": "https://api.openai.com"} in configs
    assert {"api_key": "test_openai_key2", "base_url": "https://api.openai.com/v2"} in configs
    assert {
        "api_key": "test_aoai_key",
        "base_url": "https://api.azure.com",
        "api_type": "azure",
        "api_version": "2023-08-01-preview",
    } in configs
    assert {
        "api_key": "test_aoai_key2",
        "base_url": "https://api.azure.com/v2",
        "api_type": "azure",
        "api_version": "2023-08-01-preview",
    } in configs


def test_config_list_openai_aoai_file_not_found():
    with mock.patch.dict(os.environ, {}, clear=True):
        config_list = autogen.config_list_openai_aoai(key_file_path="non_existent_path")
        assert len(config_list) == 0


def test_config_list_from_dotenv(mock_os_environ, caplog):
    # Test with valid .env file
    fd, temp_name = tempfile.mkstemp()
    try:
        with os.fdopen(fd, "w+") as temp:
            temp.write("\n".join([f"{k}={v}" for k, v in ENV_VARS.items()]))
            temp.flush()
            # Use the updated config_list_from_dotenv function
            config_list = autogen.config_list_from_dotenv(dotenv_file_path=temp_name)

            # Ensure configurations are loaded and API keys match expected values
            assert config_list, "Config list is empty with default API keys"

            # Check that configurations only include models specified in the filter
            for config in config_list:
                assert config["model"] in FILTER_DICT["model"], f"Model {config['model']} not in filter"

            # Check the default API key for gpt-4 and gpt-3.5-turbo when model_api_key_map is None
            config_list = autogen.config_list_from_dotenv(dotenv_file_path=temp_name, model_api_key_map=None)

            expected_api_key = os.getenv("OPENAI_API_KEY")
            assert any(
                config["model"] == "gpt-4" and config["api_key"] == expected_api_key for config in config_list
            ), "Default gpt-4 configuration not found or incorrect"
            assert any(
                config["model"] == "gpt-3.5-turbo" and config["api_key"] == expected_api_key for config in config_list
            ), "Default gpt-3.5-turbo configuration not found or incorrect"
    finally:
        os.remove(temp_name)  # The file is deleted after using its name (to prevent windows build from breaking)

    # Test with missing dotenv file
    with caplog.at_level(logging.WARNING):
        config_list = autogen.config_list_from_dotenv(dotenv_file_path="non_existent_path")
        assert "The specified .env file non_existent_path does not exist." in caplog.text

    # Test with invalid API key
    ENV_VARS["ANOTHER_API_KEY"] = ""  # Removing ANOTHER_API_KEY value

    with caplog.at_level(logging.WARNING):
        config_list = autogen.config_list_from_dotenv()
        assert "No .env file found. Loading configurations from environment variables." in caplog.text
        # The function does not return an empty list if at least one configuration is loaded successfully
        assert config_list != [], "Config list is empty"

    # Test with no configurations loaded
    invalid_model_api_key_map = {
        "gpt-4": "INVALID_API_KEY",  # Simulate an environment var name that doesn't exist
    }
    with caplog.at_level(logging.ERROR):
        # Mocking `config_list_from_json` to return an empty list and raise an exception when called
        with mock.patch("autogen.config_list_from_json", return_value=[], side_effect=Exception("Mock called")):
            # Call the function with the invalid map
            config_list = autogen.config_list_from_dotenv(
                model_api_key_map=invalid_model_api_key_map,
                filter_dict={
                    "model": {
                        "gpt-4",
                    }
                },
            )

            # Assert that the configuration list is empty
            assert not config_list, "Expected no configurations to be loaded"

    # test for mixed validity in the keymap
    invalid_model_api_key_map = {
        "gpt-4": "INVALID_API_KEY",
        "gpt-3.5-turbo": "ANOTHER_API_KEY",  # valid according to the example configs
    }

    with caplog.at_level(logging.WARNING):
        # Call the function with the mixed validity map
        config_list = autogen.config_list_from_dotenv(model_api_key_map=invalid_model_api_key_map)
        assert config_list, "Expected configurations to be loaded"
        assert any(
            config["model"] == "gpt-3.5-turbo" for config in config_list
        ), "gpt-3.5-turbo configuration not found"
        assert all(
            config["model"] != "gpt-4" for config in config_list
        ), "gpt-4 configuration found, but was not expected"
        assert "API key not found or empty for model gpt-4" in caplog.text


def test_get_config_list():
    # Define a list of API keys and corresponding base URLs
    api_keys = ["key1", "key2", "key3"]
    base_urls = ["https://api.service1.com", "https://api.service2.com", "https://api.service3.com"]
    api_type = "openai"
    api_version = "v1"

    # Call the get_config_list function to get a list of configuration dictionaries
    config_list = autogen.get_config_list(api_keys, base_urls, api_type, api_version)

    # Check that the config_list is not empty
    assert config_list, "The config_list should not be empty."

    # Check that the config_list has the correct length
    assert len(config_list) == len(
        api_keys
    ), "The config_list should have the same number of items as the api_keys list."

    # Check that each config in the config_list has the correct structure and data
    for i, config in enumerate(config_list):
        assert config["api_key"] == api_keys[i], f"The api_key for config {i} is incorrect."
        assert config["base_url"] == base_urls[i], f"The base_url for config {i} is incorrect."
        assert config["api_type"] == api_type, f"The api_type for config {i} is incorrect."
        assert config["api_version"] == api_version, f"The api_version for config {i} is incorrect."

    # Test with mismatched lengths of api_keys and base_urls
    with pytest.raises(AssertionError) as exc_info:
        autogen.get_config_list(api_keys, base_urls[:2], api_type, api_version)
    assert str(exc_info.value) == "The length of api_keys must match the length of base_urls"

    # Test with empty api_keys
    with pytest.raises(AssertionError) as exc_info:
        autogen.get_config_list([], base_urls, api_type, api_version)
    assert str(exc_info.value) == "The length of api_keys must match the length of base_urls"

    # Test with None base_urls
    config_list_without_base = autogen.get_config_list(api_keys, None, api_type, api_version)
    assert all(
        "base_url" not in config for config in config_list_without_base
    ), "The configs should not have base_url when None is provided."

    # Test with empty string in api_keys
    api_keys_with_empty = ["key1", "", "key3"]
    config_list_with_empty_key = autogen.get_config_list(api_keys_with_empty, base_urls, api_type, api_version)
    assert len(config_list_with_empty_key) == 2, "The config_list should exclude configurations with empty api_keys."


if __name__ == "__main__":
    pytest.main()<|MERGE_RESOLUTION|>--- conflicted
+++ resolved
@@ -4,13 +4,10 @@
 import sys
 import tempfile
 from unittest import mock
-<<<<<<< HEAD
+from unittest.mock import patch
 
 import pytest
 
-=======
-from unittest.mock import patch
->>>>>>> a9483a49
 import autogen  # noqa: E402
 
 sys.path.append("../../autogen")
@@ -94,36 +91,31 @@
         config_list_2 = autogen.config_list_from_json("config_list_test")
         assert config_list == config_list_2
 
-<<<<<<< HEAD
-    config_list_3 = autogen.config_list_from_json(
-        OAI_CONFIG_LIST, file_location=KEY_LOC, filter_dict={"model": ["gpt4", "gpt-4-32k"]}
-    )
-
-    assert all(config.get("model") in ["gpt4", "gpt-4-32k"] for config in config_list_3)
-
-    # Test: the env variable is set to a file path with folder name inside.
-    config_list_4 = autogen.config_list_from_json(
-        os.path.join(KEY_LOC, OAI_CONFIG_LIST), filter_dict={"model": ["gpt4", "gpt-4-32k"]}
-    )
-    assert config_list_3 == config_list_4
-
-    # Test: the env variable is set to a file path.
-    fd, temp_name = tempfile.mkstemp()
-    json.dump(config_list, os.fdopen(fd, "w+"), indent=4)
-    os.environ["config_list_test"] = temp_name
-    config_list_5 = autogen.config_list_from_json("config_list_test")
-    assert config_list_5 == config_list_2
-
-    del os.environ["config_list_test"]
-    os.remove(json_file)
-=======
+        # Test: the env variable is set to a file path with folder name inside.
         config_list_3 = autogen.config_list_from_json(
             tmp_file.name, filter_dict={"model": ["gpt", "gpt-4", "gpt-4-32k"]}
         )
         assert all(config.get("model") in ["gpt-4", "gpt"] for config in config_list_3)
 
         del os.environ["config_list_test"]
->>>>>>> a9483a49
+
+        # Test: using the `file_location` parameter.
+        config_list_4 = autogen.config_list_from_json(
+            os.path.basename(tmp_file.name),
+            file_location=os.path.dirname(tmp_file.name),
+            filter_dict={"model": ["gpt4", "gpt-4-32k"]},
+        )
+
+        assert all(config.get("model") in ["gpt4", "gpt-4-32k"] for config in config_list_4)
+
+        # Test: the env variable is set to a file path.
+        fd, temp_name = tempfile.mkstemp()
+        json.dump(config_list, os.fdopen(fd, "w+"), indent=4)
+        os.environ["config_list_test"] = temp_name
+        config_list_5 = autogen.config_list_from_json("config_list_test")
+        assert config_list_5 == config_list_2
+
+        del os.environ["config_list_test"]
 
 
 def test_config_list_openai_aoai():
