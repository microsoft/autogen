import os

import setuptools

here = os.path.abspath(os.path.dirname(__file__))

with open("README.md", "r", encoding="UTF-8") as fh:
    long_description = fh.read()

# Get the code version
version = {}
with open(os.path.join(here, "autogen/version.py")) as fp:
    exec(fp.read(), version)
__version__ = version["__version__"]

install_requires = [
    "openai>=1.3",
    "diskcache",
    "termcolor",
    "flaml",
    "python-dotenv",
    "tiktoken",
    # Disallowing 2.6.0 can be removed when this is fixed https://github.com/pydantic/pydantic/issues/8705
    "pydantic>=1.10,<3,!=2.6.0",  # could be both V1 and V2
    "docker",
]

setuptools.setup(
    name="pyautogen",
    version=__version__,
    author="AutoGen",
    author_email="auto-gen@outlook.com",
    description="Enabling Next-Gen LLM Applications via Multi-Agent Conversation Framework",
    long_description=long_description,
    long_description_content_type="text/markdown",
    url="https://github.com/microsoft/autogen",
    packages=setuptools.find_packages(include=["autogen*"], exclude=["test"]),
    install_requires=install_requires,
    extras_require={
        "test": [
            "coverage>=5.3",
            "ipykernel",
            "nbconvert",
            "nbformat",
            "pre-commit",
            "pytest-asyncio",
            "pytest>=6.1.1,<8",
        ],
        "blendsearch": ["flaml[blendsearch]"],
        "mathchat": ["sympy", "pydantic==1.10.9", "wolframalpha"],
        "retrievechat": ["chromadb", "sentence_transformers", "pypdf", "ipython"],
        "autobuild": ["chromadb", "sentence-transformers", "huggingface-hub"],
        "teachable": ["chromadb"],
        "lmm": ["replicate", "pillow"],
        "graph": ["networkx", "matplotlib"],
        "websurfer": ["beautifulsoup4", "markdownify", "pdfminer.six", "pathvalidate"],
        "redis": ["redis"],
<<<<<<< HEAD
        "websockets": ["websockets>=12.0,<13"],
        # Dependencies for EmbeddedIPythonExecutor, to be removed once upstream bug fixed
        # https://github.com/jupyter-server/kernel_gateway/issues/398
        "ipython": ["jupyter-client>=8.6.0", "ipykernel>=6.29.0"],
        # Dependencies for LocalJupyterExecutor
        "local-jupyter-exec": ["jupyter-kernel-gateway", "websocket-client", "requests", "ipykernel"],
=======
        "jupyter-executor": [
            "jupyter-kernel-gateway",
            "websocket-client",
            "requests",
            "jupyter-client>=8.6.0",
            "ipykernel>=6.29.0",
        ],
>>>>>>> 0a49f2a2
    },
    classifiers=[
        "Programming Language :: Python :: 3",
        "License :: OSI Approved :: MIT License",
        "Operating System :: OS Independent",
    ],
    python_requires=">=3.8,<3.13",
)<|MERGE_RESOLUTION|>--- conflicted
+++ resolved
@@ -55,14 +55,7 @@
         "graph": ["networkx", "matplotlib"],
         "websurfer": ["beautifulsoup4", "markdownify", "pdfminer.six", "pathvalidate"],
         "redis": ["redis"],
-<<<<<<< HEAD
         "websockets": ["websockets>=12.0,<13"],
-        # Dependencies for EmbeddedIPythonExecutor, to be removed once upstream bug fixed
-        # https://github.com/jupyter-server/kernel_gateway/issues/398
-        "ipython": ["jupyter-client>=8.6.0", "ipykernel>=6.29.0"],
-        # Dependencies for LocalJupyterExecutor
-        "local-jupyter-exec": ["jupyter-kernel-gateway", "websocket-client", "requests", "ipykernel"],
-=======
         "jupyter-executor": [
             "jupyter-kernel-gateway",
             "websocket-client",
@@ -70,7 +63,6 @@
             "jupyter-client>=8.6.0",
             "ipykernel>=6.29.0",
         ],
->>>>>>> 0a49f2a2
     },
     classifiers=[
         "Programming Language :: Python :: 3",
