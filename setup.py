import os
import platform

import setuptools

here = os.path.abspath(os.path.dirname(__file__))

with open("README.md", "r", encoding="UTF-8") as fh:
    long_description = fh.read()

# Get the code version
version = {}
with open(os.path.join(here, "autogen/version.py")) as fp:
    exec(fp.read(), version)
__version__ = version["__version__"]


current_os = platform.system()

install_requires = [
    "openai>=1.3",
    "diskcache",
    "termcolor",
    "flaml",
    # numpy is installed by flaml, but we want to pin the version to below 2.x (see https://github.com/microsoft/autogen/issues/1960)
    "numpy>=1.17.0,<2",
    "python-dotenv",
    "tiktoken",
    # Disallowing 2.6.0 can be removed when this is fixed https://github.com/pydantic/pydantic/issues/8705
    "pydantic>=1.10,<3,!=2.6.0",  # could be both V1 and V2
    "docker",
<<<<<<< HEAD
    "pyyaml",
=======
    "packaging",
>>>>>>> 752cf88f
]

jupyter_executor = [
    "jupyter-kernel-gateway",
    "websocket-client",
    "requests",
    "jupyter-client>=8.6.0",
    "ipykernel>=6.29.0",
]

retrieve_chat = [
    "protobuf==4.25.3",
    "chromadb",
    "sentence_transformers",
    "pypdf",
    "ipython",
    "beautifulsoup4",
    "markdownify",
]

retrieve_chat_pgvector = [*retrieve_chat, "pgvector>=0.2.5"]

if current_os in ["Windows", "Darwin"]:
    retrieve_chat_pgvector.extend(["psycopg[binary]>=3.1.18"])
elif current_os == "Linux":
    retrieve_chat_pgvector.extend(["psycopg>=3.1.18"])

extra_require = {
    "test": [
        "ipykernel",
        "nbconvert",
        "nbformat",
        "pre-commit",
        "pytest-cov>=5",
        "pytest-asyncio",
        "pytest>=6.1.1,<8",
        "pandas",
    ],
    "blendsearch": ["flaml[blendsearch]"],
    "mathchat": ["sympy", "pydantic==1.10.9", "wolframalpha"],
    "retrievechat": retrieve_chat,
    "retrievechat-pgvector": retrieve_chat_pgvector,
    "retrievechat-qdrant": [
        *retrieve_chat,
        "qdrant_client[fastembed]",
    ],
    "autobuild": ["chromadb", "sentence-transformers", "huggingface-hub"],
    "teachable": ["chromadb"],
    "lmm": ["replicate", "pillow"],
    "graph": ["networkx", "matplotlib"],
    "gemini": ["google-generativeai>=0.5,<1", "pillow", "pydantic"],
    "websurfer": ["beautifulsoup4", "markdownify", "pdfminer.six", "pathvalidate"],
    "redis": ["redis"],
    "cosmosdb": ["azure-cosmos>=4.2.0"],
    "websockets": ["websockets>=12.0,<13"],
    "jupyter-executor": jupyter_executor,
    "types": ["mypy==1.9.0", "pytest>=6.1.1,<8"] + jupyter_executor,
    "long-context": ["llmlingua<0.3"],
}

setuptools.setup(
    name="pyautogen",
    version=__version__,
    author="AutoGen",
    author_email="auto-gen@outlook.com",
    description="Enabling Next-Gen LLM Applications via Multi-Agent Conversation Framework",
    long_description=long_description,
    long_description_content_type="text/markdown",
    url="https://github.com/microsoft/autogen",
    packages=setuptools.find_packages(include=["autogen*"], exclude=["test"]),
    install_requires=install_requires,
    extras_require=extra_require,
    classifiers=[
        "Programming Language :: Python :: 3",
        "License :: OSI Approved :: MIT License",
        "Operating System :: OS Independent",
    ],
    python_requires=">=3.8,<3.13",
)<|MERGE_RESOLUTION|>--- conflicted
+++ resolved
@@ -29,11 +29,8 @@
     # Disallowing 2.6.0 can be removed when this is fixed https://github.com/pydantic/pydantic/issues/8705
     "pydantic>=1.10,<3,!=2.6.0",  # could be both V1 and V2
     "docker",
-<<<<<<< HEAD
     "pyyaml",
-=======
     "packaging",
->>>>>>> 752cf88f
 ]
 
 jupyter_executor = [
