--- conflicted
+++ resolved
@@ -52,13 +52,8 @@
         "autobuild": ["chromadb", "sentence-transformers", "huggingface-hub"],
         "teachable": ["chromadb"],
         "lmm": ["replicate", "pillow"],
-<<<<<<< HEAD
-        "graphs": ["networkx~=3.2.1", "matplotlib~=3.8.1"],
+        "graph": ["networkx", "matplotlib"],
         "websurfer": ["beautifulsoup4", "markdownify", "pdfminer.six", "pathvalidate", "selenium"],
-=======
-        "graph": ["networkx", "matplotlib"],
-        "websurfer": ["beautifulsoup4", "markdownify", "pdfminer.six", "pathvalidate"],
->>>>>>> d35754dd
         "redis": ["redis"],
         # Dependencies for EmbeddedIPythonExecutor, to be removed once upstream bug fixed
         # https://github.com/jupyter-server/kernel_gateway/issues/398
