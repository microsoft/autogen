--- conflicted
+++ resolved
@@ -98,17 +98,12 @@
    */
   addSubscriptionAsync(subscription: ISubscriptionDefinition): Promise<void>;
 
-<<<<<<< HEAD
   /**
    * Removes a subscription from the runtime.
    * @param subscriptionId The unique identifier of the subscription to remove
    * @throws {Error} If the subscription does not exist
    */
   removeSubscriptionAsync(subscriptionId: string): Promise<void>;
-=======
-  removeSubscriptionAsync(subscriptionId: string): Promise<void>;
-
   start(): Promise<void>;
   stop(): Promise<void>;
->>>>>>> 969f0acc
 }