--- conflicted
+++ resolved
@@ -613,11 +613,7 @@
           file: ./coverage.xml
           flags: unittests
 
-<<<<<<< HEAD
-  OllamaTest:
-=======
   BedrockTest:
->>>>>>> 5861bd92
     runs-on: ${{ matrix.os }}
     strategy:
       fail-fast: false
@@ -639,28 +635,50 @@
         run: |
           python -m pip install --upgrade pip wheel
           pip install pytest-cov>=5
-<<<<<<< HEAD
+      - name: Install packages and dependencies for Amazon Bedrock
+        run: |
+          pip install -e .[boto3,test]
+      - name: Set AUTOGEN_USE_DOCKER based on OS
+        shell: bash
+        run: |
+          if [[ ${{ matrix.os }} != ubuntu-latest ]]; then
+            echo "AUTOGEN_USE_DOCKER=False" >> $GITHUB_ENV
+          fi
+      - name: Coverage
+        run: |
+          pytest test/oai/test_bedrock.py --skip-openai
+      - name: Upload coverage to Codecov
+        uses: codecov/codecov-action@v3
+        with:
+          file: ./coverage.xml
+          flags: unittests
+
+  OllamaTest:
+      runs-on: ${{ matrix.os }}
+    strategy:
+      fail-fast: false
+      matrix:
+        os: [ubuntu-latest, macos-latest, windows-2019]
+        python-version: ["3.9", "3.10", "3.11", "3.12"]
+        exclude:
+          - os: macos-latest
+            python-version: "3.9"
+    steps:
+      - uses: actions/checkout@v4
+        with:
+          lfs: true
+      - name: Set up Python ${{ matrix.python-version }}
+        uses: actions/setup-python@v5
+        with:
+          python-version: ${{ matrix.python-version }}
+      - name: Install packages and dependencies for all tests
+        run: |
+          python -m pip install --upgrade pip wheel
+          pip install pytest-cov>=5
       - name: Install packages and dependencies for Ollama
         run: |
           pip install -e .[ollama,test]
-=======
-      - name: Install packages and dependencies for Amazon Bedrock
-        run: |
-          pip install -e .[boto3,test]
->>>>>>> 5861bd92
-      - name: Set AUTOGEN_USE_DOCKER based on OS
-        shell: bash
-        run: |
-          if [[ ${{ matrix.os }} != ubuntu-latest ]]; then
-            echo "AUTOGEN_USE_DOCKER=False" >> $GITHUB_ENV
-          fi
-      - name: Coverage
-        run: |
-<<<<<<< HEAD
           pytest test/oai/test_ollama.py --skip-openai
-=======
-          pytest test/oai/test_bedrock.py --skip-openai
->>>>>>> 5861bd92
       - name: Upload coverage to Codecov
         uses: codecov/codecov-action@v3
         with:
