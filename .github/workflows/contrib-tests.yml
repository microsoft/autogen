--- conflicted
+++ resolved
@@ -58,12 +58,6 @@
           if [[ ${{ matrix.os }} != ubuntu-latest ]]; then
             echo "AUTOGEN_USE_DOCKER=False" >> $GITHUB_ENV
           fi
-<<<<<<< HEAD
-      - name: Test RetrieveChat
-        run: |
-          pytest test/test_retrieve_utils.py test/agentchat/contrib/test_retrievechat.py test/agentchat/contrib/test_qdrant_retrievechat.py test/agentchat/contrib/vectordb --skip-openai
-=======
->>>>>>> 72bd0bde
       - name: Coverage
         run: |
           pip install coverage>=5.3
