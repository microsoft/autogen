--- conflicted
+++ resolved
@@ -33,25 +33,7 @@
           [
             # For main use the workflow target
             { ref: "${{github.ref}}", dest-dir: dev, uv-version: "0.5.13", sphinx-release-override: "dev" },
-<<<<<<< HEAD
-            { ref: "python-v0.4.5", dest-dir: stable, uv-version: "0.5.13", sphinx-release-override: "stable" },
-=======
             { ref: "python-v0.4.6", dest-dir: stable, uv-version: "0.5.13", sphinx-release-override: "stable" },
-            { ref: "v0.4.0.dev0", dest-dir: "0.4.0.dev0", uv-version: "0.5.11", sphinx-release-override: "" },
-            { ref: "v0.4.0.dev1", dest-dir: "0.4.0.dev1", uv-version: "0.5.11", sphinx-release-override: "" },
-            { ref: "v0.4.0.dev2", dest-dir: "0.4.0.dev2", uv-version: "0.5.11", sphinx-release-override: "" },
-            { ref: "v0.4.0.dev3", dest-dir: "0.4.0.dev3", uv-version: "0.5.11", sphinx-release-override: "" },
-            { ref: "v0.4.0.dev4", dest-dir: "0.4.0.dev4", uv-version: "0.5.11", sphinx-release-override: "" },
-            { ref: "v0.4.0.dev5", dest-dir: "0.4.0.dev5", uv-version: "0.5.11", sphinx-release-override: "" },
-            { ref: "v0.4.0.dev6", dest-dir: "0.4.0.dev6", uv-version: "0.5.11", sphinx-release-override: "" },
-            { ref: "v0.4.0.dev7", dest-dir: "0.4.0.dev7", uv-version: "0.5.11", sphinx-release-override: "" },
-            { ref: "v0.4.0.dev8", dest-dir: "0.4.0.dev8", uv-version: "0.5.11", sphinx-release-override: "" },
-            { ref: "v0.4.0.dev9", dest-dir: "0.4.0.dev9", uv-version: "0.5.11", sphinx-release-override: "" },
-            { ref: "v0.4.0.dev10", dest-dir: "0.4.0.dev10", uv-version: "0.5.11", sphinx-release-override: "" },
-            { ref: "v0.4.0.dev11", dest-dir: "0.4.0.dev11", uv-version: "0.5.11", sphinx-release-override: "" },
-            { ref: "v0.4.0.dev12", dest-dir: "0.4.0.dev12", uv-version: "0.5.13", sphinx-release-override: "" },
-            { ref: "v0.4.0.dev13", dest-dir: "0.4.0.dev13", uv-version: "0.5.13", sphinx-release-override: "" },
->>>>>>> dc877d57
             { ref: "v0.4.0.post1", dest-dir: "0.4.0", uv-version: "0.5.13", sphinx-release-override: "" },
             { ref: "v0.4.1", dest-dir: "0.4.1", uv-version: "0.5.13", sphinx-release-override: "" },
             { ref: "v0.4.2", dest-dir: "0.4.2", uv-version: "0.5.13", sphinx-release-override: "" },
